--- conflicted
+++ resolved
@@ -4,9 +4,5 @@
 seaborn
 numpy
 geopandas
-<<<<<<< HEAD
-chaospy
-=======
 requests
-folium
->>>>>>> e5e879d1
+folium