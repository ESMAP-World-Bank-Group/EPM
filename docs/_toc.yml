format: jb-book
root: home

parts:
  - caption: Introduction
    chapters:
      - file: docs/introduction
      - file: docs/introduction_case_studies
      - file: docs/introduction_folder_structure
  - caption: Run EPM
    chapters:
      - file: docs/run_prerequisites
      - file: docs/run_installation
      - file: docs/run_gams_studio
      - file: docs/run_python
      - file: docs/run_remote_server.md
      - file: docs/run_engine_remote_server
      - file: docs/run_git_process.md
      - file: docs/run_troubleshooting.md
      - file: docs/run_remote_server_help.md
  - caption: Input
    chapters: 
      - file: docs/input_overview.md
      - file: docs/input_detailed.md
      - file: docs/input_solver_options.md
  - caption: Postprocessing
    chapters:
      - file: docs/postprocessing
      - file: docs/planning_analysis.ipynb
      - file: docs/planning_analysis_liberia.ipynb
      - file: docs/planning_analysis_rwanda.ipynb
      - file: docs/planning_analysis_sapp.ipynb
<<<<<<< HEAD
      - file: docs/postprocessing_tableau
=======
      - file: docs/planning_analysis_eapp.ipynb
>>>>>>> ad35b17b
  - caption: Model Description
    chapters:
        - file: docs/model_overview
        - file: docs/model_description
        - file: docs/model_notations
        - file: docs/model_formulation
  - caption: Advanced Topics
    chapters:
        - file: docs/advanced_documentation
        - file: docs/advanced_python
  - caption: Step-by-Step Example
    chapters:
        - file: docs/step_by_step
  - caption: Related Projects
    chapters:
        - file: docs/related_projects.md
        - file: docs/representative_days.ipynb
  - caption: Other Resources
    chapters:
        - file: docs/models_overview<|MERGE_RESOLUTION|>--- conflicted
+++ resolved
@@ -30,11 +30,8 @@
       - file: docs/planning_analysis_liberia.ipynb
       - file: docs/planning_analysis_rwanda.ipynb
       - file: docs/planning_analysis_sapp.ipynb
-<<<<<<< HEAD
+      - file: docs/planning_analysis_eapp.ipynb
       - file: docs/postprocessing_tableau
-=======
-      - file: docs/planning_analysis_eapp.ipynb
->>>>>>> ad35b17b
   - caption: Model Description
     chapters:
         - file: docs/model_overview
