--- conflicted
+++ resolved
@@ -863,8 +863,6 @@
     filename = f'{graph_folder}/FuelDispatch_{scenario}.png'
     dispatch_plot(df, filename, dict_colors)
 
-
-<<<<<<< HEAD
 def select_time_period(df, select_time):
     """Select a specific time period in a dataframe.
     df: pd.DataFrame
@@ -878,25 +876,6 @@
         df = df.loc[df.day.isin(select_time['day'])]
     return df
 
-
-def make_dispatch_plot_complete(dfs_area, dfs_line, graph_folder, dict_colors, zone, year, scenario,
-                                selected_scenario=None, fuel_grouping=None, select_time=None):
-    """
-    Returns complete dispatch plot, with option to customize which data to include
-    :param dfs_area: dict of DataFrame
-        Dictionary with all the dataframe to be displayed as stacked areas
-    :param dfs_line: dict of DataFrame
-        Dictionary with all the dataframe to be displayed as lines
-    :param graph_folder:
-    :param dict_colors:
-    :param zone:
-    :param year:
-    :param scenario:
-    :param selected_scenario:
-    :param fuel_grouping:
-    :param select_time:
-    :return:
-=======
 def make_complete_fuel_dispatch_plot(dfs_area, dfs_line, graph_folder, dict_colors, zone, year, scenario,
                                 fuel_grouping=None, select_time=None, dfs_line_2=None):
     """Returns fuel dispatch plot, including only generation plants.
@@ -914,7 +893,11 @@
     select_time: dict
     dfs_line_2: dict
         Optional, dictionary containing dataframes for a secondary line plot
->>>>>>> 5cbc6996
+
+
+
+def make_dispatch_plot_complete(dfs_area, dfs_line, graph_folder, dict_colors, zone, year, scenario,
+                                selected_scenario=None, fuel_grouping=None, select_time=None):
     """
     # TODO: Simplify code
     # TODO: Add ax2 to show other data. For example prices would be interesting to show in the same plot.
@@ -976,7 +959,6 @@
     dispatch_plot(df_tot_area, filename, df_line=df_tot_line, dict_colors=dict_colors)
 
 
-<<<<<<< HEAD
 def make_capacity_plot(pCapacityByFuel, graph_folder, dict_colors, zone, column_stacked='year', column_group='fuel',
                        select_stacked=None, fuel_grouping=None):
     df = pCapacityByFuel
@@ -1150,7 +1132,5 @@
         plt.show()
 
 
-=======
->>>>>>> 5cbc6996
 if __name__ == '__main__':
     print(0)