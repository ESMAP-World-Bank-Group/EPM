--- conflicted
+++ resolved
@@ -881,138 +881,6 @@
 pZonesperCountry(c) = sum(zcmap(z,c), 1);
 MaxZonesperCountry = smax(c,pZonesperCountry(c));
 
-<<<<<<< HEAD
-
-$ifthen.excelreport %DOEXCELREPORT%==1
-$include export_results_to_csv
-
-file fgdxxrw / 'gdxxrw.out' /;
-file fxlsxrep / 'xlsxReport.cmd' /;
-singleton set execPlatform(*) / '' /;
-put_utility 'assignText' / 'execPlatform' / system.platform;
-scalar isWindows; loop(execPlatform, isWindows=ord(execPlatform.te,1)=ord('W',1));
-put$(not isWindows) fxlsxrep 'rem Run to create Excel files' / 'cd "%gams.workdir%"';
-$setNames "%gams.input%" fp fn fe
-
-*the below lines allow to save a dedicated result file by scenario
-*Parameter XlsTalkResult;
-*execute 'xlstalk -M -V    data%system.dirsep%input%system.dirsep%EPMRESULTS_%RunScenario%_%mydate%.xlsb';
-*         XlsTalkResult = errorlevel;
-*         if(              XlsTalkResult > 0,
-*                          execute 'xlstalk -S -V    data%system.dirsep%input%system.dirsep%EPMRESULTS_%RunScenario%_%mydate%.xlsb';
-*         );
-*execute "copy data%system.dirsep%input%system.dirsep%EPMRESULTS.xlsb  data%system.dirsep%input%system.dirsep%EPMRESULTS_%RunScenario%_%mydate%.xlsb /y"
-
-
-
-   put_utility fgdxxrw 'ren' / 'WriteZonalandCountry.txt';
-   
-$  onPut 
-   par=pScalars                           rng=Settings_raw!A6                     rdim=1
-   par=pSummary                           rng=Summary!A6                          rdim=1
-   par=pSystemAverageCost                 rng=SysAverageCost!A5
-   par=pZonalAverageCost                  rng=ZonalAverageCost!A5
-   par=pAveragePrice                      rng=ZonalAverageCost!U5
-   par=pCountryAverageCost                rng=CountryAverageCost!A5
-   par=pAveragePriceCountry               rng=CountryMarginalCost!A5
-   par=pPrice                             rng=MarginalCost!A5
-   par=pAveragePriceExp                   rng=ExchangeCost!A5
-   par=pAveragePriceImp                   rng=ExchangeCost!Z5
-   par=pAveragePriceExpCountry            rng=ExchangeCostCountry!A5
-   par=pAveragePriceImpCountry            rng=ExchangeCostCountry!Z5
-   par=pAveragePriceHub                   rng=TradeHubPrice!A5
-   par=pCostSummary                       rng=CostSummary!A5
-   par=pCostSummaryCountry                rng=CostSummaryCountry!A5
-   par=pCostSummaryWeighted               rng=CostWeighted!A5
-   par=pCostSummaryWeightedCountry        rng=CostWeigthedCountry!A5
-   par=pCostSummaryWeightedAverageCountry rng=CostAverage!A5
-   par=pFuelCosts                         rng=FuelCosts!A5
-   par=pFuelCostsCountry                  rng=FuelCostsCountry!A5
-   par=pFuelConsumption                   rng=FuelConsumption!A5
-   par=pFuelConsumptionCountry            rng=FuelConsumptionCountry!A5
-   par=pDemandSupply                      rng=DemandSupply!A5
-   par=pDemandSupplyCountry               rng=DemandSupplyCountry!A5
-   par=pEnergyByFuel                      rng=EnergyByFuel!A5
-   par=pEnergyByFuelCountry               rng=EnergyByFuelCountry!A5
-   par=pEnergyByTechandFuelCountry        rng=EnergyByTechandFuelCountry!A5   
-   par=pEnergyMix                         rng=EnergyMix!A5
-   par=pEnergyByPlant                     rng=EnergyByPlant!A5
-   par=pInterchange                       rng=Interchange!A5
-   par=pInterchangeCountry                rng=InterchangeCountry!A5
-   par=pInterconUtilization               rng=InterconUtilization!A5
-   par=pLossesTransmission                rng=LossesTransmission!A5
-   par=pLossesTransmissionCountry         rng=LossesTransmissionCountry!A5
-   par=pAdditionalCapacity                rng=AddedTransCap!A5
-   par=pYearlyTrade                       rng=PriceTrade!A5
-   par=pHourlyTrade                       rng=HourlyTrade!A5
-   par=pYearlyTradeCountry                rng=PriceTradeCountry!A5
-   par=pHourlyTradeCountry                rng=HourlyTradeCountry!A5
-   par=pPeakCapacity                      rng=PeakAndCapacity!A5
-   par=pPeakCapacityCountry               rng=PeakAndCapacityCountry!A5
-   par=pCapacityByFuel                    rng=CapacityByFuel!A5
-   par=pCapacityByFuelCountry             rng=CapacityByFuelCountry!A5
-   par=pCapacityByTechandFuel             rng=CapacityByTechandFuel!A5
-   par=pCapacityByTechandFuelCountry      rng=CapacityByTechandFuelCountry!A5
-   par=pNewCapacityFuel                   rng=NewCapacityFuel!A5
-   par=pNewCapacityFuelCountry            rng=NewCapacityFuelCountry!A5
-   par=pUtilizationByFuel                 rng=UtilizationbyFuel!A5
-   par=pUtilizationByTechandFuel          rng=UtilizationbyTechandFuel!A5
-   par=pUtilizationByFuelCountry          rng=UtilizationbyFuelCountry!A5
-   par=pUtilizationByTechandFuelCountry   rng=UtilizationbyTechandFuelCountry!A5
-   par=pRetirements                       rng=Retirements!A5
-   par=pCapacityPlan                      rng=CapacityPlan!A5
-   par=pCapacityPlanCountry               rng=CapacityPlanCountry!A5
-   par=pSpinningReserveCostsZone          rng=ReserveCosts!A5
-   par=pSpinningReserveCostsCountry       rng=ReserveCostsCountry!A5
-   par=pSpinningReserveByPlantZone        rng=ReserveByPlant!A5
-   par=pSpinningReserveByPlantCountry     rng=ReserveByPlantCountry!A5
-   par=pEmissions                         rng=Emissions!A5
-   par=pEmissionsCountry1                  rng=EmissionsCountry!A5
-   par=pEmissionsIntensity                rng=EmissionsIntensity!A5
-   par=pEmissionsIntensityCountry         rng=EmissionsIntensityCountry!A5
-   par=pEmissionMarginalCosts             rng=EmissionMarginalCosts!A5
-   par=pEmissionMarginalCostsCountry      rng=EmissionMarginalCostsCountry!A5 
-   par=pPlantDispatch                     rng=PlantDispatch!A5
-   par=pDispatch                          rng=Dispatch!A5
-   par=pPlantUtilization                  rng=PlantUtilization!A5
-   par=pPlantUtilizationTech              rng=PlantUtilizationTech!A5
-   par=pPlantAnnualLCOE                   rng=PlantAnnualLCOE!A5
-   par=pCSPBalance                        rng=CSPBalance!A5
-   par=pCSPComponents                     rng=CSPComponents!A5
-   par=pPVwSTOBalance                     rng=PVSTOBalance!A5
-   par=pPVwSTOComponents                  rng=PVSTOComponents!A5
-   par=pStorageBalance                    rng=StorageBalance!A5
-   par=pStorageComponents                 rng=StorageComponents!A5
-   par=pSolarValue                        rng=SolarValue!A5
-   par=pSolarCost                         rng=SolarCost!A5
-   par=pCapacityCredit                    rng=CapacityCreditsPlants!A5   
-   par=pSolverParameters                  rng=SolverParameters!A5                 rdim=1
-   
-   par=pNewCapacityTech                   rng=NewCapacityTech!A5
-   par=pNewCapacityTechCountry            rng=NewCapacityTechCountry!A5
-   par=pReserveMarginRes                  rng=ReserveMargin!A5
-   par=pReserveMarginResCountry           rng=ReserveMarginCountry!A5
-   par=pCostsbyPlant                      rng=CostsbyPlant!A5
-   par=pRetirementsFuel                   rng=RetirementsFuel!A5
-   par=pRetirementsCountry                rng=RetirementsCountry!A5
-   par=pRetirementsFuelCountry            rng=RetirementsFuelCountry!A5
-   par=pAdditionalCapacityCountry         rng=AddedTransCapCountry!A5
-   
-***************************H2 model additions************************************************************
-   par=pDemandSupplyH2                      rng=DemandSupplyH2!A5
-   par=pCapacityPlanH2                      rng=CapacityPlanH2!A5
-   par=pDemandSupplyCountryH2               rng=DemandSupplyCountryH2!A5
-********************************************************************************************************   
-$  offPut
-   putclose;
-   if (isWindows,
-      execute.checkErrorLevel 'gdxxrw epmresults.gdx output="%XLS_OUTPUT%" @WriteZonalandCountry.txt';
-   else
-      put fxlsxrep / 'gdxxrw "%fn%\epmresults.gdx" output="%XLS_OUTPUT%" @"%fn%\WriteZonalandCountry.txt"';
-   );
-   
-
-=======
 $if not set OUTPUT_DIR $set OUTPUT_DIR output_csv
 * create output directory
 
@@ -1119,7 +987,6 @@
                                      pSolverParameters,pDemandSupplySeason,pEnergyByPlantSeason,
                                      pInterchangeSeason,pSeasonTrade,pInterchangeSeasonCountry,pSeasonTradeCountry,
                                      pDemandSupplyH2,pDemandSupplyCountryH2, pCapacityPlanH2
->>>>>>> 1646ab6e
 
 ;
 $elseIfI.reportshort %REPORTSHORT% == 1
