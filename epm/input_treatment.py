"""
**********************************************************************
* ELECTRICITY PLANNING MODEL (EPM)
* Developed at the World Bank
**********************************************************************
Description:
    This Python script is part of the GAMS-based Electricity Planning Model (EPM),
    designed for electricity system planning. It supports tasks such as capacity
    expansion, generation dispatch, and the enforcement of policy constraints,
    including renewable energy targets and emissions limits.

Author(s):
    ESMAP Modelling Team

Organization:
    World Bank

Version:
    (Specify version here)

License:
    Creative Commons Zero v1.0 Universal

Key Features:
    - Optimization of electricity generation and capacity planning
    - Inclusion of renewable energy integration and storage technologies
    - Multi-period, multi-region modeling framework
    - CO₂ emissions constraints and policy instruments

Notes:
    - Ensure GAMS is installed and the model has completed execution
      before running this script.
    - The model generates output files in the working directory
      which will be organized by this script.

Contact:
    Claire Nicolas — cnicolas@worldbank.org
**********************************************************************
"""

import os
import gams.transfer as gt
import numpy as np
import pandas as pd
from types import SimpleNamespace

YEARLY_OUTPUT = [
    'pTradePrice',
    'pDemandForecast',
    'pCapexTrajectories',
    'pExtTransferLimit',
    'pTransferLimit', 
    'pFuelPrice'
]

ZONE_RESTRICTED_PARAMS = {
    "pGenDataInput": ("z",),
    "pGenDataInputDefault": ("z",),
    "pAvailabilityDefault": ("z",),
    "pCapexTrajectoriesDefault": ("z",),
    "pDemandForecast": ("z",),
    "pNewTransmission": ("z", "z2"),
    "pLossFactorInternal": ("z", "z2"),
    "pTransferLimit": ("z", "z2"),
}

COLUMN_RENAME_MAP = {
    "pGenDataInput": {"uni": "pGenDataInputHeader", "gen": "g", "zone": "z", 'fuel': 'f'},
    "pGenDataInputDefault": {"uni": "pGenDataInputHeader", "gen": "g", "zone": "z", 'fuel': 'f'},
    "pAvailabilityInput": {"uni": "q", "gen": "g"},
    "pAvailability": {"uni": "q", "gen": "g"},
    "pAvailabilityDefault": {"uni": "q", "zone": "z"},
    "pEvolutionAvailability": {"uni": "y", "gen": "g"},
    "pCapexTrajectoriesDefault": {"uni": "y", "zone": "z"},
    "pDemandForecast": {"uni": "y", "zone": "z"},
    "pNewTransmission": {"From": "z", "To": "z2", "uni": "pTransmissionHeader"},
    "zcmap": {"country": "c", "zone": "z"},
    "pSettings": {"Abbreviation": "pSettingsHeader"},
    "pDemandForecast": {'type': 'pe', 'uni': 'y', 'zone': 'z'},
    "pTransferLimit": {"From": "z", "To": "z2", "uni": "y"},
    "pHours": {'season': 'q', 'daytype': 'd', 'uni': 't'},
    "pLossFactorInternal": {"zone1": "z", "zone2": "z2", "uni": "y"},
    'pPlanningReserveMargin': {'uni': 'c'},
    'pTechFuel': {'tech': 'tech', 'fuel': 'f'},
    "pStorageDataInput": {'gen_0': 'g', 'uni_2': 'pStorageDataHeader'},
<<<<<<< HEAD
    'pTechData': {'Technology': 'tech'},
=======
>>>>>>> cc4d5c13
    "pVREGenProfile": {"gen": "g", "uni": "t"}
}


def apply_debug_column_renames(container: gt.Container, rename_map=None):
    """Align column names with the GAMS schema for lightweight CLI runs."""
    data = getattr(container, "data", None)
    if data is None:
        return

    active_map = rename_map or COLUMN_RENAME_MAP
    for param_name, replacements in active_map.items():
        symbol = data.get(param_name)
        if symbol is None:
            continue
        records = symbol.records
        if records is None:
            continue
        applicable = {
            old: new
            for old, new in replacements.items()
            if old in records.columns and old != new
        }
        if not applicable:
            continue
        symbol.setRecords(records.rename(columns=applicable))


def _get_allowed_zones(db: gt.Container):
    """Read allowed zones from zcmap; return None when missing so callers can skip filtering."""
    if "zcmap" not in db:
        return None
    zc_records = db["zcmap"].records
    if zc_records is None or zc_records.empty or "z" not in zc_records.columns:
        return None
    return set(zc_records["z"].dropna().unique())


def filter_inputs_to_allowed_zones(
    db: gt.Container,
    *,
    log_func=None,
    write_back=None,
):
    """Remove rows whose zones fall outside zcmap for key input tables."""
    allowed_zones = _get_allowed_zones(db)
    if not allowed_zones:
        if log_func:
            log_func("[input_treatment][zones] Skipped: no allowed zones available (zcmap missing/empty).")
        return

    for param_name, zone_cols in ZONE_RESTRICTED_PARAMS.items():
        if param_name not in db:
            continue
        records = db[param_name].records
        if records is None or records.empty:
            if log_func:
                log_func(f"[input_treatment][zones] Skipped {param_name}: empty.")
            continue
        if any(col not in records.columns for col in zone_cols):
            if log_func:
                log_func(f"[input_treatment][zones] Skipped {param_name}: missing zone columns {zone_cols}; got {list(records.columns)}.")
            continue

        mask = pd.Series(True, index=records.index)
        for col in zone_cols:
            mask &= records[col].isin(allowed_zones)

        filtered = records.loc[mask]
        if filtered.shape[0] == records.shape[0]:
            continue

        removed = records.shape[0] - filtered.shape[0]
        if log_func:
            log_func(f"{param_name}: removing {removed} row(s) with zones outside zcmap.")
        db.data[param_name].setRecords(filtered)
        if write_back is not None:
            write_back(param_name)


def run_input_treatment(gams,
                        fill_missing_hydro_availability: bool = False,
                        fill_missing_hydro_capex: bool = False):

    def _write_back(db: gt.Container, param_name: str):
        """Copy updates back to whatever database the caller provided.

        A full model run hands in a real gams.GamsDatabase, while our debug path
        only supplies a gt.Container. We support both without needing the GAMS runtime.
        """
        target_db = gams.db
        records = db[param_name].records
        row_count = 0 if records is None else len(records)
        target_kind = type(target_db).__name__

        if isinstance(target_db, gt.Container):
            if param_name not in target_db.data:
                # Mirror the schema from the working container when the target container
                # doesn't yet have the symbol (avoids KeyError on first write).
                source_symbol = db[param_name]
                # Prefer explicit domains; fall back to non-value columns.
                domains = getattr(source_symbol, "domains", None)
                if not domains and source_symbol.records is not None:
                    domains = [c for c in source_symbol.records.columns if c != "value"]
                target_db.addParameter(param_name, domains or [], records=None)

            gams.printLog(
                f"[input_treatment] {param_name}: wrote {row_count} row(s) into {target_kind} (container path)."
            )
            target_db.data[param_name].setRecords(records)
            return

        # When writing back to a real GAMS database we must clear the symbol
        # first; db.write() only overwrites tuples that still exist, so stale
        # rows would otherwise survive our filters.
        symbol = target_db[param_name]
        symbol.clear()
        db.write(target_db, [param_name])
        
        live_snapshot = gt.Container(target_db)
        current = live_snapshot[param_name].records
        current_count = 0 if current is None else len(current)
        gams.printLog(
            f"[input_treatment] {param_name}: wrote {row_count} row(s) into {target_kind}; "
            f"live db now has {current_count} row(s)."
        )

    def _col_list(df):
        return list(df.columns) if df is not None else []

    def _log_columns(param_name, df, prefix=""):
        gams.printLog(f"{prefix}{param_name} columns: {_col_list(df)}")

    def _step(title):
        gams.printLog("-" * 60)
        gams.printLog(title)

    gams.printLog("=" * 60)
    gams.printLog("[input_treatment] starting")
    gams.printLog("=" * 60)


    def _detect_header_and_value_columns(df: pd.DataFrame):
        header_col = None
        for candidate in ("pGenDataInputHeader", "uni"):
            if candidate in df.columns:
                header_col = candidate
                break
        value_col = "value" if "value" in df.columns else None
        return header_col, value_col


    def _log_zone_summary(gams,
                          title: str,
                          df: pd.DataFrame,
                          zone_column: str,
                          zone_label: str,
                          all_zones=None):
        """Print generator names grouped by zone, padding zones with empty lists."""
        if df is None:
            return

        gams.printLog(title)
        if zone_column and zone_column in df.columns:
            summary = (
                df.groupby(zone_column, observed=False)["g"]
                .apply(lambda s: sorted(s.tolist()))
                .to_dict()
            )
            zone_keys = sorted(set(all_zones)) if all_zones is not None else sorted(summary)
        else:
            summary = {"unknown": sorted(df["g"].tolist())}
            zone_keys = sorted(summary)

        for zone in zone_keys:
            gams.printLog(f"    {zone_label} {zone}: {summary.get(zone, [])}")


    def remove_generators_with_invalid_status(db: gt.Container):
        """Drop generators whose status is missing or outside 1-3."""

        records = db["pGenDataInput"].records
        if records is None or records.empty or "g" not in records.columns:
            return

        records = records.copy()

        all_gens = set(records["g"].unique())
        status_rows = records.loc[records["pGenDataInputHeader"] == "Status"].copy()
        status_rows["numeric_status"] = pd.to_numeric(status_rows["value"], errors="coerce")
        valid_mask = status_rows["numeric_status"].isin([1, 2, 3])
        valid_gens = set(status_rows.loc[valid_mask, "g"].unique())
        invalid_gens = all_gens - valid_gens
        if not invalid_gens:
            return

        zone_frame = (
            records.loc[records["g"].isin(invalid_gens), ["g", "z"]]
            .drop_duplicates(subset=["g"])
        )
        gams.printLog(
            f"Removing {len(zone_frame)} generator(s) due to invalid or missing Status (allowed values: 1, 2, 3)."
        )
        zone_listing = (
            zone_frame.groupby("z", observed=True)["g"]
            .apply(lambda s: ", ".join(sorted(s)))
            .sort_index()
        )
        for zone_val, gens in zone_listing.items():
            gams.printLog(f"  - z: {zone_val} -> {gens}")

        filtered_records = records.loc[~records["g"].isin(invalid_gens)]
        db.data["pGenDataInput"].setRecords(filtered_records)
        _write_back(db, "pGenDataInput")


    def remove_transmissions_with_invalid_status(db: gt.Container):
        """Apply transmission Status filter to all relevant parameters."""
            
        param_name = "pNewTransmission"
        
        records = db[param_name].records
        wide = (
            records
            .pivot_table(index=["z", "z2"],
                         columns="pTransmissionHeader",
                         values="value",
                         aggfunc="first",
                         observed=False)
        )
        if wide.empty:
            return
        if "Status" not in wide.columns:
            wide["Status"] = np.nan

        status_numeric = pd.to_numeric(wide["Status"], errors="coerce")
        valid_mask = status_numeric.notna() & (status_numeric != 0)
        filtered = wide.loc[valid_mask]
        if filtered.shape[0] == wide.shape[0]:
            gams.printLog(
                f"All transmission corridor(s) status are valid."
            )
            return

        removed_count = wide.shape[0] - filtered.shape[0]
        gams.printLog(
            f"Removing {removed_count} transmission corridor(s) from {param_name} "
            "due to Status=0 or missing Status."
        )
        removed_rows = wide.loc[~valid_mask, ["Status"]].reset_index()
        for _, row in removed_rows.iterrows():
            status_label = "missing" if pd.isna(row["Status"]) else row["Status"]
            gams.printLog(f"  - {row['z']} -> {row['z2']} (Status={status_label})")

        stacked = (
            filtered
            .stack()
            .reset_index()
            .rename(columns={"level_2": "uni", 0: "value"})
        )

        db.data[param_name].setRecords(stacked)
        _write_back(db, param_name)
        

    def zero_capacity_for_invalid_generator_status(db: gt.Container):
        """Set Capacity=0 for generators with missing/invalid Status."""
        param_name = "pGenDataInput"
        if param_name not in db:
            gams.printLog("[input_treatment][gen_status] Skipped: pGenDataInput missing.")
            return
        records = db[param_name].records
        if records is None or records.empty:
            gams.printLog("[input_treatment][gen_status] Skipped: pGenDataInput empty.")
            _log_columns(param_name, records, prefix="[input_treatment][gen_status] ")
            return
        if "g" not in records.columns or "pGenDataInputHeader" not in records.columns:
            gams.printLog("[input_treatment][gen_status] Skipped: missing 'g' or 'pGenDataInputHeader' column.")
            _log_columns(param_name, records, prefix="[input_treatment][gen_status] ")
            return

        records = records.copy()
        status_rows = records.loc[records["pGenDataInputHeader"] == "Status"].copy()
        all_gens = set(records["g"].dropna().unique())
        if status_rows.empty:
            invalid_gens = all_gens
        else:
            status_rows["numeric_status"] = pd.to_numeric(status_rows["value"], errors="coerce")
            valid_gens = set(
                status_rows.loc[status_rows["numeric_status"].isin([1, 2, 3]), "g"].dropna().unique()
            )
            invalid_gens = all_gens - valid_gens
        if not invalid_gens:
            gams.printLog("[input_treatment][gen_status] All generators have valid status.")
            return

        mask = (
            (records["pGenDataInputHeader"] == "Capacity")
            & records["g"].isin(invalid_gens)
        )
        if not mask.any():
            return

        records.loc[mask, "value"] = 0
        db.data[param_name].setRecords(records)
        _write_back(db, param_name)
        gams.printLog(
            f"Setting Capacity=0 for {mask.sum()} generator row(s) with invalid/missing Status (allowed values: 1, 2, 3)."
        )


    def zero_capacity_for_invalid_transmission_status(db: gt.Container):
        """Set Capacity=0 for transmission corridors with Status missing or 0."""
        param_name = "pNewTransmission"
        if param_name not in db:
            gams.printLog("[input_treatment][tx_status] Skipped: pNewTransmission missing.")
            return
        records = db[param_name].records
        if records is None or records.empty:
            gams.printLog("[input_treatment][tx_status] Skipped: pNewTransmission empty.")
            _log_columns(param_name, records, prefix="[input_treatment][tx_status] ")
            return
        if any(col not in records.columns for col in ("z", "z2", "pTransmissionHeader")):
            gams.printLog("[input_treatment][tx_status] Skipped: missing required columns z/z2/pTransmissionHeader.")
            _log_columns(param_name, records, prefix="[input_treatment][tx_status] ")
            return

        # Consolidate by corridor to decide which pairs are invalid before zeroing CapacityPerLine.
        wide = (
            records
            .pivot_table(
                index=["z", "z2"],
                columns="pTransmissionHeader",
                values="value",
                aggfunc="first",
                observed=False,
            )
        )
        if wide.empty:
            gams.printLog("[input_treatment][tx_status] Skipped: pivot empty (no corridors).")
            return
        if "Status" not in wide.columns:
            wide["Status"] = np.nan
        status_numeric = pd.to_numeric(wide["Status"], errors="coerce")
        valid_mask = status_numeric.notna() & (status_numeric != 0)
        invalid_pairs = wide.index[~valid_mask].tolist()
        if not invalid_pairs:
            gams.printLog("[input_treatment][tx_status] All transmission corridors have valid status.")
            return

        invalid_set = set(invalid_pairs)
        pair_flags = pd.Series(
            ((z, z2) in invalid_set for z, z2 in zip(records["z"], records["z2"])),
            index=records.index,
        )
        mask = (records["pTransmissionHeader"] == "CapacityPerLine") & pair_flags
        if not mask.any():
            return

        records = records.copy()
        records.loc[mask, "value"] = 0
        db.data[param_name].setRecords(records)
        _write_back(db, param_name)

        gams.printLog(
            f"Setting CapacityPerLine=0 for {mask.sum()} transmission row(s) due to Status missing or equal to 0."
        )


    def monitor_hydro_availability(db: gt.Container, auto_fill: bool):
        """Log missing hydro availability rows and optionally back-fill them."""
        # Use pAvailabilityInput (the raw CSV data without year dimension)
        required_params = {"pGenDataInput", "pAvailabilityInput"}
        if any(name not in db for name in required_params):
            gams.printLog("[input_treatment][hydro_avail] Skipped: pGenDataInput or pAvailabilityInput missing.")
            return

        gen_records = db["pGenDataInput"].records
        avail_records = db["pAvailabilityInput"].records
        if gen_records is None or gen_records.empty:
            gams.printLog("[input_treatment][hydro_avail] Skipped: pGenDataInput empty.")
            _log_columns("pGenDataInput", gen_records, prefix="[input_treatment][hydro_avail] ")
            return

        gen_records = gen_records.copy()
        avail_records = avail_records.copy() if avail_records is not None else pd.DataFrame(columns=["g", "q", "value"])

        if "g" not in gen_records.columns or "tech" not in gen_records.columns:
            gams.printLog("[input_treatment][hydro_avail] Skipped: missing 'g' or 'tech' in pGenDataInput.")
            _log_columns("pGenDataInput", gen_records, prefix="[input_treatment][hydro_avail] ")
            return

        zone_column = "z"

        notebook_hint = "pre-analysis/prepare-data/hydro_availability.ipynb"
        allowed_zones = None
        if zone_column and "zcmap" in db:
            zcmap_records = db["zcmap"].records
            if zcmap_records is not None and not zcmap_records.empty:
                zone_candidates = [col for col in ("z", "zone") if col in zcmap_records.columns]
                if zone_candidates:
                    zone_key = zone_candidates[0]
                    allowed_zones = (
                        zcmap_records[zone_key]
                        .dropna()
                        .astype(str)
                        .unique()
                        .tolist()
                    )

        def _extract_hydro_meta(target_techs):
            hydro_meta_cols = ["g", "tech"] + ([zone_column] if zone_column else [])
            mask = gen_records["tech"].isin(target_techs)
            if not mask.any():
                return pd.DataFrame(columns=hydro_meta_cols)
            df = (
                gen_records.loc[mask, hydro_meta_cols]
                .drop_duplicates(subset=["g"])
            )
            if allowed_zones and zone_column in df.columns:
                df = df[df[zone_column].isin(allowed_zones)]
            return df

        # --- ReservoirHydro: check pAvailability ---------------------------------
        reservoir_meta = _extract_hydro_meta({"ReservoirHydro"})
        if not reservoir_meta.empty and "g" in avail_records.columns:
            provided_gens = set(avail_records["g"].unique())
            missing_meta = reservoir_meta.loc[~reservoir_meta["g"].isin(provided_gens)]
            if missing_meta.empty:
                gams.printLog(
                    f"Reservoir hydro availability check: all {len(reservoir_meta)} generator(s) "
                    "defined in pGenDataInput have entries in pAvailability."
                )
                if not auto_fill:
                    gams.printLog("[input_treatment][hydro_avail] Auto-fill disabled; no gaps found.")
            else:
                zone_label = zone_column or "zone"
                all_zone_values = None
                if zone_column:
                    if allowed_zones is not None:
                        all_zone_values = allowed_zones
                    else:
                        all_zone_values = (
                            reservoir_meta.loc[:, zone_column]
                            .dropna()
                            .unique()
                            .tolist()
                        )
                gams.printLog(
                    f"[input_treatment][hydro_avail] Reservoir hydro warning: {len(missing_meta)} generator(s) lack entries in pAvailability. "
                )
                _log_zone_summary(
                    gams,
                    "  Missing reservoir capacity-factor rows by zone:",
                    missing_meta.loc[:, ["g"] + ([zone_column] if zone_column else [])],
                    zone_column,
                    zone_label,
                    all_zone_values,
                )

                if auto_fill:
                    if avail_records.empty:
                        gams.printLog("[input_treatment][hydro_avail] Auto-fill skipped: pAvailability has no existing data to copy from.")
                    elif zone_column is None:
                        gams.printLog("[input_treatment][hydro_avail] Auto-fill skipped: cannot identify zone column in pGenDataInput.")
                    else:
                        # Build donor profiles keyed by (zone, tech) from generators that do have data.
                        gen_zone_meta = gen_records.loc[:, ["g", "tech", zone_column]].drop_duplicates(subset=["g"])
                        donor_frame = avail_records.merge(gen_zone_meta, on="g", how="left")
                        donor_frame = donor_frame.dropna(subset=[zone_column, "tech"])
                        if donor_frame.empty:
                            gams.printLog("[input_treatment][hydro_avail] Auto-fill skipped: no donor generators have both zone and tech information.")
                        else:
                            donor_profiles = {}
                            for (zone_val, tech_val), frame in donor_frame.groupby([zone_column, "tech"], observed=False):
                                # Average availability across all donor generators for this (zone, tech).
                                profile = (
                                    frame.groupby("q", observed=False)["value"]
                                    .mean()
                                    .reset_index()
                                )
                                donors = sorted(frame["g"].unique())
                                donor_profiles[(zone_val, tech_val)] = {
                                    "profile": profile,
                                    "source": f"mean of {len(donors)} generators ({', '.join(donors)})",
                                }

                            new_entries = []
                            for row in missing_meta.itertuples():
                                key = (getattr(row, zone_column), row.tech)
                                donor_info = donor_profiles.get(key)
                                if donor_info is None:
                                    gams.printLog(
                                        f"[input_treatment][hydro_avail] No donor found to auto-fill {row.g} ({row.tech}, {zone_label}: {key[0]})."
                                    )
                                    continue
                                addition = donor_info["profile"].copy()
                                addition["g"] = row.g
                                new_entries.append(addition.loc[:, ["g", "q", "value"]])
                                gams.printLog(
                                    f"[input_treatment][hydro_avail] Auto-filled availability for {row.g} ({row.tech}, {zone_label}: {key[0]}) "
                                    f"using {donor_info['source']}."
                                )

                            if new_entries:
                                updated_availability = pd.concat([avail_records] + new_entries, ignore_index=True)
                                db.data["pAvailabilityInput"].setRecords(updated_availability)
                                _write_back(db, "pAvailabilityInput")
                            else:
                                gams.printLog("[input_treatment][hydro_avail] Auto-fill finished: no records were added.")

        # --- ROR: check pVREgenProfile -------------------------------------------
        ror_meta = _extract_hydro_meta({"ROR"})
        if ror_meta.empty:
            gams.printLog("[input_treatment][ror_profile] Skipped: no ROR generators found.")
            return

        if "pVREgenProfile" not in db:
            gams.printLog(
                "[input_treatment][ror_profile] ROR availability warning: pVREgenProfile parameter is missing. "
                f"Rebuild the inputs via `{notebook_hint}`."
            )
            return

        ror_records = db["pVREgenProfile"].records
        if ror_records is None:
            ror_records = pd.DataFrame()
            provided_ror = set()
        elif ror_records.empty:
            provided_ror = set()
        elif "g" in ror_records.columns:
            provided_ror = set(ror_records["g"].unique())
        elif "gen" in ror_records.columns:
            provided_ror = set(ror_records["gen"].unique())
        else:
            gams.printLog(
                "[input_treatment][ror_profile] ROR availability warning: cannot identify generator column in pVREgenProfile."
            )
            _log_columns("pVREgenProfile", ror_records, prefix="[input_treatment][ror_profile] ")
            return

        # Compare ROR generators in pGenDataInput with those that have hourly profiles.
        missing_ror = ror_meta.loc[~ror_meta["g"].isin(provided_ror)]
        if missing_ror.empty:
            gams.printLog(
                f"[input_treatment][ror_profile] ROR availability check: all {len(ror_meta)} generator(s) defined in pGenDataInput "
                "have hourly profiles in pVREgenProfile."
            )
            if not auto_fill:
                gams.printLog("[input_treatment][ror_profile] Auto-fill disabled; no gaps found.")
            return

        zone_label = zone_column or "zone"
        all_zone_values = None
        if zone_column:
            if allowed_zones is not None:
                all_zone_values = allowed_zones
            else:
                all_zone_values = (
                    ror_meta.loc[:, zone_column]
                    .dropna()
                    .unique()
                    .tolist()
                )

        gams.printLog(
            f"[input_treatment][ror_profile] ROR availability warning: {len(missing_ror)} generator(s) lack hourly profiles in pVREgenProfile. "
            f"Update the hydro notebook at `{notebook_hint}`."
        )
        _log_zone_summary(
            gams,
            "  Missing ROR hourly profiles by zone:",
            missing_ror.loc[:, ["g"] + ([zone_column] if zone_column else [])],
            zone_column,
            zone_label,
            all_zone_values,
        )

        # Optionally backfill seasonal availability for missing ROR units using donor ROR availability.
        if auto_fill_missing_hydro:
            # Ensure the symbol exists before we try to write to it.
            if "pAvailabilityInput" not in db:
                db.addParameter("pAvailabilityInput", ["g", "q"])
            avail_df = db["pAvailabilityInput"].records
            if avail_df is None:
                avail_df = pd.DataFrame(columns=["g", "q", "value"])

            missing_ror_no_avail = missing_ror.loc[~missing_ror["g"].isin(set(avail_df.get("g", [])))]
            if missing_ror_no_avail.empty:
                gams.printLog("[input_treatment][ror_profile] Auto-fill skipped: all ROR units missing profiles already have pAvailabilityInput.")
            else:
                # Join availability with ROR generator metadata to build donor profiles by zone.
                gen_zone_meta = gen_records.loc[gen_records["tech"] == "ROR", ["g", zone_column]].drop_duplicates(subset=["g"])
                donor_frame = avail_df.merge(gen_zone_meta, on="g", how="left").dropna(subset=[zone_column])
                if donor_frame.empty:
                    gams.printLog("[input_treatment][ror_profile] Auto-fill skipped: no donor ROR generators with both zone and availability.")
                else:
                    # Build zone-level donor profiles and a system-wide fallback (means and donor lists).
                    zone_profiles = {}
                    for zone_val, frame in donor_frame.groupby(zone_column, observed=False):
                        zone_profiles[zone_val] = {
                            "profile": frame.groupby("q", observed=False)["value"].mean().reset_index(),
                            "donors": sorted(frame["g"].unique()),
                        }
                    global_profile = {
                        "profile": donor_frame.groupby("q", observed=False)["value"].mean().reset_index(),
                        "donors": sorted(donor_frame["g"].unique()),
                    }

                    new_entries = []
                    filled_avail = []
                    for row in missing_ror_no_avail.itertuples():
                        zone_val = getattr(row, zone_column)
                        donor_info = zone_profiles.get(zone_val, global_profile)
                        if donor_info["profile"].empty:
                            gams.printLog(
                                f"[input_treatment][ror_profile] Auto-fill skipped for {row.g}: no donor availability profiles found."
                            )
                            continue
                        addition = donor_info["profile"].copy()
                        addition["g"] = row.g
                        new_entries.append(addition.loc[:, ["g", "q", "value"]])
                        filled_avail.append(row.g)
                        donor_names = ", ".join(donor_info["donors"])
                        gams.printLog(
                            f"[input_treatment][ror_profile] Auto-filled pAvailabilityInput for {row.g} because no pVREgenProfile and no pAvailabilityInput "
                            f"using mean of {len(donor_info['donors'])} donor ROR generator(s): {donor_names}."
                        )

                    if new_entries:
                        updated_availability = pd.concat([avail_df] + new_entries, ignore_index=True)
                        db.data["pAvailabilityInput"].setRecords(updated_availability)
                        _write_back(db, "pAvailabilityInput")
                        avail_df = updated_availability  # keep in sync for subsequent steps

        # Fallback: if a custom pAvailability exists, populate pVREgenProfile with flat
        # profiles derived from that availability (one value copied across all hours).
        if fill_ror_from_availability and "pAvailabilityInput" in db:
            avail_df = db["pAvailabilityInput"].records
            if avail_df is not None and not avail_df.empty and {"g", "q", "value"}.issubset(avail_df.columns):
                gams.printLog(
                    "[input_treatment][ror_profile] EPM_FILL_ROR_FROM_AVAILABILITY is enabled; "
                    "building flat hourly profiles in pVREgenProfile from pAvailabilityInput."
                )
                # Use hours columns already present in pVREgenProfile when possible; otherwise
                # fall back to the hour columns from pHours (t1..t24).
                hour_cols = [c for c in ror_records.columns if c not in {"g", "q", "d"}] if not ror_records.empty else []
                if not hour_cols and "pHours" in db and db["pHours"].records is not None:
                    hour_cols = [c for c in db["pHours"].records.columns if c.startswith("t")]
                if not hour_cols:
                    gams.printLog("ROR availability auto-fill skipped: could not determine hour columns for pVREgenProfile.")
                else:
                    # Determine daytypes per season from pHours; if absent, use a single placeholder.
                    pHours_df = None
                    daytype_by_q = {}
                    if "pHours" in db and db["pHours"].records is not None and {"q", "d", "t"}.issubset(db["pHours"].records.columns):
                        pHours_df = db["pHours"].records
                        daytype_by_q = (
                            pHours_df.loc[:, ["q", "d"]]
                            .dropna()
                            .drop_duplicates()
                            .groupby("q", observed=False)["d"]
                            .apply(list)
                            .to_dict()
                        )

                    avail_idx = (
                        avail_df.dropna(subset=["g", "q"])
                        .copy()
                        .set_index(["g", "q"])["value"]
                    )
                    new_rows = []
                    filled_gens = set()

                    if pHours_df is None:
                        gams.printLog(
                            "[input_treatment][ror_profile] Auto-fill skipped: pHours missing required columns (q,d,t)."
                        )
                    else:
                        for row in missing_ror.itertuples():
                            # For each missing generator, build one row per (q,d,t) from pHours using its seasonal availability.
                            for (gen_id, season), avail_value in avail_idx[avail_idx.index.get_level_values(0) == row.g].items():
                                slice_hours = pHours_df[pHours_df["q"] == season][["q", "d", "t"]]
                                if slice_hours.empty:
                                    continue
                                for _, hrow in slice_hours.iterrows():
                                    new_rows.append(
                                        {
                                            "g": gen_id,
                                            "q": hrow["q"],
                                            "d": hrow["d"],
                                            "t": hrow["t"],
                                            "value": avail_value,
                                        }
                                    )
                                filled_gens.add(gen_id)

                    def _stack_pvregen(df: pd.DataFrame) -> pd.DataFrame:
                        """Coerce pVREgenProfile to long form (g,q,d,t,value)."""
                        if df is None or df.empty:
                            return pd.DataFrame(columns=["g", "q", "d", "t", "value"])
                        if {"g", "q", "d", "t", "value"}.issubset(df.columns):
                            return df
                        value_cols = [c for c in df.columns if c not in {"g", "q", "d", "value", "t"}]
                        if value_cols:
                            df = df.melt(
                                id_vars=["g", "q", "d"],
                                value_vars=value_cols,
                                var_name="t",
                                value_name="value",
                            )
                        return df

                    if new_rows:
                        new_df = pd.DataFrame(new_rows)
                        existing_long = _stack_pvregen(ror_records)
                        updated_profiles = pd.concat([existing_long, new_df], ignore_index=True)
                        required_cols = {"g", "q", "d", "t", "value"}
                        if required_cols.issubset(updated_profiles.columns):
                            db.data["pVREgenProfile"].setRecords(updated_profiles)
                            _write_back(db, "pVREgenProfile")
                        else:
                            gams.printLog(
                                "[input_treatment][ror_profile] Skipping write: unable to coerce pVREgenProfile to long form "
                                f"(columns found: {list(updated_profiles.columns)})."
                            )

                        # Set pAvailability to 1 for these generators to avoid double scaling.
                        updated_avail = avail_df.copy()
                        updated_avail.loc[updated_avail["g"].isin(filled_gens), "value"] = 1
                        db.data["pAvailabilityInput"].setRecords(updated_avail)
                        _write_back(db, "pAvailabilityInput")

                        gams.printLog(
                            f"[input_treatment][ror_profile] Auto-filled ROR profiles for {len(filled_gens)} generator(s) in pVREgenProfile "
                            f"using their pAvailabilityInput values (steady production assumed): {', '.join(sorted(filled_gens))}."
                        )


    def monitor_hydro_capex(db: gt.Container, auto_fill: bool):
        """Ensure hydro capex is specified for committed/candidate plants."""
        if "pGenDataInput" not in db:
            gams.printLog("[input_treatment][hydro_capex] Skipped: pGenDataInput missing.")
            return

        records = db["pGenDataInput"].records
        if records is None or records.empty:
            gams.printLog("[input_treatment][hydro_capex] Skipped: pGenDataInput empty.")
            _log_columns("pGenDataInput", records, prefix="[input_treatment][hydro_capex] ")
            return
        records = records.copy()

        header_col, value_col = _detect_header_and_value_columns(records)
        if header_col is None or value_col is None:
            gams.printLog("[input_treatment][hydro_capex] Skipped: cannot detect header/value columns.")
            _log_columns("pGenDataInput", records, prefix="[input_treatment][hydro_capex] ")
            return
        if "g" not in records.columns or "tech" not in records.columns:
            gams.printLog("[input_treatment][hydro_capex] Skipped: missing 'g' or 'tech' in pGenDataInput.")
            _log_columns("pGenDataInput", records, prefix="[input_treatment][hydro_capex] ")
            return

        zone_column = None
        for candidate in ("z", "zone"):
            if candidate in records.columns:
                zone_column = candidate
                break

        allowed_zones = None
        allowed_zone_strs = None
        if zone_column and "zcmap" in db:
            zcmap_records = db["zcmap"].records
            if zcmap_records is not None and not zcmap_records.empty:
                zone_candidates = [col for col in ("z", "zone") if col in zcmap_records.columns]
                if zone_candidates:
                    zone_key = zone_candidates[0]
                    allowed_zones = (
                        zcmap_records[zone_key]
                        .dropna()
                        .unique()
                        .tolist()
                    )
                    allowed_zone_strs = {str(z) for z in allowed_zones}

        target_headers = {"Status", "Capex"}
        subset = records.loc[records[header_col].isin(target_headers)]
        if subset.empty:
            gams.printLog("[input_treatment][hydro_capex] Skipped: no Status/Capex rows found.")
            _log_columns("pGenDataInput", records, prefix="[input_treatment][hydro_capex] ")
            return

        index_cols = ["g"]
        if zone_column:
            index_cols.append(zone_column)
        index_cols.append("tech")

        pivot = subset.pivot_table(index=index_cols,
                                   columns=header_col,
                                   values=value_col,
                                   aggfunc="first",
                                   observed=False)
        pivot = pivot.reset_index()
        pivot.columns.name = None
        if "Capex" not in pivot.columns:
            pivot["Capex"] = np.nan
        if "Status" not in pivot.columns:
            pivot["Status"] = np.nan

        pivot["Status"] = pd.to_numeric(pivot["Status"], errors="coerce")
        pivot["Capex"] = pd.to_numeric(pivot["Capex"], errors="coerce")

        zone_series_str = None
        if zone_column and allowed_zone_strs is not None:
            zone_series_str = pivot[zone_column].astype(str)

        target_status = pivot["Status"].isin([2, 3])
        target_techs = {"ROR", "ReservoirHydro"}
        tech_mask = pivot["tech"].isin(target_techs)
        missing_mask = target_status & tech_mask & pivot["Capex"].isna()
        if zone_series_str is not None:
            missing_mask &= zone_series_str.isin(allowed_zone_strs)
        missing_capex = pivot.loc[missing_mask]
        if missing_capex.empty:
            if not auto_fill:
                gams.printLog("[input_treatment][hydro_capex] Auto-fill disabled; no hydro capex gaps found.")
            else:
                gams.printLog("[input_treatment][hydro_capex] No hydro capex gaps found.")
            return

        gams.printLog(
            f"Hydro capex warning: {len(missing_capex)} generator(s) in {sorted(target_techs)} "
            "with status 2 or 3 have no Capex defined."
        )
        zone_label = zone_column or "zone"
        all_zone_values = None
        if zone_column:
            if allowed_zones is not None:
                all_zone_values = allowed_zones
            else:
                all_zone_values = (
                    pivot.loc[target_status & tech_mask, zone_column]
                    .dropna()
                    .unique()
                    .tolist()
                )
        _log_zone_summary(
            gams,
            "  Missing hydro capex entries by zone:",
            missing_capex.loc[:, ["g"] + ([zone_column] if zone_column else [])],
            zone_column,
            zone_label,
            all_zone_values,
        )

        if not auto_fill:
            return

        if zone_column is None:
            gams.printLog("Capex auto-fill skipped: cannot identify zone column in pGenDataInput.")
            return

        donors = pivot[target_status & tech_mask & pivot["Capex"].notna()]
        if donors.empty:
            gams.printLog("Capex auto-fill skipped: no donor hydro plants with Capex defined.")
            return

        donor_lookup = (
            donors.groupby([zone_column, "tech"], observed=False)["Capex"]
            .mean()
            .dropna()
            .to_dict()
        )

        updated = False
        new_rows = []
        for row in missing_capex.itertuples():
            key = (getattr(row, zone_column), row.tech)
            donor_info = donor_lookup.get(key)
            if donor_info is None:
                gams.printLog(
                    f"  -> No donor Capex found for {row.g} ({row.tech}, {zone_label}: {key[0]}). "
                    "Provide values in the hydro capex input or extend `pGenDataInput`."
                )
                continue
            donor_capex = donor_info
            row_mask = (records["g"] == row.g) & (records[header_col] == "Capex")
            if row_mask.any():
                records.loc[row_mask, value_col] = donor_capex
            else:
                template = records.loc[records["g"] == row.g]
                if template.empty:
                    gams.printLog(f"  -> Capex auto-fill skipped for {row.g}; generator rows not found.")
                    continue
                new_row = template.iloc[0].copy()
                new_row[header_col] = "Capex"
                new_row[value_col] = donor_capex
                new_rows.append(new_row)
            updated = True
            gams.printLog(
                f"  -> Auto-filled Capex for {row.g} ({row.tech}, {zone_label}: {key[0]}) "
                f"using the mean value {donor_capex:.3f} from existing generators in the same zone and technology."
            )

        if new_rows:
            records = pd.concat([records, pd.DataFrame(new_rows)], ignore_index=True)

        if updated:
            db.data["pGenDataInput"].setRecords(records)
            _write_back(db, "pGenDataInput")


    def overwrite_nan_values(db: gt.Container, param_name: str, default_param_name: str, header: str):
        """
        Overwrites NaN values in a GAMS parameter with values from a default parameter.

        Args:
            db (gt.Container): GAMS database container.
            param_name (str): Name of the parameter to modify.
            default_param_name (str): Name of the parameter providing default values.
        """
        
        if default_param_name not in db:
            gams.printLog('{} not included'.format(default_param_name))
            return None

        # Retrieve parameter data as pandas DataFrame
        param_df = db[param_name].records
        default_df = db[default_param_name].records
        
        
        if default_df is None:
            gams.printLog('[input_treatment][defaults] {} empty so no effect'.format(default_param_name))
            db.data[param_name].setRecords(param_df)
            _write_back(db, param_name)

            return None
        
        gams.printLog("[input_treatment][defaults] Modifying {} with {}".format(param_name, default_param_name))
        
        
        # Unstack data on 'header' for correct alignment
        param_df = param_df.set_index([i for i in param_df.columns if i not in ['value']]).squeeze().unstack(header)

        default_df = default_df.set_index([i for i in default_df.columns if i not in ['value']]).squeeze().unstack(header)
        
        # Add missing columns that have been dropped by CONNECT CSV WRITER
        missing_columns = [i for i in default_df.columns if i not in param_df.columns]
        gams.printLog(f'[input_treatment][defaults] Missing {missing_columns}')
        for c in missing_columns:
            param_df[c] = float('nan')

        # Fill NaN values in param_df using corresponding values in default_df
        param_df = param_df.fillna(default_df)

        # Reset index to restore structure
        param_df = param_df.stack().reset_index()
        
        # Ensure column names are correct
        param_df.rename(columns={0: 'value'}, inplace=True)

        db.data[param_name].setRecords(param_df)
        _write_back(db, param_name)


    def prepare_generatorbased_parameter(db: gt.Container, param_name: str,
                                        cols_tokeep: list,
                                        param_ref="pGenDataInput",
                                        column_generator="g"):
        """
        Prepares a generator-based GAMS database parameter by merging it with a reference 
        parameter and extracting relevant columns.

        This function retrieves a parameter from the GAMS database, merges it with a reference 
        parameter (`param_ref`) to associate generators, and extracts a subset of relevant 
        columns for further processing.

        Parameters:
        -----------
        db : gt.Container
            A GAMS Transfer (GT) container that stores the database.
        param_name : str
            The name of the parameter to be retrieved and processed.
        cols_tokeep : list
            A list of additional columns to retain in the final output.
        param_ref : str, optional
            The name of the reference parameter used for merging (default is "pGenDataInput").
        column_generator : str, optional
            The name of the column representing the generator (default is "g").

        Returns:
        --------
        pandas.DataFrame or None
            A DataFrame containing the merged data with `column_generator`, the specified 
            columns in `cols_tokeep`, and "value", or None if the parameter is missing or empty.

        Notes:
        ------
        - If `param_name` is not found in the database, a message is printed, and None is returned.
        - If `param_name` exists but is empty, a message is printed, and None is returned.
        - The function merges `param_name` with `param_ref` based on shared columns, ensuring 
        generator reference consistency.
        - Duplicates in the reference DataFrame are removed before merging.
        """

        if param_name not in db:
            gams.printLog('{} not included'.format(param_name))
            return None

        # Retrieve parameter data as a pandas DataFrame
        param_df = db[param_name].records
        ref_df = db[param_ref].records

        # If the parameter is empty, print a message and return None
        if param_df is None:
            gams.printLog('{} empty so no effect'.format(param_name))
            return None
                    
        # Identify common columns between param_df and ref_df, excluding "value"
        columns = [c for c in param_df.columns if c != "value" and c in ref_df.columns]
        gams.printLog(f"[prepare_generatorbased_parameter] {param_name}: ref columns={list(ref_df.columns)}, param columns={list(param_df.columns)}, common={columns}")

        if column_generator not in ref_df.columns:
            gams.printLog(
                f"[prepare_generatorbased_parameter] {param_name}: generator column '{column_generator}' not found in reference; "
                f"available columns: {list(ref_df.columns)}"
            )
            return None
        
        # Keep only the generator column and common columns in ref_df
        ref_df = ref_df.loc[:, [column_generator] + columns]
            
        # Remove duplicate rows in the reference DataFrame
        ref_df = ref_df.drop_duplicates()

        # Merge the reference DataFrame with the parameter DataFrame on common columns
        param_df = pd.merge(ref_df, param_df, how='left', on=columns)
                
        if param_df['value'].isna().any():
            missing_rows = param_df[param_df['value'].isna()]  # Get rows with NaN values
            gams.printLog(f"Error: missing values found in '{param_name}'. This indicates that some generator-year combinations expected by the model are not provided in the input data. Generators in {param_ref} without default values are:")
            gams.printLog(missing_rows.to_string())  # Print the rows where 'value' is NaN
            raise ValueError(f"Missing values in default is not permitted. To fix this bug ensure that all combination in {param_name} are included.")

        # Select only the necessary columns for the final output
        param_df = param_df.loc[:, [column_generator] + cols_tokeep + ["value"]]    
        
        return param_df


    def fill_default_value(db: gt.Container, param_name: str, default_df: pd.DataFrame, fillna=1):
        """
        Fills missing values in a GAMS parameter with default values.

        This function modifies an existing parameter in a GAMS database by merging it 
        with a default DataFrame, ensuring that missing values are filled with a specified 
        default value.

        Parameters:
        -----------
        db : gt.Container
            A GAMS Transfer (GT) container that stores the database.
        param_name : str
            The name of the parameter to be modified.
        default_df : pd.DataFrame
            A DataFrame containing default values to be added if missing.
        fillna : int or float, optional
            The value to use for filling NaNs in the "value" column (default is 1).

        Returns:
        --------
        None
            The function modifies `db` in place and does not return a value.

        Notes:
        ------
        - The function prints a message indicating the parameter being modified.
        - It concatenates `default_df` with the existing parameter DataFrame.
        - Duplicate records (except for "value") are dropped, keeping the first occurrence.
        - NaN values in the "value" column are filled with `fillna`.
        """
        
        gams.printLog("Modifying {} with default values".format(param_name))
        
        # Retrieve parameter data from the GAMS database as a pandas DataFrame
        param_df = db[param_name].records
        
        # Concatenate the original parameter data with the default DataFrame
        param_df = pd.concat([param_df, default_df], axis=0)
        
        # Remove duplicate entries based on all columns except "value"
        param_df = param_df.drop_duplicates(subset=[col for col in param_df.columns if col != 'value'], keep='first')
        
        # Fill missing values in the "value" column with the specified default value
        param_df['value'] = param_df['value'].fillna(fillna)
                
        # Update the parameter in the GAMS database with the modified DataFrame
        db.data[param_name].setRecords(param_df)
        _write_back(db, param_name)


    def warn_missing_availability(gams, db: gt.Container):
        """Warn if generators have no pAvailability rows (implicit availability=0)."""
        if "pGenDataInput" not in db or "pAvailabilityInput" not in db:
            return

        gen_records = db["pGenDataInput"].records
        avail_records = db["pAvailabilityInput"].records
        if gen_records is None or gen_records.empty:
            return

        gens = set(gen_records["g"].dropna().unique())
        available = set()
        if avail_records is not None and not avail_records.empty and "g" in avail_records.columns:
            available = set(avail_records["g"].dropna().unique())

        missing = gens - available
        if missing:
            missing_list = sorted(missing)
            preview = missing_list[:10]
            more = ""
            if len(missing_list) > len(preview):
                more = f" (showing {len(preview)} of {len(missing_list)})"
            gams.printLog(
                "[input_treatment][availability] Warning: the following generator(s) have no entries in pAvailability "
                f"and will have implicit availability of 0 (they will not dispatch){more}: {preview}"
            )

<<<<<<< HEAD
=======

>>>>>>> cc4d5c13
    def warn_missing_availability(gams, db: gt.Container):
        """Warn if generators have no pAvailability rows (implicit availability=0)."""
        if "pGenDataInput" not in db or "pAvailabilityInput" not in db:
            return

        gen_records = db["pGenDataInput"].records
        avail_records = db["pAvailabilityInput"].records
        if gen_records is None or gen_records.empty:
            return

        gens = set(gen_records["g"].dropna().unique())
        available = set()
        if avail_records is not None and not avail_records.empty and "g" in avail_records.columns:
            available = set(avail_records["g"].dropna().unique())

        missing = gens - available
        if missing:
            missing_list = sorted(missing)
            preview = missing_list[:10]
            more = ""
            if len(missing_list) > len(preview):
                more = f" (showing {len(preview)} of {len(missing_list)})"
            gams.printLog(
                "[input_treatment][availability] Warning: the following generator(s) have no entries in pAvailability "
                f"and will have implicit availability of 0 (they will not dispatch){more}: {preview}"
            )


    def set_missing_styr_for_existing(db: gt.Container):
        """For existing units (Status=1), set StYr to year before first model year when missing/NaN."""
        param_name = "pGenDataInput"
        if param_name not in db:
            return
        records = db[param_name].records
        if records is None or records.empty:
            return

        header_col, value_col = _detect_header_and_value_columns(records)
        if header_col is None or value_col is None or "g" not in records.columns:
            return

        # First model year comes from y; default to 0 if not available.
        first_year = 0
        if "y" in db and db["y"].records is not None and "y" in db["y"].records:
            yrs = pd.to_numeric(db["y"].records["y"], errors="coerce").dropna()
            if not yrs.empty:
                first_year = int(yrs.min())
        default_styr = first_year - 1

        records = records.copy()
        status_rows = records.loc[records[header_col] == "Status"].copy()
        status_rows["StatusNum"] = pd.to_numeric(status_rows[value_col], errors="coerce")
        existing_gens = set(status_rows.loc[status_rows["StatusNum"] == 1, "g"].dropna().unique())
        if not existing_gens:
            return

        styr_mask = records[header_col] == "StYr"
        styr_rows = records.loc[styr_mask].copy()
        styr_rows["StYrNum"] = pd.to_numeric(styr_rows[value_col], errors="coerce")

        gens_with_styr = set(styr_rows.loc[styr_rows["StYrNum"].notna(), "g"].dropna().unique())
        gens_missing_or_nan = existing_gens - gens_with_styr

        if not gens_missing_or_nan and styr_rows["StYrNum"].notna().all():
            return

        new_rows = []
        updated = False

        # Fill NaN StYr rows for existing gens that have the header but missing value.
        if not styr_rows.empty:
            nan_mask = styr_mask & records[value_col].isna() & records["g"].isin(existing_gens)
            if nan_mask.any():
                records.loc[nan_mask, value_col] = default_styr
                for g_val in records.loc[nan_mask, "g"].unique():
                    gams.printLog(
                        f"[input_treatment][defaults] Filled missing StYr for existing generator {g_val} with {default_styr}."
                    )
                updated = True

        added_gens = []
        # Add StYr rows for existing gens completely lacking the header.
        for g_val in sorted(gens_missing_or_nan):
            template = records.loc[records["g"] == g_val]
            if template.empty:
                continue
            new_row = template.iloc[0].copy()
            new_row[header_col] = "StYr"
            new_row[value_col] = default_styr
            new_rows.append(new_row)
            added_gens.append(g_val)
            updated = True

        if new_rows:
            records = pd.concat([records, pd.DataFrame(new_rows)], ignore_index=True)

        if updated:
            db.data[param_name].setRecords(records)
            _write_back(db, param_name)
            if added_gens:
                gams.printLog(
                    f"[input_treatment][defaults] Added StYr={default_styr} for {len(added_gens)} existing generator(s) "
                    f"(Status=1): {', '.join(sorted(added_gens))}."
                )
                

    def expand_to_years(db: gt.Container, df: pd.DataFrame, year_set_name: str = "y"):
        """
        Expands a DataFrame to include all years from a GAMS set.

        This function takes a DataFrame without a year dimension and creates a
        cross-product with all years in the specified set, effectively broadcasting
        the values across all years.

        Parameters:
        -----------
        db : gt.Container
            A GAMS Transfer (GT) container that stores the database.
        df : pd.DataFrame
            The DataFrame to expand (should not contain 'y' column).
        year_set_name : str, optional
            The name of the year set in the database (default is "y").

        Returns:
        --------
        pd.DataFrame
            A new DataFrame with the year column added, containing all original
            data repeated for each year.
        """
        if df is None:
            return None

        # Get all years from the database
        year_records = db[year_set_name].records
        if year_records is None or year_records.empty:
            gams.printLog(f"Warning: Year set '{year_set_name}' is empty or not found.")
            return df

        years = year_records.iloc[:, 0].tolist()

        # Create a cross-product of the DataFrame with all years
        df_expanded = pd.concat([df.assign(y=year) for year in years], ignore_index=True)

        # Reorder columns to have 'y' in the expected position (after 'g')
        cols = df_expanded.columns.tolist()
        if 'g' in cols and 'y' in cols:
            cols.remove('y')
            g_idx = cols.index('g')
            cols.insert(g_idx + 1, 'y')
            df_expanded = df_expanded[cols]

        return df_expanded


    def prepare_pavailability(db: gt.Container):
        """Expand pAvailabilityInput(g,q) across years and ensure pAvailability(g,y,q) exists."""
        if "pAvailabilityInput" in db and db["pAvailabilityInput"].records is not None:
            avail_records = db["pAvailabilityInput"].records
            gams.printLog("Expanding pAvailabilityInput to pAvailability with year dimension")
            avail_expanded = expand_to_years(db, avail_records)
            if "pAvailability" not in db:
                db.addParameter("pAvailability", ["g", "y", "q"], records=avail_expanded)
            else:
                db.data["pAvailability"].setRecords(avail_expanded)
            _write_back(db, "pAvailability")
        else:
            if "pAvailability" not in db:
                db.addParameter("pAvailability", ["g", "y", "q"])


    def apply_availability_evolution(db: gt.Container,
                                     evolution_param: str = "pEvolutionAvailability",
                                     availability_param: str = "pAvailability",
                                     year_set: str = "y"):
        """
        Apply year-dependent evolution factors to pAvailability.

        This function:
        1. Reads pEvolutionAvailability(g,y) - sparse, only some generators may have entries
        2. Performs linear interpolation for missing years
        3. Applies the formula: pAvailability(g,y,q) = pAvailability(g,y,q) * (1 + pEvolutionAvailability(g,y))

        Parameters:
        -----------
        db : gt.Container
            A GAMS Transfer (GT) container that stores the database.
        evolution_param : str
            Name of the evolution parameter (default: "pEvolutionAvailability").
        availability_param : str
            Name of the availability parameter to modify (default: "pAvailability").
        year_set : str
            Name of the year set (default: "y").

        Notes:
        ------
        - If pEvolutionAvailability is empty or not present, no changes are made.
        - Default evolution factor is 0 (meaning no change: 1 + 0 = 1).
        - Only generators with entries in pEvolutionAvailability are affected.
        """
        # Check if evolution parameter exists and has data
        if evolution_param not in db:
            gams.printLog(f"{evolution_param} not found in database. Skipping availability evolution.")
            return

        evolution_records = db[evolution_param].records
        if evolution_records is None or evolution_records.empty:
            gams.printLog(f"{evolution_param} is empty. Skipping availability evolution.")
            return

        # Check if availability parameter exists
        if availability_param not in db:
            gams.printLog(f"{availability_param} not found. Skipping availability evolution.")
            return

        avail_records = db[availability_param].records
        if avail_records is None or avail_records.empty:
            gams.printLog(f"{availability_param} is empty. Skipping availability evolution.")
            return

        # Get all model years
        if year_set not in db:
            gams.printLog(f"Year set '{year_set}' not found. Skipping availability evolution.")
            return

        year_records = db[year_set].records
        if year_records is None or year_records.empty:
            return

        target_years = pd.to_numeric(year_records.iloc[:, 0], errors='coerce')
        target_years = np.sort(target_years.dropna().unique())
        if target_years.size == 0:
            return

        gams.printLog(f"Applying availability evolution from {evolution_param}")

        # Prepare evolution data - interpolate for each generator
        evolution_data = evolution_records.copy()
        evolution_data['y'] = pd.to_numeric(evolution_data['y'], errors='coerce')
        evolution_data = evolution_data.dropna(subset=['y', 'value'])

        if evolution_data.empty:
            gams.printLog(f"No valid data in {evolution_param} after cleaning. Skipping.")
            return

        # Get list of generators with evolution factors
        generators_with_evolution = evolution_data['g'].unique()
        gams.printLog(f"  Found evolution factors for {len(generators_with_evolution)} generator(s)")
        gams.printLog(f"  Generators with {evolution_param}: {sorted(generators_with_evolution.tolist())}")

        # Interpolate evolution factors for each generator
        interpolated_evolution = []
        for gen in generators_with_evolution:
            gen_data = evolution_data[evolution_data['g'] == gen].sort_values('y')
            years = gen_data['y'].to_numpy()
            values = gen_data['value'].to_numpy()

            if years.size < 1:
                continue

            if years.size == 1:
                # Single value: use constant for all years
                interpolated_values = np.full(target_years.size, values[0])
            else:
                # Linear interpolation
                interpolated_values = np.interp(target_years, years, values)

            for yr, val in zip(target_years, interpolated_values):
                interpolated_evolution.append({'g': gen, 'y': yr, 'evolution': val})

        if not interpolated_evolution:
            gams.printLog("No evolution factors to apply after interpolation.")
            return

        evolution_df = pd.DataFrame(interpolated_evolution)
        evolution_df['y'] = evolution_df['y'].astype(str)

        # Apply evolution to pAvailability
        avail_data = avail_records.copy()

        # Merge with evolution factors (left join - only matching g,y pairs get evolution)
        merged = avail_data.merge(evolution_df, on=['g', 'y'], how='left')

        # Fill NaN evolution with 0 (no change for generators without evolution factors)
        merged['evolution'] = merged['evolution'].fillna(0)

        # Apply formula: new_value = value * (1 + evolution)
        merged['value'] = merged['value'] * (1 + merged['evolution'])

        # Keep only original columns
        result = merged[avail_data.columns]

        # Update the parameter
        db.data[availability_param].setRecords(result)
        _write_back(db, availability_param)

        gams.printLog(f"  Applied evolution factors to {availability_param} for {len(generators_with_evolution)} generator(s)")


    def prepare_lossfactor(db: gt.Container, 
                                        param_ref="pNewTransmission",
                                        param_loss="pLossFactorInternal",
                                        param_y="y",
                                        column_loss="value"):
        """
        Prepares a loss factor GAMS database parameter from another GAMS database parameter, if a given column is specified in this parameter.

        This function retrieves a parameter from the GAMS database, merges it with a reference 
        parameter (`param_ref`) to associate generators, and extracts a subset of relevant 
        columns for further processing.

        Parameters:
        -----------
        db : gt.Container
            A GAMS Transfer (GT) container that stores the database.
        param_name : str
            The name of the parameter to be retrieved and processed.
        column_loss : str
            Column to be used to specify loss factor when it does not exist.
        param_ref : str, optional
            The name of the reference parameter used for merging (default is "pGenDataInput").

        Returns:
        --------
        pandas.DataFrame or None


        Notes:
        ------

        """

        newtransmission_df = db[param_ref].records
        if newtransmission_df is not None:  # we need to specify loss factor
            newtransmission_loss_df = newtransmission_df.loc[newtransmission_df.thdr == 'LossFactor']
            if not newtransmission_loss_df.empty:  # Loss factor is specified
                if newtransmission_loss_df[column_loss].isna().any():
                    gams.printLog("newtransmission_loss_df")
                    gams.printLog(f"Warning: NaN values found in pNewTransmission, skipping specification of loss factor through pNewTransmission.")
                    if db[param_loss].records is None:
                        raise ValueError(f"Error: Loss factor is not specified through pLossFactorInternal.csv. There is missing data for the model")
                else:
                    gams.printLog(f"Defining {param_loss} based on {param_ref}.")
                    # write loss_factor by expanding the column newtransmission_df with header param_y (as columns)
                    y = db[param_y].records
                    y_index = y['y'].tolist()

                    loss_factor_df = newtransmission_loss_df.set_index(['z', 'z2'])[column_loss].to_frame()
                    
                    for year in y_index:
                        loss_factor_df[year] = loss_factor_df[column_loss]

                    # Drop the original column_loss since it's now spread across all years
                    loss_factor_df = loss_factor_df.drop(columns=[column_loss]).stack().reset_index().rename(columns={'level_2': 'y', 0: 'value'})

                    db.data[param_loss].setRecords(loss_factor_df)
                    _write_back(db, param_loss)
                    
                # check that there are no NaN values. Otherwise, skip this step, and check that db[LossFactor ].records exists. If it is not the case, raise an error. If this exists, do nothing. 
            else:  # Loss factor is not specified
                if db[param_loss].records is None:
                    raise ValueError(f"Error: Loss factor is not specified through pLossFactorInternal.csv. There is missing data for the model")


    def interpolate_time_series_parameters(db: gt.Container,
                                           param_names,
                                           year_param: str = "y",
                                           year_column: str = "y"):
        """Linearly interpolate parameters across all model years; assume data is mostly clean."""
        if year_param not in db:
            return

        year_records = db[year_param].records
        if year_records is None or year_column not in year_records:
            return

        target_years = pd.to_numeric(year_records[year_column], errors='coerce')
        target_years = np.sort(target_years.dropna().unique())
        if target_years.size == 0:
            return

        for param_name in param_names:
            if param_name not in db:
                continue

            records = db[param_name].records
            if records is None or records.empty or year_column not in records:
                continue

            # Save original column order from records
            original_col_order = list(records.columns)

            data = records.copy()
            data[year_column] = pd.to_numeric(data[year_column], errors='coerce')
            data = data.dropna(subset=[year_column, "value"])
            if data.empty:
                continue

            group_cols = [c for c in original_col_order if c not in (year_column, "value")]

            if group_cols:
                grouped = data.groupby(group_cols, dropna=False, sort=False, observed=False)
            else:
                grouped = [(None, data)]

            result_frames = []
            for key, group in grouped:
                group = group.sort_values(year_column)
                years = group[year_column].to_numpy()
                values = group["value"].to_numpy()
                if years.size < 2:
                    continue

                interpolated = np.interp(target_years, years, values)
                frame = pd.DataFrame({year_column: target_years, "value": interpolated})

                if group_cols:
                    if not isinstance(key, tuple):
                        key = (key,)
                    for col_name, col_value in zip(group_cols, key):
                        frame[col_name] = col_value
                    frame = frame[original_col_order]
                else:
                    frame = frame[[year_column, "value"]]

                result_frames.append(frame)

            if not result_frames:
                continue

            final = pd.concat(result_frames, ignore_index=True)
            db.data[param_name].setRecords(final)
            target_range = f"{int(target_years[0])}-{int(target_years[-1])}"
            gams.printLog(
                f"[input_treatment][interpolate] Linear interpolation performed on {param_name} to match model years {target_range}."
            )
            _write_back(db, param_name)
        
    # Create a GAMS workspace and database
    db = gt.Container(gams.db)
    # Normalize generator column for pGenDataInput (rename 'uni' -> 'g' if needed).
    if "pGenDataInput" in db:
        _records = db["pGenDataInput"].records
        if _records is not None and "uni" in _records.columns and "g" not in _records.columns:
            gams.printLog("[input_treatment] Renaming pGenDataInput column 'uni' -> 'g'.")
            db["pGenDataInput"].setRecords(_records.rename(columns={"uni": "g"}))

    settings_flags = {}
    # Pull scalar switches from pSettings so model toggles can be driven by the CSV.
    try:
        settings_records = db["pSettings"].records
    except KeyError:
        settings_records = None
    if settings_records is not None and not settings_records.empty:
        settings_flags = dict(
            zip(settings_records["pSettingsHeader"], settings_records["value"])
        )

<<<<<<< HEAD
    settings_flags = {}
    # Pull scalar switches from pSettings so model toggles can be driven by the CSV.
    try:
        settings_records = db["pSettings"].records
    except KeyError:
        settings_records = None
    if settings_records is not None and not settings_records.empty:
        settings_flags = dict(
            zip(settings_records["pSettingsHeader"], settings_records["value"])
        )

=======
>>>>>>> cc4d5c13
    def _truthy(value) -> bool:
        """Interpret pSettings/env values as booleans (non-zero numeric or yes/true/on)."""
        if value is None or (isinstance(value, float) and pd.isna(value)):
            return False
        if isinstance(value, str):
            value = value.strip()
            if value == "":
                return False
        try:
            return float(value) != 0
        except (TypeError, ValueError):
            return str(value).strip().lower() in {"1", "true", "yes", "on"}

    # Auto-fill hydro availability can be enabled via (in priority order):
    # 1) function arg, 2) env var, 3) pSettings flag.
    setting_auto_fill_hydro = _truthy(settings_flags.get("EPM_FILL_HYDRO_AVAILABILITY"))
    env_flag = str(os.environ.get("EPM_FILL_HYDRO_AVAILABILITY", "")).strip().lower()
    env_auto_fill = env_flag in {"1", "true", "yes", "on"}
    auto_fill_missing_hydro = (
        fill_missing_hydro_availability or env_auto_fill or setting_auto_fill_hydro
    )
    if setting_auto_fill_hydro and not (fill_missing_hydro_availability or env_auto_fill):
        gams.printLog(
            "Hydro availability auto-fill enabled via pSettings (EPM_FILL_HYDRO_AVAILABILITY)."
        )
    elif env_auto_fill and not fill_missing_hydro_availability:
        gams.printLog(
            "Hydro availability auto-fill enabled via EPM_FILL_HYDRO_AVAILABILITY environment variable."
        )

    # Auto-fill hydro capex uses the same priority order.
    setting_auto_fill_capex = _truthy(settings_flags.get("EPM_FILL_HYDRO_CAPEX"))
    capex_flag = str(os.environ.get("EPM_FILL_HYDRO_CAPEX", "")).strip().lower()
    env_capex_fill = capex_flag in {"1", "true", "yes", "on"}
    auto_fill_missing_capex = (
        fill_missing_hydro_capex or env_capex_fill or setting_auto_fill_capex
    )
    if setting_auto_fill_capex and not (fill_missing_hydro_capex or env_capex_fill):
        gams.printLog(
            "Hydro capex auto-fill enabled via pSettings (EPM_FILL_HYDRO_CAPEX)."
        )
    elif env_capex_fill and not fill_missing_hydro_capex:
        gams.printLog(
            "Hydro capex auto-fill enabled via EPM_FILL_HYDRO_CAPEX environment variable."
        )

    fill_ror_from_availability = _truthy(
        settings_flags.get("EPM_FILL_ROR_FROM_AVAILABILITY")
    )
    
<<<<<<< HEAD
=======
    _step("Filter inputs to allowed zones")
>>>>>>> cc4d5c13
    filter_inputs_to_allowed_zones(
        db,
        log_func=gams.printLog,
        write_back=lambda name: _write_back(db, name),
    )

    _step("Zero capacity for invalid generator status")
    zero_capacity_for_invalid_generator_status(db)
    
    _step("Zero capacity for invalid transmission status")
    zero_capacity_for_invalid_transmission_status(db)
    
    _step("Interpolate time series parameters")
    interpolate_time_series_parameters(db, YEARLY_OUTPUT)
    
    _step("Monitor hydro availability")
    monitor_hydro_availability(db, auto_fill_missing_hydro)
    
    _step("Monitor hydro capex")
    monitor_hydro_capex(db, auto_fill_missing_capex)
    
    # Complete Generator Data
    _step("Overwrite NaN values for pGenDataInput")
    overwrite_nan_values(db, "pGenDataInput", "pGenDataInputDefault", "pGenDataInputHeader")
    
<<<<<<< HEAD
    set_missing_styr_for_existing(db)

    # CSV is read into pAvailabilityInput(g,q), we expand to pAvailability(g,y,q)
    prepare_pavailability(db)

    # Prepare pAvailability by filling missing values with default values
=======
    _step("Set missing StYr for existing generators")
    set_missing_styr_for_existing(db)

    # CSV is read into pAvailabilityInput(g,q), we expand to pAvailability(g,y,q)
    _step("Prepare pAvailability")
    prepare_pavailability(db)

    # Prepare pAvailability by filling missing values with default values
    _step("Defaults for pAvailability")
>>>>>>> cc4d5c13
    default_df = prepare_generatorbased_parameter(db,
                                                  "pAvailabilityDefault",
                                                  cols_tokeep=['q'],
                                                  param_ref="pGenDataInput")
    
    # Expand default values to all years (constant across years)
    default_df = expand_to_years(db, default_df)

    _step("Fill pAvailability with defaults")
    fill_default_value(db, "pAvailability", default_df)
    
<<<<<<< HEAD
=======
    _step("Warn missing availability")
>>>>>>> cc4d5c13
    warn_missing_availability(gams, db)

    # Apply evolution factors to pAvailability
    _step("Apply availability evolution")
    apply_availability_evolution(db)

    # Prepare pCapexTrajectories by filling missing values with default values
    _step("Defaults for pCapexTrajectories")
    default_df = prepare_generatorbased_parameter(db, 
                                                  "pCapexTrajectoriesDefault",
                                                  cols_tokeep=['y'],
                                                  param_ref="pGenDataInput")
                                                                                                
    _step("Fill pCapexTrajectories with defaults")
    fill_default_value(db, "pCapexTrajectories", default_df)


    # LossFactor must be defined through a specific csv
    # prepare_lossfactor(db, "pNewTransmission", "pLossFactorInternal", "y", "value")


if __name__ == "__main__":

    DEFAULT_GDX = os.path.join("epm", "test", "input.gdx")
    output_gdx = os.path.join("epm", "test", "input_treated.gdx")

    container = gt.Container()
    container.read(DEFAULT_GDX)
    apply_debug_column_renames(container)
    
    # SimpleNamespace fakes the small slice of the GAMS API we need for debugging.
    # It is just enough for tests and does not behave like a full GAMS runtime.
    dummy_gams = SimpleNamespace(db=container, printLog=lambda msg: print(str(msg)))
    
    # Run the input treatment process
    run_input_treatment(dummy_gams)
    
    container.write(output_gdx)<|MERGE_RESOLUTION|>--- conflicted
+++ resolved
@@ -83,10 +83,7 @@
     'pPlanningReserveMargin': {'uni': 'c'},
     'pTechFuel': {'tech': 'tech', 'fuel': 'f'},
     "pStorageDataInput": {'gen_0': 'g', 'uni_2': 'pStorageDataHeader'},
-<<<<<<< HEAD
     'pTechData': {'Technology': 'tech'},
-=======
->>>>>>> cc4d5c13
     "pVREGenProfile": {"gen": "g", "uni": "t"}
 }
 
@@ -183,6 +180,16 @@
         target_kind = type(target_db).__name__
 
         if isinstance(target_db, gt.Container):
+            if param_name not in target_db.data:
+                # Mirror the schema from the working container when the target container
+                # doesn't yet have the symbol (avoids KeyError on first write).
+                source_symbol = db[param_name]
+                # Prefer explicit domains; fall back to non-value columns.
+                domains = getattr(source_symbol, "domains", None)
+                if not domains and source_symbol.records is not None:
+                    domains = [c for c in source_symbol.records.columns if c != "value"]
+                target_db.addParameter(param_name, domains or [], records=None)
+
             if param_name not in target_db.data:
                 # Mirror the schema from the working container when the target container
                 # doesn't yet have the symbol (avoids KeyError on first write).
@@ -1214,10 +1221,7 @@
                 f"and will have implicit availability of 0 (they will not dispatch){more}: {preview}"
             )
 
-<<<<<<< HEAD
-=======
-
->>>>>>> cc4d5c13
+
     def warn_missing_availability(gams, db: gt.Container):
         """Warn if generators have no pAvailability rows (implicit availability=0)."""
         if "pGenDataInput" not in db or "pAvailabilityInput" not in db:
@@ -1675,20 +1679,6 @@
             zip(settings_records["pSettingsHeader"], settings_records["value"])
         )
 
-<<<<<<< HEAD
-    settings_flags = {}
-    # Pull scalar switches from pSettings so model toggles can be driven by the CSV.
-    try:
-        settings_records = db["pSettings"].records
-    except KeyError:
-        settings_records = None
-    if settings_records is not None and not settings_records.empty:
-        settings_flags = dict(
-            zip(settings_records["pSettingsHeader"], settings_records["value"])
-        )
-
-=======
->>>>>>> cc4d5c13
     def _truthy(value) -> bool:
         """Interpret pSettings/env values as booleans (non-zero numeric or yes/true/on)."""
         if value is None or (isinstance(value, float) and pd.isna(value)):
@@ -1705,6 +1695,34 @@
     # Auto-fill hydro availability can be enabled via (in priority order):
     # 1) function arg, 2) env var, 3) pSettings flag.
     setting_auto_fill_hydro = _truthy(settings_flags.get("EPM_FILL_HYDRO_AVAILABILITY"))
+
+    settings_flags = {}
+    # Pull scalar switches from pSettings so model toggles can be driven by the CSV.
+    try:
+        settings_records = db["pSettings"].records
+    except KeyError:
+        settings_records = None
+    if settings_records is not None and not settings_records.empty:
+        settings_flags = dict(
+            zip(settings_records["pSettingsHeader"], settings_records["value"])
+        )
+
+    def _truthy(value) -> bool:
+        """Interpret pSettings/env values as booleans (non-zero numeric or yes/true/on)."""
+        if value is None or (isinstance(value, float) and pd.isna(value)):
+            return False
+        if isinstance(value, str):
+            value = value.strip()
+            if value == "":
+                return False
+        try:
+            return float(value) != 0
+        except (TypeError, ValueError):
+            return str(value).strip().lower() in {"1", "true", "yes", "on"}
+
+    # Auto-fill hydro availability can be enabled via (in priority order):
+    # 1) function arg, 2) env var, 3) pSettings flag.
+    setting_auto_fill_hydro = _truthy(settings_flags.get("EPM_FILL_HYDRO_AVAILABILITY"))
     env_flag = str(os.environ.get("EPM_FILL_HYDRO_AVAILABILITY", "")).strip().lower()
     env_auto_fill = env_flag in {"1", "true", "yes", "on"}
     auto_fill_missing_hydro = (
@@ -1718,7 +1736,20 @@
         gams.printLog(
             "Hydro availability auto-fill enabled via EPM_FILL_HYDRO_AVAILABILITY environment variable."
         )
-
+    auto_fill_missing_hydro = (
+        fill_missing_hydro_availability or env_auto_fill or setting_auto_fill_hydro
+    )
+    if setting_auto_fill_hydro and not (fill_missing_hydro_availability or env_auto_fill):
+        gams.printLog(
+            "Hydro availability auto-fill enabled via pSettings (EPM_FILL_HYDRO_AVAILABILITY)."
+        )
+    elif env_auto_fill and not fill_missing_hydro_availability:
+        gams.printLog(
+            "Hydro availability auto-fill enabled via EPM_FILL_HYDRO_AVAILABILITY environment variable."
+        )
+
+    # Auto-fill hydro capex uses the same priority order.
+    setting_auto_fill_capex = _truthy(settings_flags.get("EPM_FILL_HYDRO_CAPEX"))
     # Auto-fill hydro capex uses the same priority order.
     setting_auto_fill_capex = _truthy(settings_flags.get("EPM_FILL_HYDRO_CAPEX"))
     capex_flag = str(os.environ.get("EPM_FILL_HYDRO_CAPEX", "")).strip().lower()
@@ -1739,10 +1770,6 @@
         settings_flags.get("EPM_FILL_ROR_FROM_AVAILABILITY")
     )
     
-<<<<<<< HEAD
-=======
-    _step("Filter inputs to allowed zones")
->>>>>>> cc4d5c13
     filter_inputs_to_allowed_zones(
         db,
         log_func=gams.printLog,
@@ -1768,14 +1795,6 @@
     _step("Overwrite NaN values for pGenDataInput")
     overwrite_nan_values(db, "pGenDataInput", "pGenDataInputDefault", "pGenDataInputHeader")
     
-<<<<<<< HEAD
-    set_missing_styr_for_existing(db)
-
-    # CSV is read into pAvailabilityInput(g,q), we expand to pAvailability(g,y,q)
-    prepare_pavailability(db)
-
-    # Prepare pAvailability by filling missing values with default values
-=======
     _step("Set missing StYr for existing generators")
     set_missing_styr_for_existing(db)
 
@@ -1785,7 +1804,6 @@
 
     # Prepare pAvailability by filling missing values with default values
     _step("Defaults for pAvailability")
->>>>>>> cc4d5c13
     default_df = prepare_generatorbased_parameter(db,
                                                   "pAvailabilityDefault",
                                                   cols_tokeep=['q'],
@@ -1797,10 +1815,7 @@
     _step("Fill pAvailability with defaults")
     fill_default_value(db, "pAvailability", default_df)
     
-<<<<<<< HEAD
-=======
     _step("Warn missing availability")
->>>>>>> cc4d5c13
     warn_missing_availability(gams, db)
 
     # Apply evolution factors to pAvailability
@@ -1824,6 +1839,8 @@
 
 if __name__ == "__main__":
 
+    DEFAULT_GDX = os.path.join("epm", "test", "input.gdx")
+    output_gdx = os.path.join("epm", "test", "input_treated.gdx")
     DEFAULT_GDX = os.path.join("epm", "test", "input.gdx")
     output_gdx = os.path.join("epm", "test", "input_treated.gdx")
 
