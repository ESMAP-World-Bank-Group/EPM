"""
**********************************************************************
* ELECTRICITY PLANNING MODEL (EPM)
* Developed at the World Bank
**********************************************************************
Description:
    This Python script is part of the GAMS-based Electricity Planning Model (EPM),
    designed for electricity system planning. It supports tasks such as capacity
    expansion, generation dispatch, and the enforcement of policy constraints,
    including renewable energy targets and emissions limits.

Author(s):
    ESMAP Modelling Team

Organization:
    World Bank

Version:
    (Specify version here)

License:
    Creative Commons Zero v1.0 Universal

Key Features:
    - Optimization of electricity generation and capacity planning
    - Inclusion of renewable energy integration and storage technologies
    - Multi-period, multi-region modeling framework
    - CO₂ emissions constraints and policy instruments

Notes:
    - Ensure GAMS is installed and the model has completed execution
      before running this script.
    - The model generates output files in the working directory
      which will be organized by this script.

Contact:
    Claire Nicolas — cnicolas@worldbank.org
**********************************************************************
"""

import os
import gams.transfer as gt
import numpy as np
import pandas as pd
from types import SimpleNamespace

YEARLY_OUTPUT = [
    'pDemandForecast',
    'pCapexTrajectories',
    'pTradePrice',
    'pTransferLimit'
]

ZONE_RESTRICTED_PARAMS = {
    "pGenDataInput": ("z",),
    "pGenDataInputDefault": ("z",),
    "pAvailabilityDefault": ("z",),
    "pCapexTrajectoriesDefault": ("z",),
    "pDemandForecast": ("z",),
    "pNewTransmission": ("z", "z2"),
    "pLossFactorInternal": ("z", "z2"),
    "pTransferLimit": ("z", "z2"),
}

COLUMN_RENAME_MAP = {
    "pGenDataInput": {"uni": "pGenDataInputHeader", "gen": "g", "zone": "z", 'fuel': 'f'},
    "pGenDataInputDefault": {"uni": "pGenDataInputHeader", "gen": "g", "zone": "z", 'fuel': 'f'},
    "pAvailabilityInput": {"uni": "q", "gen": "g"},
    "pAvailability": {"uni": "q", "gen": "g"},
    "pAvailabilityDefault": {"uni": "q", "zone": "z"},
    "pEvolutionAvailability": {"uni": "y", "gen": "g"},
    "pCapexTrajectoriesDefault": {"uni": "y", "zone": "z"},
    "pDemandForecast": {"uni": "y", "zone": "z"},
    "pNewTransmission": {"From": "z", "To": "z2", "uni": "pTransmissionHeader"},
    "zcmap": {"country": "c", "zone": "z"},
    "pSettings": {"Abbreviation": "pSettingsHeader"},
    "pDemandForecast": {'type': 'pe', 'uni': 'y', 'zone': 'z'},
    "pTransferLimit": {"From": "z", "To": "z2", "uni": "y"},
    "pHours": {'season': 'q', 'daytype': 'd', 'uni': 't'},
    "pLossFactorInternal": {"zone1": "z", "zone2": "z2", "uni": "y"},
    'pPlanningReserveMargin': {'uni': 'c'},
    'ftfindex': {'fuel': 'f'},
<<<<<<< HEAD
    "pStorDataExcel": {'gen_0': 'g', 'uni_2': 'pStoreDataHeader'},
    'pTechData': {'Technology': 'tech'},
    "pVREGenProfile": {"gen": "g", "uni": "t"}
=======
    "pStorageDataInput": {'gen_0': 'g', 'uni_2': 'pStorageDataHeader'},
    'pTechData': {'Technology': 'tech'}
>>>>>>> 932a3dfb
}


def apply_debug_column_renames(container: gt.Container, rename_map=None):
    """Align column names with the GAMS schema for lightweight CLI runs."""
    data = getattr(container, "data", None)
    if data is None:
        return

    active_map = rename_map or COLUMN_RENAME_MAP
    for param_name, replacements in active_map.items():
        symbol = data.get(param_name)
        if symbol is None:
            continue
        records = symbol.records
        if records is None:
            continue
        applicable = {
            old: new
            for old, new in replacements.items()
            if old in records.columns and old != new
        }
        if not applicable:
            continue
        symbol.setRecords(records.rename(columns=applicable))


def _get_allowed_zones(db: gt.Container):
    """Read allowed zones from zcmap; return None when missing so callers can skip filtering."""
    if "zcmap" not in db:
        return None
    zc_records = db["zcmap"].records
    if zc_records is None or zc_records.empty or "z" not in zc_records.columns:
        return None
    return set(zc_records["z"].dropna().unique())


def filter_inputs_to_allowed_zones(
    db: gt.Container,
    *,
    log_func=None,
    write_back=None,
):
    """Remove rows whose zones fall outside zcmap for key input tables."""
    # If we cannot infer allowed zones we leave tables untouched.
    allowed_zones = _get_allowed_zones(db)
    if not allowed_zones:
        return

    for param_name, zone_cols in ZONE_RESTRICTED_PARAMS.items():
        if param_name not in db:
            continue
        records = db[param_name].records
        if records is None or records.empty:
            continue
        if any(col not in records.columns for col in zone_cols):
            continue

        mask = pd.Series(True, index=records.index)
        for col in zone_cols:
            mask &= records[col].isin(allowed_zones)

        filtered = records.loc[mask]
        if filtered.shape[0] == records.shape[0]:
            continue

        removed = records.shape[0] - filtered.shape[0]
        if log_func:
            log_func(f"{param_name}: removing {removed} row(s) with zones outside zcmap.")
        db.data[param_name].setRecords(filtered)
        if write_back is not None:
            write_back(param_name)


def run_input_treatment(gams,
                        fill_missing_hydro_availability: bool = False,
                        fill_missing_hydro_capex: bool = False):

    def _write_back(db: gt.Container, param_name: str):
        """Copy updates back to whatever database the caller provided.

        A full model run hands in a real gams.GamsDatabase, while our debug path
        only supplies a gt.Container. We support both without needing the GAMS runtime.
        """
        target_db = gams.db
        records = db[param_name].records
        row_count = 0 if records is None else len(records)
        target_kind = type(target_db).__name__

        if isinstance(target_db, gt.Container):
            gams.printLog(
                f"[input_treatment] {param_name}: wrote {row_count} row(s) into {target_kind} (container path)."
            )
            target_db.data[param_name].setRecords(records)
            return

        # When writing back to a real GAMS database we must clear the symbol
        # first; db.write() only overwrites tuples that still exist, so stale
        # rows would otherwise survive our filters.
        symbol = target_db[param_name]
        symbol.clear()
        db.write(target_db, [param_name])
        
        live_snapshot = gt.Container(target_db)
        current = live_snapshot[param_name].records
        current_count = 0 if current is None else len(current)
        gams.printLog(
            f"[input_treatment] {param_name}: wrote {row_count} row(s) into {target_kind}; "
            f"live db now has {current_count} row(s)."
        )


    def _detect_header_and_value_columns(df: pd.DataFrame):
        header_col = None
        for candidate in ("pGenDataInputHeader", "uni"):
            if candidate in df.columns:
                header_col = candidate
                break
        value_col = "value" if "value" in df.columns else None
        return header_col, value_col


    def _log_zone_summary(gams,
                          title: str,
                          df: pd.DataFrame,
                          zone_column: str,
                          zone_label: str,
                          all_zones=None):
        """Print generator names grouped by zone, padding zones with empty lists."""
        if df is None:
            return

        gams.printLog(title)
        if zone_column and zone_column in df.columns:
            summary = (
                df.groupby(zone_column, observed=False)["g"]
                .apply(lambda s: sorted(s.tolist()))
                .to_dict()
            )
            zone_keys = sorted(set(all_zones)) if all_zones is not None else sorted(summary)
        else:
            summary = {"unknown": sorted(df["g"].tolist())}
            zone_keys = sorted(summary)

        for zone in zone_keys:
            gams.printLog(f"    {zone_label} {zone}: {summary.get(zone, [])}")


    def remove_generators_with_invalid_status(db: gt.Container):
        """Drop generators whose status is missing or outside 1-3."""

        records = db["pGenDataInput"].records
        if records is None or records.empty or "g" not in records.columns:
            return

        records = records.copy()

        # Identify the subset of generators with valid Status values.
        all_gens = set(records["g"].unique())
        status_rows = records.loc[records["pGenDataInputHeader"] == "Status"].copy()
        status_rows["numeric_status"] = pd.to_numeric(status_rows["value"], errors="coerce")
        valid_mask = status_rows["numeric_status"].isin([1, 2, 3])
        valid_gens = set(status_rows.loc[valid_mask, "g"].unique())
        invalid_gens = all_gens - valid_gens
        if not invalid_gens:
            return

        zone_frame = (
            records.loc[records["g"].isin(invalid_gens), ["g", "z"]]
            .drop_duplicates(subset=["g"])
        )
        gams.printLog(
            f"Removing {len(zone_frame)} generator(s) due to invalid or missing Status (allowed values: 1, 2, 3)."
        )
        zone_listing = (
            zone_frame.groupby("z", observed=True)["g"]
            .apply(lambda s: ", ".join(sorted(s)))
            .sort_index()
        )
        for zone_val, gens in zone_listing.items():
            gams.printLog(f"  - z: {zone_val} -> {gens}")

        filtered_records = records.loc[~records["g"].isin(invalid_gens)]
        db.data["pGenDataInput"].setRecords(filtered_records)
        _write_back(db, "pGenDataInput")


    def remove_transmissions_with_invalid_status(db: gt.Container):
        """Apply transmission Status filter to all relevant parameters."""
            
        param_name = "pNewTransmission"
        
        records = db[param_name].records
        # Evaluate Status per (z,z2) pair once by pivoting to wide form.
        wide = (
            records
            .pivot_table(index=["z", "z2"],
                         columns="pTransmissionHeader",
                         values="value",
                         aggfunc="first",
                         observed=False)
        )
        if wide.empty:
            return
        if "Status" not in wide.columns:
            wide["Status"] = np.nan

        status_numeric = pd.to_numeric(wide["Status"], errors="coerce")
        valid_mask = status_numeric.notna() & (status_numeric != 0)
        filtered = wide.loc[valid_mask]
        if filtered.shape[0] == wide.shape[0]:
            gams.printLog(
                f"All transmission corridor(s) status are valid."
            )
            return

        removed_count = wide.shape[0] - filtered.shape[0]
        gams.printLog(
            f"Removing {removed_count} transmission corridor(s) from {param_name} "
            "due to Status=0 or missing Status."
        )
        removed_rows = wide.loc[~valid_mask, ["Status"]].reset_index()
        for _, row in removed_rows.iterrows():
            status_label = "missing" if pd.isna(row["Status"]) else row["Status"]
            gams.printLog(f"  - {row['z']} -> {row['z2']} (Status={status_label})")

        stacked = (
            filtered
            .stack()
            .reset_index()
            .rename(columns={"level_2": "uni", 0: "value"})
        )

        db.data[param_name].setRecords(stacked)
        _write_back(db, param_name)
        

    def zero_capacity_for_invalid_generator_status(db: gt.Container):
        """Set Capacity=0 for generators with missing/invalid Status."""
        param_name = "pGenDataInput"
        if param_name not in db:
            return
        records = db[param_name].records
        if records is None or records.empty:
            return
        if "g" not in records.columns or "pGenDataInputHeader" not in records.columns:
            return

        records = records.copy()
        # Find generators lacking a valid Status and zero only their Capacity rows.
        status_rows = records.loc[records["pGenDataInputHeader"] == "Status"].copy()
        all_gens = set(records["g"].dropna().unique())
        if status_rows.empty:
            invalid_gens = all_gens
        else:
            status_rows["numeric_status"] = pd.to_numeric(status_rows["value"], errors="coerce")
            valid_gens = set(
                status_rows.loc[status_rows["numeric_status"].isin([1, 2, 3]), "g"].dropna().unique()
            )
            invalid_gens = all_gens - valid_gens
        if not invalid_gens:
            return

        mask = (
            (records["pGenDataInputHeader"] == "Capacity")
            & records["g"].isin(invalid_gens)
        )
        if not mask.any():
            return

        records.loc[mask, "value"] = 0
        db.data[param_name].setRecords(records)
        _write_back(db, param_name)
        targeted = ", ".join(sorted(invalid_gens))
        gams.printLog(
            f"[input_treatment][status] Setting Capacity=0 for {mask.sum()} generator row(s) "
            f"with invalid/missing Status (allowed values: 1, 2, 3); generators: {targeted}."
        )


    def zero_capacity_for_invalid_transmission_status(db: gt.Container):
        """Set Capacity=0 for transmission corridors with Status missing or 0."""
        param_name = "pNewTransmission"
        if param_name not in db:
            return
        records = db[param_name].records
        if records is None or records.empty:
            return
        if any(col not in records.columns for col in ("z", "z2", "pTransmissionHeader")):
            return

        # Consolidate by corridor to decide which pairs are invalid before zeroing CapacityPerLine.
        wide = (
            records
            .pivot_table(
                index=["z", "z2"],
                columns="pTransmissionHeader",
                values="value",
                aggfunc="first",
                observed=False,
            )
        )
        if wide.empty:
            return
        if "Status" not in wide.columns:
            wide["Status"] = np.nan
        status_numeric = pd.to_numeric(wide["Status"], errors="coerce")
        valid_mask = status_numeric.notna() & (status_numeric != 0)
        invalid_pairs = wide.index[~valid_mask].tolist()
        if not invalid_pairs:
            return

        invalid_set = set(invalid_pairs)
        pair_flags = pd.Series(
            ((z, z2) in invalid_set for z, z2 in zip(records["z"], records["z2"])),
            index=records.index,
        )
        mask = (records["pTransmissionHeader"] == "CapacityPerLine") & pair_flags
        if not mask.any():
            return

        records = records.copy()
        records.loc[mask, "value"] = 0
        db.data[param_name].setRecords(records)
        _write_back(db, param_name)

        gams.printLog(
            f"Setting CapacityPerLine=0 for {mask.sum()} transmission row(s) due to Status missing or equal to 0."
        )
        

    def monitor_hydro_availability(db: gt.Container, auto_fill: bool):
        """Log missing hydro availability rows and optionally back-fill them."""
        # Use pAvailabilityInput (the raw CSV data without year dimension)
        required_params = {"pGenDataInput", "pAvailabilityInput"}
        if any(name not in db for name in required_params):
            return

        gen_records = db["pGenDataInput"].records
        avail_records = db["pAvailabilityInput"].records
        if gen_records is None or gen_records.empty:
            return

        gen_records = gen_records.copy()
        avail_records = avail_records.copy() if avail_records is not None else pd.DataFrame(columns=["g", "q", "value"])

        if "g" not in gen_records.columns or "tech" not in gen_records.columns:
            return

        zone_column = "z"

        notebook_hint = "pre-analysis/prepare-data/hydro_availability.ipynb"
        allowed_zones = None
        if zone_column and "zcmap" in db:
            zcmap_records = db["zcmap"].records
            if zcmap_records is not None and not zcmap_records.empty:
                zone_candidates = [col for col in ("z", "zone") if col in zcmap_records.columns]
                if zone_candidates:
                    zone_key = zone_candidates[0]
                    allowed_zones = (
                        zcmap_records[zone_key]
                        .dropna()
                        .astype(str)
                        .unique()
                        .tolist()
                    )

        def _extract_hydro_meta(target_techs):
            hydro_meta_cols = ["g", "tech"] + ([zone_column] if zone_column else [])
            mask = gen_records["tech"].isin(target_techs)
            if not mask.any():
                return pd.DataFrame(columns=hydro_meta_cols)
            df = (
                gen_records.loc[mask, hydro_meta_cols]
                .drop_duplicates(subset=["g"])
            )
            if allowed_zones and zone_column in df.columns:
                df = df[df[zone_column].isin(allowed_zones)]
            return df

        # --- ReservoirHydro: check pAvailability ---------------------------------
        reservoir_meta = _extract_hydro_meta({"ReservoirHydro"})
        if not reservoir_meta.empty and "g" in avail_records.columns:
            provided_gens = set(avail_records["g"].unique())
            missing_meta = reservoir_meta.loc[~reservoir_meta["g"].isin(provided_gens)]
            if missing_meta.empty:
                gams.printLog(
                    f"Reservoir hydro availability check: all {len(reservoir_meta)} generator(s) "
                    "defined in pGenDataInput have entries in pAvailability."
                )
            else:
                zone_label = zone_column or "zone"
                all_zone_values = None
                if zone_column:
                    if allowed_zones is not None:
                        all_zone_values = allowed_zones
                    else:
                        all_zone_values = (
                            reservoir_meta.loc[:, zone_column]
                            .dropna()
                            .unique()
                            .tolist()
                        )
                gams.printLog(
                    f"[input_treatment][hydro_avail] Reservoir hydro warning: {len(missing_meta)} generator(s) lack entries in pAvailability. "
                    f"Rebuild the profiles via `{notebook_hint}`."
                )
                _log_zone_summary(
                    gams,
                    "  Missing reservoir capacity-factor rows by zone:",
                    missing_meta.loc[:, ["g"] + ([zone_column] if zone_column else [])],
                    zone_column,
                    zone_label,
                    all_zone_values,
                )

                if auto_fill:
                    if avail_records.empty:
<<<<<<< HEAD
                        gams.printLog("[input_treatment][hydro_avail] Auto-fill skipped: pAvailability has no existing data to copy from.")
=======
                        gams.printLog("Auto-fill skipped: pAvailabilityInput has no existing data to copy from.")
>>>>>>> 932a3dfb
                    elif zone_column is None:
                        gams.printLog("[input_treatment][hydro_avail] Auto-fill skipped: cannot identify zone column in pGenDataInput.")
                    else:
                        # Build donor profiles keyed by (zone, tech) from generators that do have data.
                        gen_zone_meta = gen_records.loc[:, ["g", "tech", zone_column]].drop_duplicates(subset=["g"])
                        donor_frame = avail_records.merge(gen_zone_meta, on="g", how="left")
                        donor_frame = donor_frame.dropna(subset=[zone_column, "tech"])
                        if donor_frame.empty:
                            gams.printLog("[input_treatment][hydro_avail] Auto-fill skipped: no donor generators have both zone and tech information.")
                        else:
                            donor_profiles = {}
                            for (zone_val, tech_val), frame in donor_frame.groupby([zone_column, "tech"], observed=False):
                                # Average availability across all donor generators for this (zone, tech).
                                profile = (
                                    frame.groupby("q", observed=False)["value"]
                                    .mean()
                                    .reset_index()
                                )
                                donors = sorted(frame["g"].unique())
                                donor_profiles[(zone_val, tech_val)] = {
                                    "profile": profile,
                                    "source": f"mean of {len(donors)} generators ({', '.join(donors)})",
                                }

                            new_entries = []
                            for row in missing_meta.itertuples():
                                key = (getattr(row, zone_column), row.tech)
                                donor_info = donor_profiles.get(key)
                                if donor_info is None:
                                    gams.printLog(
                                        f"[input_treatment][hydro_avail] No donor found to auto-fill {row.g} ({row.tech}, {zone_label}: {key[0]})."
                                    )
                                    continue
                                addition = donor_info["profile"].copy()
                                addition["g"] = row.g
                                new_entries.append(addition.loc[:, ["g", "q", "value"]])
                                gams.printLog(
                                    f"[input_treatment][hydro_avail] Auto-filled availability for {row.g} ({row.tech}, {zone_label}: {key[0]}) "
                                    f"using {donor_info['source']}."
                                )

                            if new_entries:
                                updated_availability = pd.concat([avail_records] + new_entries, ignore_index=True)
                                db.data["pAvailabilityInput"].setRecords(updated_availability)
                                _write_back(db, "pAvailabilityInput")
                            else:
                                gams.printLog("[input_treatment][hydro_avail] Auto-fill finished: no records were added.")

        # --- ROR: check pVREgenProfile -------------------------------------------
        ror_meta = _extract_hydro_meta({"ROR"})
        if ror_meta.empty:
            return

        if "pVREgenProfile" not in db:
            gams.printLog(
                "[input_treatment][ror_profile] ROR availability warning: pVREgenProfile parameter is missing. "
                f"Rebuild the inputs via `{notebook_hint}`."
            )
            return

        ror_records = db["pVREgenProfile"].records
        if ror_records is None:
            ror_records = pd.DataFrame()
            provided_ror = set()
        elif ror_records.empty:
            provided_ror = set()
        elif "g" in ror_records.columns:
            provided_ror = set(ror_records["g"].unique())
        elif "gen" in ror_records.columns:
            provided_ror = set(ror_records["gen"].unique())
        else:
            gams.printLog(
                "[input_treatment][ror_profile] ROR availability warning: cannot identify generator column in pVREgenProfile."
            )
            return

        # Compare ROR generators in pGenDataInput with those that have hourly profiles.
        missing_ror = ror_meta.loc[~ror_meta["g"].isin(provided_ror)]
        if missing_ror.empty:
            gams.printLog(
                f"[input_treatment][ror_profile] ROR availability check: all {len(ror_meta)} generator(s) defined in pGenDataInput "
                "have hourly profiles in pVREgenProfile."
            )
            return

        zone_label = zone_column or "zone"
        all_zone_values = None
        if zone_column:
            if allowed_zones is not None:
                all_zone_values = allowed_zones
            else:
                all_zone_values = (
                    ror_meta.loc[:, zone_column]
                    .dropna()
                    .unique()
                    .tolist()
                )

        gams.printLog(
            f"[input_treatment][ror_profile] ROR availability warning: {len(missing_ror)} generator(s) lack hourly profiles in pVREgenProfile. "
            f"Update the hydro notebook at `{notebook_hint}`."
        )
        _log_zone_summary(
            gams,
            "  Missing ROR hourly profiles by zone:",
            missing_ror.loc[:, ["g"] + ([zone_column] if zone_column else [])],
            zone_column,
            zone_label,
            all_zone_values,
        )

        # Fallback: if a custom pAvailability exists, populate pVREgenProfile with flat
        # profiles derived from that availability (one value copied across all hours).
        if fill_ror_from_availability and "pAvailability" in db:
            avail_df = db["pAvailability"].records
            if avail_df is not None and not avail_df.empty and {"g", "q", "value"}.issubset(avail_df.columns):
                # Use hours columns already present in pVREgenProfile when possible; otherwise
                # fall back to the hour columns from pHours (t1..t24).
                hour_cols = [c for c in ror_records.columns if c not in {"g", "q", "d"}] if not ror_records.empty else []
                if not hour_cols and "pHours" in db and db["pHours"].records is not None:
                    hour_cols = [c for c in db["pHours"].records.columns if c.startswith("t")]
                if not hour_cols:
                    gams.printLog("ROR availability auto-fill skipped: could not determine hour columns for pVREgenProfile.")
                else:
                    # Determine daytypes per season from pHours; if absent, use a single placeholder.
                    pHours_df = None
                    daytype_by_q = {}
                    if "pHours" in db and db["pHours"].records is not None and {"q", "d", "t"}.issubset(db["pHours"].records.columns):
                        pHours_df = db["pHours"].records
                        daytype_by_q = (
                            pHours_df.loc[:, ["q", "d"]]
                            .dropna()
                            .drop_duplicates()
                            .groupby("q", observed=False)["d"]
                            .apply(list)
                            .to_dict()
                        )

                    avail_idx = (
                        avail_df.dropna(subset=["g", "q"])
                        .copy()
                        .set_index(["g", "q"])["value"]
                    )
                    new_rows = []
                    filled_gens = set()

                    if pHours_df is None:
                        gams.printLog(
                            "[input_treatment][ror_profile] Auto-fill skipped: pHours missing required columns (q,d,t)."
                        )
                    else:
                        for row in missing_ror.itertuples():
                            # For each missing generator, build one row per (q,d,t) from pHours using its seasonal availability.
                            for (gen_id, season), avail_value in avail_idx[avail_idx.index.get_level_values(0) == row.g].items():
                                slice_hours = pHours_df[pHours_df["q"] == season][["q", "d", "t"]]
                                if slice_hours.empty:
                                    continue
                                for _, hrow in slice_hours.iterrows():
                                    new_rows.append(
                                        {
                                            "g": gen_id,
                                            "q": hrow["q"],
                                            "d": hrow["d"],
                                            "t": hrow["t"],
                                            "value": avail_value,
                                        }
                                    )
                                filled_gens.add(gen_id)

                    def _stack_pvregen(df: pd.DataFrame) -> pd.DataFrame:
                        """Coerce pVREgenProfile to long form (g,q,d,t,value)."""
                        if df is None or df.empty:
                            return pd.DataFrame(columns=["g", "q", "d", "t", "value"])
                        if {"g", "q", "d", "t", "value"}.issubset(df.columns):
                            return df
                        value_cols = [c for c in df.columns if c not in {"g", "q", "d", "value", "t"}]
                        if value_cols:
                            df = df.melt(
                                id_vars=["g", "q", "d"],
                                value_vars=value_cols,
                                var_name="t",
                                value_name="value",
                            )
                        return df

                    if new_rows:
                        new_df = pd.DataFrame(new_rows)
                        existing_long = _stack_pvregen(ror_records)
                        updated_profiles = pd.concat([existing_long, new_df], ignore_index=True)
                        required_cols = {"g", "q", "d", "t", "value"}
                        if required_cols.issubset(updated_profiles.columns):
                            db.data["pVREgenProfile"].setRecords(updated_profiles)
                            _write_back(db, "pVREgenProfile")
                        else:
                            gams.printLog(
                                "[input_treatment][ror_profile] Skipping write: unable to coerce pVREgenProfile to long form "
                                f"(columns found: {list(updated_profiles.columns)})."
                            )

                        # Set pAvailability to 1 for these generators to avoid double scaling.
                        updated_avail = avail_df.copy()
                        updated_avail.loc[updated_avail["g"].isin(filled_gens), "value"] = 1
                        db.data["pAvailability"].setRecords(updated_avail)
                        _write_back(db, "pAvailability")

                        gams.printLog(
                            f"[input_treatment][ror_profile] Auto-filled ROR profiles for {len(filled_gens)} generator(s) in pVREgenProfile "
                            f"using their pAvailability values (steady production assumed): {', '.join(sorted(filled_gens))}."
                        )


    def monitor_hydro_capex(db: gt.Container, auto_fill: bool):
        """Ensure hydro capex is specified for committed/candidate plants."""
        if "pGenDataInput" not in db:
            return

        records = db["pGenDataInput"].records
        if records is None or records.empty:
            return
        records = records.copy()

        header_col, value_col = _detect_header_and_value_columns(records)
        if header_col is None or value_col is None:
            return
        if "g" not in records.columns or "tech" not in records.columns:
            return

        zone_column = None
        for candidate in ("z", "zone"):
            if candidate in records.columns:
                zone_column = candidate
                break

        allowed_zones = None
        allowed_zone_strs = None
        if zone_column and "zcmap" in db:
            zcmap_records = db["zcmap"].records
            if zcmap_records is not None and not zcmap_records.empty:
                zone_candidates = [col for col in ("z", "zone") if col in zcmap_records.columns]
                if zone_candidates:
                    zone_key = zone_candidates[0]
                    allowed_zones = (
                        zcmap_records[zone_key]
                        .dropna()
                        .unique()
                        .tolist()
                    )
                    allowed_zone_strs = {str(z) for z in allowed_zones}

        target_headers = {"Status", "Capex"}
        subset = records.loc[records[header_col].isin(target_headers)]
        if subset.empty:
            return

        index_cols = ["g"]
        if zone_column:
            index_cols.append(zone_column)
        index_cols.append("tech")

        # Pivot to wide to inspect Status/Capex side by side for each generator.
        pivot = subset.pivot_table(index=index_cols,
                                   columns=header_col,
                                   values=value_col,
                                   aggfunc="first",
                                   observed=False)
        pivot = pivot.reset_index()
        pivot.columns.name = None
        if "Capex" not in pivot.columns:
            pivot["Capex"] = np.nan
        if "Status" not in pivot.columns:
            pivot["Status"] = np.nan

        pivot["Status"] = pd.to_numeric(pivot["Status"], errors="coerce")
        pivot["Capex"] = pd.to_numeric(pivot["Capex"], errors="coerce")

        zone_series_str = None
        if zone_column and allowed_zone_strs is not None:
            zone_series_str = pivot[zone_column].astype(str)

        target_status = pivot["Status"].isin([2, 3])
        target_techs = {"ROR", "ReservoirHydro"}
        tech_mask = pivot["tech"].isin(target_techs)
        missing_mask = target_status & tech_mask & pivot["Capex"].isna()
        if zone_series_str is not None:
            missing_mask &= zone_series_str.isin(allowed_zone_strs)
        missing_capex = pivot.loc[missing_mask]
        if missing_capex.empty:
            return

        gams.printLog(
            f"Hydro capex warning: {len(missing_capex)} generator(s) in {sorted(target_techs)} "
            "with status 2 or 3 have no Capex defined."
        )
        zone_label = zone_column or "zone"
        all_zone_values = None
        if zone_column:
            if allowed_zones is not None:
                all_zone_values = allowed_zones
            else:
                all_zone_values = (
                    pivot.loc[target_status & tech_mask, zone_column]
                    .dropna()
                    .unique()
                    .tolist()
                )
        _log_zone_summary(
            gams,
            "  Missing hydro capex entries by zone:",
            missing_capex.loc[:, ["g"] + ([zone_column] if zone_column else [])],
            zone_column,
            zone_label,
            all_zone_values,
        )

        if not auto_fill:
            return

        if zone_column is None:
            gams.printLog("Capex auto-fill skipped: cannot identify zone column in pGenDataInput.")
            return

        donors = pivot[target_status & tech_mask & pivot["Capex"].notna()]
        if donors.empty:
            gams.printLog("Capex auto-fill skipped: no donor hydro plants with Capex defined.")
            return

        # Use mean Capex by (zone, tech) as donor values.
        donor_lookup = (
            donors.groupby([zone_column, "tech"], observed=False)["Capex"]
            .mean()
            .dropna()
            .to_dict()
        )

        updated = False
        new_rows = []
        for row in missing_capex.itertuples():
            key = (getattr(row, zone_column), row.tech)
            donor_info = donor_lookup.get(key)
            if donor_info is None:
                gams.printLog(
                    f"  -> No donor Capex found for {row.g} ({row.tech}, {zone_label}: {key[0]}). "
                    "Provide values in the hydro capex input or extend `pGenDataInput`."
                )
                continue
            donor_capex = donor_info
            row_mask = (records["g"] == row.g) & (records[header_col] == "Capex")
            if row_mask.any():
                records.loc[row_mask, value_col] = donor_capex
            else:
                template = records.loc[records["g"] == row.g]
                if template.empty:
                    gams.printLog(f"  -> Capex auto-fill skipped for {row.g}; generator rows not found.")
                    continue
                new_row = template.iloc[0].copy()
                new_row[header_col] = "Capex"
                new_row[value_col] = donor_capex
                new_rows.append(new_row)
            updated = True
            gams.printLog(
                f"  -> Auto-filled Capex for {row.g} ({row.tech}, {zone_label}: {key[0]}) "
                f"using the mean value {donor_capex:.3f} from existing generators in the same zone and technology."
            )

        if new_rows:
            records = pd.concat([records, pd.DataFrame(new_rows)], ignore_index=True)

        if updated:
            db.data["pGenDataInput"].setRecords(records)
            _write_back(db, "pGenDataInput")


    def overwrite_nan_values(db: gt.Container, param_name: str, default_param_name: str, header: str):
        """
        Overwrites NaN values in a GAMS parameter with values from a default parameter.

        Args:
            db (gt.Container): GAMS database container.
            param_name (str): Name of the parameter to modify.
            default_param_name (str): Name of the parameter providing default values.
        """
        
        if default_param_name not in db:
            gams.printLog('{} not included'.format(default_param_name))
            return None

        # Retrieve parameter data as pandas DataFrame
        param_df = db[param_name].records
        default_df = db[default_param_name].records
        
        
        if default_df is None:
            gams.printLog('[input_treatment][defaults] {} empty so no effect'.format(default_param_name))
            db.data[param_name].setRecords(param_df)
            _write_back(db, param_name)

            return None
        
        gams.printLog("[input_treatment][defaults] Modifying {} with {}".format(param_name, default_param_name))
        
        
        # Unstack data on 'header' for correct alignment
        param_df = param_df.set_index([i for i in param_df.columns if i not in ['value']]).squeeze().unstack(header)

        default_df = default_df.set_index([i for i in default_df.columns if i not in ['value']]).squeeze().unstack(header)
        
        # Add missing columns that have been dropped by CONNECT CSV WRITER
        missing_columns = [i for i in default_df.columns if i not in param_df.columns]
        gams.printLog(f'[input_treatment][defaults] Missing {missing_columns}')
        for c in missing_columns:
            param_df[c] = float('nan')

        # Fill NaN values in param_df using corresponding values in default_df
        param_df = param_df.fillna(default_df)

        # Reset index to restore structure
        param_df = param_df.stack().reset_index()
        
        # Ensure column names are correct
        param_df.rename(columns={0: 'value'}, inplace=True)

        db.data[param_name].setRecords(param_df)
        _write_back(db, param_name)


    def prepare_generatorbased_parameter(db: gt.Container, param_name: str,
                                        cols_tokeep: list,
                                        param_ref="pGenDataInput",
                                        column_generator="g"):
        """
        Prepares a generator-based GAMS database parameter by merging it with a reference 
        parameter and extracting relevant columns.

        This function retrieves a parameter from the GAMS database, merges it with a reference 
        parameter (`param_ref`) to associate generators, and extracts a subset of relevant 
        columns for further processing.

        Parameters:
        -----------
        db : gt.Container
            A GAMS Transfer (GT) container that stores the database.
        param_name : str
            The name of the parameter to be retrieved and processed.
        cols_tokeep : list
            A list of additional columns to retain in the final output.
        param_ref : str, optional
            The name of the reference parameter used for merging (default is "pGenDataInput").
        column_generator : str, optional
            The name of the column representing the generator (default is "g").

        Returns:
        --------
        pandas.DataFrame or None
            A DataFrame containing the merged data with `column_generator`, the specified 
            columns in `cols_tokeep`, and "value", or None if the parameter is missing or empty.

        Notes:
        ------
        - If `param_name` is not found in the database, a message is printed, and None is returned.
        - If `param_name` exists but is empty, a message is printed, and None is returned.
        - The function merges `param_name` with `param_ref` based on shared columns, ensuring 
        generator reference consistency.
        - Duplicates in the reference DataFrame are removed before merging.
        """

        if param_name not in db:
            gams.printLog('{} not included'.format(param_name))
            return None

        # Retrieve parameter data as a pandas DataFrame
        param_df = db[param_name].records
        ref_df = db[param_ref].records

        # If the parameter is empty, print a message and return None
        if param_df is None:
            gams.printLog('[input_treatment][defaults] {} empty so no effect'.format(param_name))
            return None
            
        gams.printLog('Adding generator reference to {}'.format(param_name))
        
        # Identify common columns between param_df and ref_df, excluding "value"
        columns = [c for c in param_df.columns if c != "value" and c in ref_df.columns]
        
        # Keep only the generator column and common columns in ref_df
        ref_df = ref_df.loc[:, [column_generator] + columns]
            
        # Remove duplicate rows in the reference DataFrame
        ref_df = ref_df.drop_duplicates()

        # Merge generator IDs into the parameter via shared columns
        param_df = pd.merge(ref_df, param_df, how='left', on=columns)
                
        if param_df['value'].isna().any():
            missing_rows = param_df[param_df['value'].isna()]  # Get rows with NaN values
            gams.printLog(f"Error: missing values found in '{param_name}'. This indicates that some generator-year combinations expected by the model are not provided in the input data. Generators in {param_ref} without default values are:")
            gams.printLog(missing_rows.to_string())  # Print the rows where 'value' is NaN
            raise ValueError(f"Missing values in default is not permitted. To fix this bug ensure that all combination in {param_name} are included.")

        # Select only the necessary columns for the final output
        param_df = param_df.loc[:, [column_generator] + cols_tokeep + ["value"]]    
        
        return param_df


    def fill_default_value(db: gt.Container, param_name: str, default_df: pd.DataFrame, fillna=1):
        """
        Fills missing values in a GAMS parameter with default values.

        This function modifies an existing parameter in a GAMS database by merging it 
        with a default DataFrame, ensuring that missing values are filled with a specified 
        default value.

        Parameters:
        -----------
        db : gt.Container
            A GAMS Transfer (GT) container that stores the database.
        param_name : str
            The name of the parameter to be modified.
        default_df : pd.DataFrame
            A DataFrame containing default values to be added if missing.
        fillna : int or float, optional
            The value to use for filling NaNs in the "value" column (default is 1).

        Returns:
        --------
        None
            The function modifies `db` in place and does not return a value.

        Notes:
        ------
        - The function prints a message indicating the parameter being modified.
        - It concatenates `default_df` with the existing parameter DataFrame.
        - Duplicate records (except for "value") are dropped, keeping the first occurrence.
        - NaN values in the "value" column are filled with `fillna`.
        """
        
        gams.printLog("[input_treatment][defaults] Modifying {} with default values".format(param_name))
        
        # Retrieve parameter data from the GAMS database as a pandas DataFrame
        param_df = db[param_name].records
        
        # Concatenate the original parameter data with the default DataFrame
        param_df = pd.concat([param_df, default_df], axis=0)
        
        # Remove duplicate entries based on all columns except "value"
        param_df = param_df.drop_duplicates(subset=[col for col in param_df.columns if col != 'value'], keep='first')
        
        # Fill missing values in the "value" column with the specified default value
        param_df['value'] = param_df['value'].fillna(fillna)
                
        # Update the parameter in the GAMS database with the modified DataFrame
        db.data[param_name].setRecords(param_df)
        _write_back(db, param_name)


<<<<<<< HEAD
    def warn_missing_availability(gams, db: gt.Container):
        """Warn if generators have no pAvailability rows (implicit availability=0)."""
        if "pGenDataInput" not in db or "pAvailability" not in db:
            return

        gen_records = db["pGenDataInput"].records
        avail_records = db["pAvailability"].records
        if gen_records is None or gen_records.empty:
            return

        gens = set(gen_records["g"].dropna().unique())
        available = set()
        if avail_records is not None and not avail_records.empty and "g" in avail_records.columns:
            available = set(avail_records["g"].dropna().unique())

        missing = gens - available
        if missing:
            missing_list = sorted(missing)
            preview = missing_list[:10]
            more = ""
            if len(missing_list) > len(preview):
                more = f" (showing {len(preview)} of {len(missing_list)})"
            gams.printLog(
                "[input_treatment][availability] Warning: the following generator(s) have no entries in pAvailability "
                f"and will have implicit availability of 0 (they will not dispatch){more}: {preview}"
            )


    def set_missing_styr_for_existing(db: gt.Container):
        """For existing units (Status=1), set StYr to year before first model year when missing/NaN."""
        param_name = "pGenDataInput"
        if param_name not in db:
            return
        records = db[param_name].records
        if records is None or records.empty:
            return

        header_col, value_col = _detect_header_and_value_columns(records)
        if header_col is None or value_col is None or "g" not in records.columns:
            return

        # First model year comes from y; default to 0 if not available.
        first_year = 0
        if "y" in db and db["y"].records is not None and "y" in db["y"].records:
            yrs = pd.to_numeric(db["y"].records["y"], errors="coerce").dropna()
            if not yrs.empty:
                first_year = int(yrs.min())
        default_styr = first_year - 1

        records = records.copy()
        status_rows = records.loc[records[header_col] == "Status"].copy()
        status_rows["StatusNum"] = pd.to_numeric(status_rows[value_col], errors="coerce")
        existing_gens = set(status_rows.loc[status_rows["StatusNum"] == 1, "g"].dropna().unique())
        if not existing_gens:
            return

        styr_mask = records[header_col] == "StYr"
        styr_rows = records.loc[styr_mask].copy()
        styr_rows["StYrNum"] = pd.to_numeric(styr_rows[value_col], errors="coerce")

        gens_with_styr = set(styr_rows.loc[styr_rows["StYrNum"].notna(), "g"].dropna().unique())
        gens_missing_or_nan = existing_gens - gens_with_styr

        if not gens_missing_or_nan and styr_rows["StYrNum"].notna().all():
            return

        new_rows = []
        updated = False

        # Fill NaN StYr rows for existing gens that have the header but missing value.
        if not styr_rows.empty:
            nan_mask = styr_mask & records[value_col].isna() & records["g"].isin(existing_gens)
            if nan_mask.any():
                records.loc[nan_mask, value_col] = default_styr
                for g_val in records.loc[nan_mask, "g"].unique():
                    gams.printLog(
                        f"[input_treatment][defaults] Filled missing StYr for existing generator {g_val} with {default_styr}."
                    )
                updated = True

        added_gens = []
        # Add StYr rows for existing gens completely lacking the header.
        for g_val in sorted(gens_missing_or_nan):
            template = records.loc[records["g"] == g_val]
            if template.empty:
                continue
            new_row = template.iloc[0].copy()
            new_row[header_col] = "StYr"
            new_row[value_col] = default_styr
            new_rows.append(new_row)
            added_gens.append(g_val)
            updated = True

        if new_rows:
            records = pd.concat([records, pd.DataFrame(new_rows)], ignore_index=True)

        if updated:
            db.data[param_name].setRecords(records)
            _write_back(db, param_name)
            if added_gens:
                gams.printLog(
                    f"[input_treatment][defaults] Added StYr={default_styr} for {len(added_gens)} existing generator(s) "
                    f"(Status=1): {', '.join(sorted(added_gens))}."
                )
        
=======
    def expand_to_years(db: gt.Container, df: pd.DataFrame, year_set_name: str = "y"):
        """
        Expands a DataFrame to include all years from a GAMS set.

        This function takes a DataFrame without a year dimension and creates a
        cross-product with all years in the specified set, effectively broadcasting
        the values across all years.

        Parameters:
        -----------
        db : gt.Container
            A GAMS Transfer (GT) container that stores the database.
        df : pd.DataFrame
            The DataFrame to expand (should not contain 'y' column).
        year_set_name : str, optional
            The name of the year set in the database (default is "y").

        Returns:
        --------
        pd.DataFrame
            A new DataFrame with the year column added, containing all original
            data repeated for each year.
        """
        if df is None:
            return None

        # Get all years from the database
        year_records = db[year_set_name].records
        if year_records is None or year_records.empty:
            gams.printLog(f"Warning: Year set '{year_set_name}' is empty or not found.")
            return df

        years = year_records.iloc[:, 0].tolist()

        # Create a cross-product of the DataFrame with all years
        df_expanded = pd.concat([df.assign(y=year) for year in years], ignore_index=True)

        # Reorder columns to have 'y' in the expected position (after 'g')
        cols = df_expanded.columns.tolist()
        if 'g' in cols and 'y' in cols:
            cols.remove('y')
            g_idx = cols.index('g')
            cols.insert(g_idx + 1, 'y')
            df_expanded = df_expanded[cols]

        return df_expanded


    def apply_availability_evolution(db: gt.Container,
                                     evolution_param: str = "pEvolutionAvailability",
                                     availability_param: str = "pAvailability",
                                     year_set: str = "y"):
        """
        Apply year-dependent evolution factors to pAvailability.

        This function:
        1. Reads pEvolutionAvailability(g,y) - sparse, only some generators may have entries
        2. Performs linear interpolation for missing years
        3. Applies the formula: pAvailability(g,y,q) = pAvailability(g,y,q) * (1 + pEvolutionAvailability(g,y))

        Parameters:
        -----------
        db : gt.Container
            A GAMS Transfer (GT) container that stores the database.
        evolution_param : str
            Name of the evolution parameter (default: "pEvolutionAvailability").
        availability_param : str
            Name of the availability parameter to modify (default: "pAvailability").
        year_set : str
            Name of the year set (default: "y").

        Notes:
        ------
        - If pEvolutionAvailability is empty or not present, no changes are made.
        - Default evolution factor is 0 (meaning no change: 1 + 0 = 1).
        - Only generators with entries in pEvolutionAvailability are affected.
        """
        # Check if evolution parameter exists and has data
        if evolution_param not in db:
            gams.printLog(f"{evolution_param} not found in database. Skipping availability evolution.")
            return

        evolution_records = db[evolution_param].records
        if evolution_records is None or evolution_records.empty:
            gams.printLog(f"{evolution_param} is empty. Skipping availability evolution.")
            return

        # Check if availability parameter exists
        if availability_param not in db:
            gams.printLog(f"{availability_param} not found. Skipping availability evolution.")
            return

        avail_records = db[availability_param].records
        if avail_records is None or avail_records.empty:
            gams.printLog(f"{availability_param} is empty. Skipping availability evolution.")
            return

        # Get all model years
        if year_set not in db:
            gams.printLog(f"Year set '{year_set}' not found. Skipping availability evolution.")
            return

        year_records = db[year_set].records
        if year_records is None or year_records.empty:
            return

        target_years = pd.to_numeric(year_records.iloc[:, 0], errors='coerce')
        target_years = np.sort(target_years.dropna().unique())
        if target_years.size == 0:
            return

        gams.printLog(f"Applying availability evolution from {evolution_param}")

        # Prepare evolution data - interpolate for each generator
        evolution_data = evolution_records.copy()
        evolution_data['y'] = pd.to_numeric(evolution_data['y'], errors='coerce')
        evolution_data = evolution_data.dropna(subset=['y', 'value'])

        if evolution_data.empty:
            gams.printLog(f"No valid data in {evolution_param} after cleaning. Skipping.")
            return

        # Get list of generators with evolution factors
        generators_with_evolution = evolution_data['g'].unique()
        gams.printLog(f"  Found evolution factors for {len(generators_with_evolution)} generator(s)")
        gams.printLog(f"  Generators with {evolution_param}: {sorted(generators_with_evolution.tolist())}")

        # Interpolate evolution factors for each generator
        interpolated_evolution = []
        for gen in generators_with_evolution:
            gen_data = evolution_data[evolution_data['g'] == gen].sort_values('y')
            years = gen_data['y'].to_numpy()
            values = gen_data['value'].to_numpy()

            if years.size < 1:
                continue

            if years.size == 1:
                # Single value: use constant for all years
                interpolated_values = np.full(target_years.size, values[0])
            else:
                # Linear interpolation
                interpolated_values = np.interp(target_years, years, values)

            for yr, val in zip(target_years, interpolated_values):
                interpolated_evolution.append({'g': gen, 'y': yr, 'evolution': val})

        if not interpolated_evolution:
            gams.printLog("No evolution factors to apply after interpolation.")
            return

        evolution_df = pd.DataFrame(interpolated_evolution)
        evolution_df['y'] = evolution_df['y'].astype(str)

        # Apply evolution to pAvailability
        avail_data = avail_records.copy()

        # Merge with evolution factors (left join - only matching g,y pairs get evolution)
        merged = avail_data.merge(evolution_df, on=['g', 'y'], how='left')

        # Fill NaN evolution with 0 (no change for generators without evolution factors)
        merged['evolution'] = merged['evolution'].fillna(0)

        # Apply formula: new_value = value * (1 + evolution)
        merged['value'] = merged['value'] * (1 + merged['evolution'])

        # Keep only original columns
        result = merged[avail_data.columns]

        # Update the parameter
        db.data[availability_param].setRecords(result)
        _write_back(db, availability_param)

        gams.printLog(f"  Applied evolution factors to {availability_param} for {len(generators_with_evolution)} generator(s)")

>>>>>>> 932a3dfb

    def prepare_lossfactor(db: gt.Container, 
                                        param_ref="pNewTransmission",
                                        param_loss="pLossFactorInternal",
                                        param_y="y",
                                        column_loss="value"):
        """
        Prepares a loss factor GAMS database parameter from another GAMS database parameter, if a given column is specified in this parameter.

        This function retrieves a parameter from the GAMS database, merges it with a reference 
        parameter (`param_ref`) to associate generators, and extracts a subset of relevant 
        columns for further processing.

        Parameters:
        -----------
        db : gt.Container
            A GAMS Transfer (GT) container that stores the database.
        param_name : str
            The name of the parameter to be retrieved and processed.
        column_loss : str
            Column to be used to specify loss factor when it does not exist.
        param_ref : str, optional
            The name of the reference parameter used for merging (default is "pGenDataInput").

        Returns:
        --------
        pandas.DataFrame or None


        Notes:
        ------

        """

        newtransmission_df = db[param_ref].records
        if newtransmission_df is not None:  # we need to specify loss factor
            newtransmission_loss_df = newtransmission_df.loc[newtransmission_df.thdr == 'LossFactor']
            if not newtransmission_loss_df.empty:  # Loss factor is specified
                # If any NaN values exist, fall back to the dedicated pLossFactorInternal input.
                if newtransmission_loss_df[column_loss].isna().any():
                    gams.printLog("newtransmission_loss_df")
                    gams.printLog(f"Warning: NaN values found in pNewTransmission, skipping specification of loss factor through pNewTransmission.")
                    if db[param_loss].records is None:
                        raise ValueError(f"Error: Loss factor is not specified through pLossFactorInternal.csv. There is missing data for the model")
                else:
                    gams.printLog(f"Defining {param_loss} based on {param_ref}.")
                    # write loss_factor by expanding the column newtransmission_df with header param_y (as columns)
                    y = db[param_y].records
                    y_index = y['y'].tolist()

                    loss_factor_df = newtransmission_loss_df.set_index(['z', 'z2'])[column_loss].to_frame()
                    
                    for year in y_index:
                        loss_factor_df[year] = loss_factor_df[column_loss]

                    # Drop the original column_loss since it's now spread across all years
                    loss_factor_df = loss_factor_df.drop(columns=[column_loss]).stack().reset_index().rename(columns={'level_2': 'y', 0: 'value'})

                    db.data[param_loss].setRecords(loss_factor_df)
                    _write_back(db, param_loss)
                    
                # check that there are no NaN values. Otherwise, skip this step, and check that db[LossFactor ].records exists. If it is not the case, raise an error. If this exists, do nothing. 
            else:  # Loss factor is not specified
                if db[param_loss].records is None:
                    raise ValueError(f"Error: Loss factor is not specified through pLossFactorInternal.csv. There is missing data for the model")


    def interpolate_time_series_parameters(db: gt.Container,
                                           param_names,
                                           year_param: str = "y",
                                           year_column: str = "y"):
        """Linearly interpolate parameters across all model years; assume data is mostly clean."""
        if year_param not in db:
            return

        year_records = db[year_param].records
        if year_records is None or year_column not in year_records:
            return

        target_years = pd.to_numeric(year_records[year_column], errors='coerce')
        target_years = np.sort(target_years.dropna().unique())
        if target_years.size == 0:
            return

        for param_name in param_names:
            if param_name not in db:
                continue

            records = db[param_name].records
            if records is None or records.empty or year_column not in records:
                continue

            data = records.copy()
            data[year_column] = pd.to_numeric(data[year_column], errors='coerce')
            data = data.dropna(subset=[year_column, "value"])
            if data.empty:
                continue

            group_cols = [c for c in data.columns if c not in (year_column, "value")]
            if group_cols:
                # Interpolate separately for each unique combination of non-year columns.
                grouped = data.groupby(group_cols, dropna=False, sort=False, observed=False)
            else:
                grouped = [(None, data)]

            result_frames = []
            for key, group in grouped:
                group = group.sort_values(year_column)
                years = group[year_column].to_numpy()
                values = group["value"].to_numpy()
                if years.size < 2:
                    continue

                interpolated = np.interp(target_years, years, values)
                frame = pd.DataFrame({year_column: target_years, "value": interpolated})

                if group_cols:
                    if not isinstance(key, tuple):
                        key = (key,)
                    for col_name, col_value in zip(group_cols, key):
                        frame[col_name] = col_value
                    frame = frame[group_cols + [year_column, "value"]]
                else:
                    frame = frame[[year_column, "value"]]

                result_frames.append(frame)

            if not result_frames:
                continue

            final = pd.concat(result_frames, ignore_index=True)
            db.data[param_name].setRecords(final)
            target_range = f"{int(target_years[0])}-{int(target_years[-1])}"
            gams.printLog(
                f"[input_treatment][interpolate] Linear interpolation performed on {param_name} to match model years {target_range}."
            )
            _write_back(db, param_name)
        
    # Create a GAMS workspace and database
    db = gt.Container(gams.db)

    settings_flags = {}
    # Pull scalar switches from pSettings so model toggles can be driven by the CSV.
    try:
        settings_records = db["pSettings"].records
    except KeyError:
        settings_records = None
    if settings_records is not None and not settings_records.empty:
        settings_flags = dict(
            zip(settings_records["pSettingsHeader"], settings_records["value"])
        )

    def _truthy(value) -> bool:
        """Interpret pSettings/env values as booleans (non-zero numeric or yes/true/on)."""
        if value is None or (isinstance(value, float) and pd.isna(value)):
            return False
        if isinstance(value, str):
            value = value.strip()
            if value == "":
                return False
        try:
            return float(value) != 0
        except (TypeError, ValueError):
            return str(value).strip().lower() in {"1", "true", "yes", "on"}

    # Auto-fill hydro availability can be enabled via (in priority order):
    # 1) function arg, 2) env var, 3) pSettings flag.
    setting_auto_fill_hydro = _truthy(settings_flags.get("EPM_FILL_HYDRO_AVAILABILITY"))
    env_flag = str(os.environ.get("EPM_FILL_HYDRO_AVAILABILITY", "")).strip().lower()
    env_auto_fill = env_flag in {"1", "true", "yes", "on"}
    auto_fill_missing_hydro = (
        fill_missing_hydro_availability or env_auto_fill or setting_auto_fill_hydro
    )
    if setting_auto_fill_hydro and not (fill_missing_hydro_availability or env_auto_fill):
        gams.printLog(
            "Hydro availability auto-fill enabled via pSettings (EPM_FILL_HYDRO_AVAILABILITY)."
        )
    elif env_auto_fill and not fill_missing_hydro_availability:
        gams.printLog(
            "Hydro availability auto-fill enabled via EPM_FILL_HYDRO_AVAILABILITY environment variable."
        )

    # Auto-fill hydro capex uses the same priority order.
    setting_auto_fill_capex = _truthy(settings_flags.get("EPM_FILL_HYDRO_CAPEX"))
    capex_flag = str(os.environ.get("EPM_FILL_HYDRO_CAPEX", "")).strip().lower()
    env_capex_fill = capex_flag in {"1", "true", "yes", "on"}
    auto_fill_missing_capex = (
        fill_missing_hydro_capex or env_capex_fill or setting_auto_fill_capex
    )
    if setting_auto_fill_capex and not (fill_missing_hydro_capex or env_capex_fill):
        gams.printLog(
            "Hydro capex auto-fill enabled via pSettings (EPM_FILL_HYDRO_CAPEX)."
        )
    elif env_capex_fill and not fill_missing_hydro_capex:
        gams.printLog(
            "Hydro capex auto-fill enabled via EPM_FILL_HYDRO_CAPEX environment variable."
        )

    fill_ror_from_availability = _truthy(
        settings_flags.get("EPM_FILL_ROR_FROM_AVAILABILITY")
    )

    filter_inputs_to_allowed_zones(
        db,
        log_func=gams.printLog,
        write_back=lambda name: _write_back(db, name),
    )

    # Sanitize generators and transmission corridors before filling defaults.
    zero_capacity_for_invalid_generator_status(db)
    
    zero_capacity_for_invalid_transmission_status(db)
    
    # Expand any sparse yearly series to full model years.
    interpolate_time_series_parameters(db, YEARLY_OUTPUT)
    
    # Hydro-specific data quality checks with optional auto-fill.
    monitor_hydro_availability(db, auto_fill_missing_hydro)
    
    monitor_hydro_capex(db, auto_fill_missing_capex)
    
    # Complete Generator Data
    overwrite_nan_values(db, "pGenDataInput", "pGenDataInputDefault", "pGenDataInputHeader")
    set_missing_styr_for_existing(db)

    # Prepare pAvailability by filling missing values with default values
    # pAvailability now has year dimension (g,y,q) but input CSV doesn't have 'y'
    # CSV is read into pAvailabilityInput(g,q), we expand to pAvailability(g,y,q)

    # First, expand pAvailabilityInput records (from CSV without 'y') to all years
    if "pAvailabilityInput" in db and db["pAvailabilityInput"].records is not None:
        avail_records = db["pAvailabilityInput"].records
        gams.printLog("Expanding pAvailabilityInput to pAvailability with year dimension")
        avail_expanded = expand_to_years(db, avail_records)
        # Create pAvailability parameter if it doesn't exist, or update it
        if "pAvailability" not in db:
            db.addParameter("pAvailability", ["g", "y", "q"], records=avail_expanded)
        else:
            db.data["pAvailability"].setRecords(avail_expanded)
        _write_back(db, "pAvailability")
    else:
        # No custom availability provided, create empty pAvailability
        if "pAvailability" not in db:
            db.addParameter("pAvailability", ["g", "y", "q"])

    # Prepare default values and expand to all years
    default_df = prepare_generatorbased_parameter(db,
                                                  "pAvailabilityDefault",
                                                  cols_tokeep=['q'],
                                                  param_ref="pGenDataInput")
    # Expand default values to all years (constant across years)
    default_df = expand_to_years(db, default_df)

    fill_default_value(db, "pAvailability", default_df)
    warn_missing_availability(gams, db)

    # Apply evolution factors to pAvailability
    apply_availability_evolution(db)

    # Prepare pCapexTrajectories by filling missing values with default values
    default_df = prepare_generatorbased_parameter(db, 
                                                  "pCapexTrajectoriesDefault",
                                                  cols_tokeep=['y'],
                                                  param_ref="pGenDataInput")
                                                                                                
    fill_default_value(db, "pCapexTrajectories", default_df)


    # LossFactor must be defined through a specific csv
    # prepare_lossfactor(db, "pNewTransmission", "pLossFactorInternal", "y", "value")


if __name__ == "__main__":

    DEFAULT_GDX = os.path.join("epm", "test", "input.gdx")
    output_gdx = os.path.join("epm", "test", "input_treated.gdx")

    container = gt.Container()
    container.read(DEFAULT_GDX)
    apply_debug_column_renames(container)
    
    # SimpleNamespace fakes the small slice of the GAMS API we need for debugging.
    # It is just enough for tests and does not behave like a full GAMS runtime.
    dummy_gams = SimpleNamespace(db=container, printLog=lambda msg: print(str(msg)))
    
    # Run the input treatment process
    run_input_treatment(dummy_gams)
    
    container.write(output_gdx)<|MERGE_RESOLUTION|>--- conflicted
+++ resolved
@@ -80,14 +80,9 @@
     "pLossFactorInternal": {"zone1": "z", "zone2": "z2", "uni": "y"},
     'pPlanningReserveMargin': {'uni': 'c'},
     'ftfindex': {'fuel': 'f'},
-<<<<<<< HEAD
-    "pStorDataExcel": {'gen_0': 'g', 'uni_2': 'pStoreDataHeader'},
+    "pStorageDataInput": {'gen_0': 'g', 'uni_2': 'pStorageDataHeader'},
     'pTechData': {'Technology': 'tech'},
     "pVREGenProfile": {"gen": "g", "uni": "t"}
-=======
-    "pStorageDataInput": {'gen_0': 'g', 'uni_2': 'pStorageDataHeader'},
-    'pTechData': {'Technology': 'tech'}
->>>>>>> 932a3dfb
 }
 
 
@@ -506,11 +501,7 @@
 
                 if auto_fill:
                     if avail_records.empty:
-<<<<<<< HEAD
                         gams.printLog("[input_treatment][hydro_avail] Auto-fill skipped: pAvailability has no existing data to copy from.")
-=======
-                        gams.printLog("Auto-fill skipped: pAvailabilityInput has no existing data to copy from.")
->>>>>>> 932a3dfb
                     elif zone_column is None:
                         gams.printLog("[input_treatment][hydro_avail] Auto-fill skipped: cannot identify zone column in pGenDataInput.")
                     else:
@@ -1066,7 +1057,6 @@
         _write_back(db, param_name)
 
 
-<<<<<<< HEAD
     def warn_missing_availability(gams, db: gt.Container):
         """Warn if generators have no pAvailability rows (implicit availability=0)."""
         if "pGenDataInput" not in db or "pAvailability" not in db:
@@ -1172,183 +1162,6 @@
                     f"(Status=1): {', '.join(sorted(added_gens))}."
                 )
         
-=======
-    def expand_to_years(db: gt.Container, df: pd.DataFrame, year_set_name: str = "y"):
-        """
-        Expands a DataFrame to include all years from a GAMS set.
-
-        This function takes a DataFrame without a year dimension and creates a
-        cross-product with all years in the specified set, effectively broadcasting
-        the values across all years.
-
-        Parameters:
-        -----------
-        db : gt.Container
-            A GAMS Transfer (GT) container that stores the database.
-        df : pd.DataFrame
-            The DataFrame to expand (should not contain 'y' column).
-        year_set_name : str, optional
-            The name of the year set in the database (default is "y").
-
-        Returns:
-        --------
-        pd.DataFrame
-            A new DataFrame with the year column added, containing all original
-            data repeated for each year.
-        """
-        if df is None:
-            return None
-
-        # Get all years from the database
-        year_records = db[year_set_name].records
-        if year_records is None or year_records.empty:
-            gams.printLog(f"Warning: Year set '{year_set_name}' is empty or not found.")
-            return df
-
-        years = year_records.iloc[:, 0].tolist()
-
-        # Create a cross-product of the DataFrame with all years
-        df_expanded = pd.concat([df.assign(y=year) for year in years], ignore_index=True)
-
-        # Reorder columns to have 'y' in the expected position (after 'g')
-        cols = df_expanded.columns.tolist()
-        if 'g' in cols and 'y' in cols:
-            cols.remove('y')
-            g_idx = cols.index('g')
-            cols.insert(g_idx + 1, 'y')
-            df_expanded = df_expanded[cols]
-
-        return df_expanded
-
-
-    def apply_availability_evolution(db: gt.Container,
-                                     evolution_param: str = "pEvolutionAvailability",
-                                     availability_param: str = "pAvailability",
-                                     year_set: str = "y"):
-        """
-        Apply year-dependent evolution factors to pAvailability.
-
-        This function:
-        1. Reads pEvolutionAvailability(g,y) - sparse, only some generators may have entries
-        2. Performs linear interpolation for missing years
-        3. Applies the formula: pAvailability(g,y,q) = pAvailability(g,y,q) * (1 + pEvolutionAvailability(g,y))
-
-        Parameters:
-        -----------
-        db : gt.Container
-            A GAMS Transfer (GT) container that stores the database.
-        evolution_param : str
-            Name of the evolution parameter (default: "pEvolutionAvailability").
-        availability_param : str
-            Name of the availability parameter to modify (default: "pAvailability").
-        year_set : str
-            Name of the year set (default: "y").
-
-        Notes:
-        ------
-        - If pEvolutionAvailability is empty or not present, no changes are made.
-        - Default evolution factor is 0 (meaning no change: 1 + 0 = 1).
-        - Only generators with entries in pEvolutionAvailability are affected.
-        """
-        # Check if evolution parameter exists and has data
-        if evolution_param not in db:
-            gams.printLog(f"{evolution_param} not found in database. Skipping availability evolution.")
-            return
-
-        evolution_records = db[evolution_param].records
-        if evolution_records is None or evolution_records.empty:
-            gams.printLog(f"{evolution_param} is empty. Skipping availability evolution.")
-            return
-
-        # Check if availability parameter exists
-        if availability_param not in db:
-            gams.printLog(f"{availability_param} not found. Skipping availability evolution.")
-            return
-
-        avail_records = db[availability_param].records
-        if avail_records is None or avail_records.empty:
-            gams.printLog(f"{availability_param} is empty. Skipping availability evolution.")
-            return
-
-        # Get all model years
-        if year_set not in db:
-            gams.printLog(f"Year set '{year_set}' not found. Skipping availability evolution.")
-            return
-
-        year_records = db[year_set].records
-        if year_records is None or year_records.empty:
-            return
-
-        target_years = pd.to_numeric(year_records.iloc[:, 0], errors='coerce')
-        target_years = np.sort(target_years.dropna().unique())
-        if target_years.size == 0:
-            return
-
-        gams.printLog(f"Applying availability evolution from {evolution_param}")
-
-        # Prepare evolution data - interpolate for each generator
-        evolution_data = evolution_records.copy()
-        evolution_data['y'] = pd.to_numeric(evolution_data['y'], errors='coerce')
-        evolution_data = evolution_data.dropna(subset=['y', 'value'])
-
-        if evolution_data.empty:
-            gams.printLog(f"No valid data in {evolution_param} after cleaning. Skipping.")
-            return
-
-        # Get list of generators with evolution factors
-        generators_with_evolution = evolution_data['g'].unique()
-        gams.printLog(f"  Found evolution factors for {len(generators_with_evolution)} generator(s)")
-        gams.printLog(f"  Generators with {evolution_param}: {sorted(generators_with_evolution.tolist())}")
-
-        # Interpolate evolution factors for each generator
-        interpolated_evolution = []
-        for gen in generators_with_evolution:
-            gen_data = evolution_data[evolution_data['g'] == gen].sort_values('y')
-            years = gen_data['y'].to_numpy()
-            values = gen_data['value'].to_numpy()
-
-            if years.size < 1:
-                continue
-
-            if years.size == 1:
-                # Single value: use constant for all years
-                interpolated_values = np.full(target_years.size, values[0])
-            else:
-                # Linear interpolation
-                interpolated_values = np.interp(target_years, years, values)
-
-            for yr, val in zip(target_years, interpolated_values):
-                interpolated_evolution.append({'g': gen, 'y': yr, 'evolution': val})
-
-        if not interpolated_evolution:
-            gams.printLog("No evolution factors to apply after interpolation.")
-            return
-
-        evolution_df = pd.DataFrame(interpolated_evolution)
-        evolution_df['y'] = evolution_df['y'].astype(str)
-
-        # Apply evolution to pAvailability
-        avail_data = avail_records.copy()
-
-        # Merge with evolution factors (left join - only matching g,y pairs get evolution)
-        merged = avail_data.merge(evolution_df, on=['g', 'y'], how='left')
-
-        # Fill NaN evolution with 0 (no change for generators without evolution factors)
-        merged['evolution'] = merged['evolution'].fillna(0)
-
-        # Apply formula: new_value = value * (1 + evolution)
-        merged['value'] = merged['value'] * (1 + merged['evolution'])
-
-        # Keep only original columns
-        result = merged[avail_data.columns]
-
-        # Update the parameter
-        db.data[availability_param].setRecords(result)
-        _write_back(db, availability_param)
-
-        gams.printLog(f"  Applied evolution factors to {availability_param} for {len(generators_with_evolution)} generator(s)")
-
->>>>>>> 932a3dfb
 
     def prepare_lossfactor(db: gt.Container, 
                                         param_ref="pNewTransmission",
