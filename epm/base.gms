--- conflicted
+++ resolved
@@ -623,16 +623,11 @@
 eBuildNew(eg)$(pGenData(eg,"StYr") > sStartYear.val)..
    sum(y, vBuild(eg,y)) =l= pGenData(eg,"Capacity");
 
-<<<<<<< HEAD
-eMaxBuildTotal(ng)..
-   sum(y, vBuild(ng,y)) =l= pGenData(ng,"MaxTotalBuild");
-=======
  
 * TODO: Is it used?  
 *eMinBuildTotal(ng)$pGenData(ng,"MinTotalBuild")..
 *   sum(y, vBuild(ng,y)) =g= pGenData(ng,"MinTotalBuild");
 
->>>>>>> 1646ab6e
 
 eMinGenRE(c,y)$(pMinRE and y.val >= pMinRETargetYr)..
    sum((zcmap(z,c),gzmap(RE,z),gfmap(RE,f),q,d,t), vPwrOut(RE,f,q,d,t,y)*pHours(q,d,t)) =g=
