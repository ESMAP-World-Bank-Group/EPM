--- conflicted
+++ resolved
@@ -105,7 +105,6 @@
 
 *-------------------------------------------------------------------------------------
 
-<<<<<<< HEAD
 * Core domain sets loaded from external files
 Sets
    g        'Generators or technology-fuel types'
@@ -127,71 +126,6 @@
    pTechDataHeader      'Technology data headers'
    pe                   'Peak/energy tags for demand'      / 'peak', 'energy' /
    hh                   'Hydrogen production units'
-=======
-
-*-------------------------------------------------------------------------------------
-
-
-Set
-*   tech     'technologies'
-   gstatus  'generator status' / Existing, Candidate, Committed /
-   tstatus  'transmission status' / Candidate, Committed/
-   H2status  'H2 generation plant status' / Existing, Candidate, Committed /
-   techhdr  'techdata headers' / 'RE Technology', 'Hourly Variation' /
-   pe       'peak energy for demand forecast' /'peak', 'energy'/
-*   ft       'fuel types'
-   mipline 'Solver option lines'
-   sc       'settings' /
-                        allowExports
-                        altDemand
-                        capCreditSolar
-                        capCreditWind
-                        CapCreditSto
-                        capital_constraints
-                        captraj
-                        costSurplus
-                        costcurtail
-                        CO2backstop
-                        DR
-                        fuel_constraints
-                        econRetire
-                        includeCSP
-                        includeCarbonPrice
-                        includeEE
-                        includeStorage
-                        interconMode
-                        maxCapital
-                        maxExports
-                        maxImports
-                        VREForecastError
-                        minREshare
-                        mingen_constraints
-                        noTransferLim
-                        pAllowHighTransfer
-                        planning_reserve_constraints
-                        ramp_constraints
-                        reTargetYr
-                        ReserveVoLL
-                        seasonalreporting
-                        SpinReserveVoLL
-                        system_co2_constraints
-                        system_reserve_margin
-                        system_spinning_reserve_constraints
-                        interco_reserve_contribution
-                        systemresultreporting
-                        VOLL
-                        vRECapacityCredits
-                        WACC
-                        zonal_co2_constraints
-                        zonal_spinning_reserve_constraints
-                        IncludeDecomCom
-                        MaxLoadFractionCCCalc
-                        includeIntercoReserves
-                        IncludeH2
-                        H2UnservedCost 
-                       /
-                       
->>>>>>> 15d92fc7
 ;
 
 
@@ -265,76 +199,11 @@
    pExtTransferLimit(z,zext,q,*,y)                       'External transfer limits'
    
 * Hydrogen parameters
-<<<<<<< HEAD
    pH2DataExcel(hh<,pH2Header)                           'Hydrogen data from Excel'
    pAvailabilityH2(hh,q)                                 'H2 plant availability'
    pFuelDataH2(f)                                        'Hydrogen fuel properties'
    pCapexTrajectoryH2(hh,y)                              'H2 CAPEX trajectories'
    pExternalH2(z,q,y)                                    'External H2 demand (MMBtu) to be met'
-=======
-   pH2Data(hh,hhdr)                    'Hydrogen production specifications'
-   pH2DataExcel(hh<,*)                 'Hydrogen data from Excel'
-   pAvailabilityH2(hh,q)               'H2 plant availability'
-   pFuelDataH2(f)                      'Hydrogen fuel properties'
-   pCapexTrajectoryH2(hh,y)            'H2 CAPEX trajectories'
-;   
-
-* Additional parameters for results and reporting
-Parameter
-   pCapexTrajectories(g,y)             'Generator CAPEX trajectories'
-   pAllHours(q,d,y,t)                  'System peak hours'
-   pFuelPrice(c,f,y)                   'Fuel price forecasts'
-   pFindSysPeak(y)                     'System peak by year'
-   pSeasonalReporting                  'Seasonal reporting flag'
-   pSystemResultReporting              'System reporting flag'
-   pInterConMode                       'Interconnection mode flag'
-   pNoTransferLim                      'Transfer limit flag'
-   pAllowExports                       'Export permission flag'
-   pVRECapacityCredits                 'VRE capacity credits'
-   pDR                                 'Discount rate'
-   pCaptraj                           'CAPEX trajectory flag'
-   pIncludeEE                         'Energy efficiency flag'
-   pSystem_CO2_constraints            'System CO2 constraint flag'
-   pExtTransferLimitIn(z,zext,q,y)    'External import limits'
-   pExtTransferLimitOut(z,zext,q,y)   'External export limits'
-   pMaxLoadFractionCCCalc             'Load threshold for capacity credit calc'
-   pVREForecastError                  'VRE forecast error percentage'
-   pCapCreditSto                      'Default capacity credit for storage'
-;
-
-* Technology and mapping sets
-Set 
-   gprimf(g,f)          'Primary fuel mapping'
-   tech                  'Technology types' / 
-      ROR               'Run of river hydro'
-      CSPPlant          'Concentrated Solar Power'  
-      PVwSTO            'Solar PV with Storage'
-      STOPV             'Storage For PV'
-      Storage           'Grid Connected Storage' 
-   /
-   gtechmap(g,tech)     'Generator-technology mapping'
-   gstatusmap(g,gstatus) 'Generator status mapping'
-   tstatusmap(z,z2,tstatus) 'Transmission status mapping'
-   Zd(z)                'Zone definitions'
-   Zt(z)                'Zone types'
-   stg(g)               'Grid storage units'
-   ror(g)               'Run of river units'
-   H2statusmap(hh,H2status) 'Hydrogen unit status'
-;
-
-
-$onmulti
-Set
-   ghdr         'Additional headers for pGenData' / CapacityCredit, Heatrate, Heatrate2, Life, VOM /
-   shdr         'Additional headers for pStorData' / VOMMWh /
-   thdr         'Additional header for pNewTransmission' / EarliestEntry, LossFactor, Status/
-;
-$offmulti
-
-
-Set
-   gmap(g,z,tech,f) 'Map generators to firms, zones, technologies and fuels'
->>>>>>> 15d92fc7
    
    ftfindex(f)                                           'Fuel-to-fuel index mapping'
 ;   
@@ -527,7 +396,6 @@
 
 *--- Part2: Start of initialisation of other parameters
 
-<<<<<<< HEAD
 
 * Read main parameters from pSettings
 
@@ -578,76 +446,6 @@
 * --- Settings: Hydrogen options
 fEnableCapexTrajectoryH2           = pSettings("fEnableCapexTrajectoryH2");
 pfEnableH2Production               = pSettings("fEnableH2Production");
-=======
-$set zonal_spinning_reserve_constraints   -1
-$set system_spinning_reserve_constraints  -1
-$set planning_reserve_constraints         -1
-$set ramp_constraints                     -1
-$set fuel_constraints                     -1
-$set capital_constraints                  -1
-$set mingen_constraints                   -1
-$set includeCSP                           -1
-$set includeStorage                       -1
-$set zonal_co2_constraints                -1
-$set system_co2_constraints               -1
-$set IncludeDecomCom                      -1
-*Hydrogen model specific sets
-$set IncludeH2                            -1
-$set CapCreditSto                         1
-
-
-* Read main parameters from pSettings
-pzonal_spinning_reserve_constraints  = pSettings("zonal_spinning_reserve_constraints");
-psystem_spinning_reserve_constraints = pSettings("system_spinning_reserve_constraints");
-psystem_reserve_margin               = pSettings("system_reserve_margin");
-pplanning_reserve_constraints        = pSettings("planning_reserve_constraints");
-pinterco_reserve_contribution        = pSettings("interco_reserve_contribution");
-pramp_constraints                    = pSettings("ramp_constraints");
-pfuel_constraints                    = pSettings("fuel_constraints");
-pcapital_constraints                 = pSettings("capital_constraints");
-pmingen_constraints                  = pSettings("mingen_constraints");
-pincludeCSP                          = pSettings("includeCSP");
-pincludeStorage                      = pSettings("includeStorage");
-pMinRE                               = pSettings("MinREshare");
-pMinRETargetYr                       = pSettings("RETargetYr");
-pzonal_co2_constraints               = pSettings("zonal_co2_constraints");
-psystem_co2_constraints              = pSettings("system_co2_constraints");
-pAllowExports                        = pSettings("allowExports");
-pSurplusPenalty                      = pSettings("costSurplus");
-pAllowHighTransfer                   = pSettings("pAllowHighTransfer");
-pCostOfCurtailment                   = pSettings("costcurtail");
-pCostOfCO2backstop                   = pSettings("CO2backstop");
-pMaxImport                           = pSettings("MaxImports");
-pMaxExport                           = pSettings("MaxExports");
-pVREForecastError                    = pSettings("VREForecastError");
-pCaptraj                             = pSettings("Captraj");
-pIncludeIntercoReserves              = pSettings("includeIntercoReserves");
-pVRECapacityCredits                  = pSettings("VRECapacityCredits");
-pSeasonalReporting                   = pSettings("Seasonalreporting");
-pSystemResultReporting               = pSettings("Systemresultreporting");
-pMaxLoadFractionCCCalc               = pSettings("MaxLoadFractionCCCalc");
-*Related to hydrogen model
-pIncludeH2                       = pSettings("IncludeH2");
-pH2UnservedCost                  = pSettings("H2UnservedCost");
-pCapCreditSto                     = pSettings("CapCreditSto");
-
-
-* Assign values to model parameters only if their corresponding macro variables are not set to "-1"
-$if not "%zonal_spinning_reserve_constraints%"  == "-1" pzonal_spinning_reserve_constraints  = %zonal_spinning_reserve_constraints%;
-$if not "%system_spinning_reserve_constraints%" == "-1" psystem_spinning_reserve_constraints = %system_spinning_reserve_constraints%;
-$if not "%planning_reserve_constraints%"        == "-1" pplanning_reserve_constraints        = %planning_reserve_constraints%;
-$if not "%ramp_constraints%"                    == "-1" pramp_constraints                    = %ramp_constraints%;
-$if not "%fuel_constraints%"                    == "-1" pfuel_constraints                    = %fuel_constraints%;
-$if not "%capital_constraints%"                 == "-1" pcapital_constraints                 = %capital_constraints%;
-$if not "%mingen_constraints%"                  == "-1" pmingen_constraints                  = %mingen_constraints%;
-$if not "%includeCSP%"                          == "-1" pincludeCSP                          = %includeCSP%;
-$if not "%includeStorage%"                      == "-1" pincludeStorage                      = %includeStorage%;
-$if not "%zonal_co2_constraints%"               == "-1" pzonal_co2_constraints               = %zonal_co2_constraints%;
-$if not "%system_co2_constraints%"              == "-1" psystem_co2_constraints              = %system_co2_constraints%;
-$if not "%IncludeDecomCom%"                     == "-1" pIncludeDecomCom                     = %IncludeDecomCom%;
-$if not "%IncludeH2%"                           == "-1" pIncludeH2                           = %IncludeH2%;
-$if not "%CapCreditSto%"                        ==  "1" pCapCreditSto                        = %CapCreditSto%;
->>>>>>> 15d92fc7
 
 singleton set sFinalYear(y);
 scalar TimeHorizon;
@@ -747,15 +545,7 @@
 sTopology(z,z2)$(not fEnableInternalExchange) = no;
 
 * if ignore transfer limit, set limits to high value
-<<<<<<< HEAD
 pTransferLimit(sTopology,q,y)$fRemoveInternalTransferLimit = inf;
-=======
-pTransferLimit(sTopology,q,y)$pnoTransferLim = inf;
-
-* Default life for transmission lines
-pNewTransmission(sTopology,"Life")$(pNewTransmission(sTopology,"Life")=0 and pAllowHighTransfer) = 30; 
-$onIDCProtect
->>>>>>> 15d92fc7
 
 * Default life for transmission lines
 pNewTransmission(sTopology,"Life")$(pNewTransmission(sTopology,"Life")=0 and fAllowTransferExpansion) = 30; 
