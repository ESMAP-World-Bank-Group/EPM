**********************************************************************
* ELECTRICITY PLANNING MODEL (EPM)
* Developed at the World Bank
**********************************************************************
* Description:
* This GAMS-based model is designed for electricity system planning, 
* incorporating capacity expansion, generation dispatch, and policy 
* constraints such as renewable energy targets, emissions reductions, 
* and market mechanisms.
*
* Author(s): ESMAP Modelling Team
* Organization: World Bank
* Version: 
* License: Creative Commons Zero v1.0 Universal
*
* Key Features:
* - Optimization of electricity generation and capacity planning
* - Inclusion of renewable energy integration and storage technologies
* - Multi-period, multi-region modeling framework
* - CO2 emissions constraints and policy instruments
*
* Notes:
* - Ensure GAMS is installed before running this model.
* - The model requires input data in .GDX or Excel format.
*
* Contact:
* Claire Nicolas, c.nicolas@worldbank.org
**********************************************************************

$offeolcom
$offinline
$inlinecom {  }
$eolcom //

$if not set DEBUG $set debug 0
$if not set EPMVERSION    $set EPMVERSION    8.5

$ifThen.mode not set mode
$ set mode Excel
$ if not "x%gams.IDCGDXInput%"=="x" $set mode MIRO
$endIf.mode


***
*** Declarations
***


* Turn on/off additional information to the listing file
Option limRow=0, limCol=0, sysOut=off, solPrint=off;
$if %DEBUG%==1 $onUELlist onUELXRef onListing 
$if %DEBUG%==1 Option limRow=1e9, limCol=1e9, sysOut=on, solPrint=on;

*-------------------------------------------------------------------------------------

* Only include base if we don't restart
$ifThen not set BASE_FILE
$set BASE_FILE "base.gms"
$endIf
$log BASE_FILE is "%BASE_FILE%"

$if "x%gams.restart%" == "x" $include %BASE_FILE%

$ifThen not set REPORT_FILE
$set REPORT_FILE "generate_report.gms"
$endIf
$log REPORT_FILE is "%REPORT_FILE%"


$ifThen not set READER_FILE
$set READER_FILE "input_readers.gms"
$endIf
$log READER_FILE is "%READER_FILE%"

$ifThen not set VERIFICATION_FILE
$set VERIFICATION_FILE "input_verification.gms"
$endIf
$log VERIFICATION_FILE is "%VERIFICATION_FILE%"

$ifThen not set TREATMENT_FILE
$set TREATMENT_FILE "input_treatment.gms"
$endIf
$log TREATMENT_FILE is "%TREATMENT_FILE%"


$ifThen not set DEMAND_FILE
$set DEMAND_FILE "generate_demand.gms"
$endIf
$log DEMAND_FILE is "%DEMAND_FILE%"


*-------------------------------------------------------------------------------------

* Define solver-related options
Scalar
   solverThreads 'Number of threads available to the solvers' /1/
   solverOptCR   'Relative gap for MIP Solver'                /0.05/
   solverResLim  'Solver time limit'                          /300000/
;   
Singleton Set
   NLPSolver 'Selected NLP Solver' / '' 'conopt4' /
   MIPSolver 'Selected MIP Solver' / '' 'cplex' /
;
* Evaluate and assign solver settings as macros
$eval     SOLVERTHREADS solverThreads
$eval     SOLVEROPTCR   solverOptCR
$eval     SOLVERRESLIM  solverResLim
$eval.set NLPSOLVER     NLPSolver.te
$eval.set MIPSOLVER     MIPSolver.te
* Apply solver settings to GAMS execution
option NLP=%NLPSOLVER%, MIP=%MIPSOLVER%, threads=%SOLVERTHREADS%, optCR=%SOLVEROPTCR%, resLim=%SOLVERRESLIM%;

*-------------------------------------------------------------------------------------

* Determine Excel-based reporting
$ifThenI.mode %mode%==Excel
*$set main Excel
$set DOEXCELREPORT 1

* Set input Excel file if not already defined
$ifThen not set XLS_INPUT
* If GDX input is set, derive XLS_INPUT from it (is it used ?)
$  if     set GDX_INPUT $set XLS_INPUT "%GDX_INPUT%.%ext%"
* Otherwise, set the default input file path
$  if not set GDX_INPUT $set XLS_INPUT input%system.dirsep%input_epm.xlsx
$endIf

* Extract file path, base name, and extension from XLS_INPUT
$setNames "%XLS_INPUT%" fp GDX_INPUT fe

* Set the default output Excel file if not already defined
$if not set XLS_OUTPUT $set XLS_OUTPUT %fp%EPMRESULTS.xlsx

* Append a timestamp to the output filename if USETIMESTAMP is enabled
$ifThen.timestamp set USETIMESTAMP
$  setNames "%XLS_OUTPUT%" fp fn fe
$  onembeddedCode Python:
   import datetime
   import os
   os.environ['MYDATE'] = datetime.datetime.now().strftime("%Y_%m_%d") # we can add hour, minute, or seconds if necessary: %H %M %S
$  offEmbeddedCode
$  set XLS_OUTPUT %fp%%fn%_%sysenv.MYDATE%%fe%
$endIf.timestamp

*-------------------------------------------------------------------------------------


Set
*   tech     'technologies'
   gstatus  'generator status' / Existing, Candidate, Committed /
   H2status  'H2 generation plant status' / Existing, Candidate, Committed /
   techhdr  'techdata headers' / 'RE Technology', 'Hourly Variation' /
   pe       'peak energy for demand forecast' /'peak', 'energy'/
*   ft       'fuel types'
   mipline 'Solver option lines'
   sc       'settings' /
                        allowExports
                        altDemand
                        capCreditSolar
                        capCreditWind
                        capital_constraints
                        captraj
                        costSurplus
                        costcurtail
                        CO2backstop
                        DR
                        fuel_constraints
                        econRetire
                        includeCSP
                        includeCarbonPrice
                        includeEE
                        includeStorage
                        interconMode
                        maxCapital
                        maxExports
                        maxImports
                        VREForecastError
                        minREshare
                        mingen_constraints
                        noTransferLim
                        pAllowHighTransfer
                        planning_reserve_constraints
                        ramp_constraints
                        reTargetYr
                        ReserveVoLL
                        seasonalreporting
                        SpinReserveVoLL
                        system_co2_constraints
                        system_reserve_margin
                        system_spinning_reserve_constraints
                        interco_reserve_contribution
                        systemresultreporting
                        VOLL
                        vRECapacityCredits
                        WACC
                        zonal_co2_constraints
                        zonal_spinning_reserve_constraints
                        IncludeDecomCom
                        MaxLoadFractionCCCalc
                        includeIntercoReserves
                        IncludeH2
                        H2UnservedCost 
                       /
                       
;

alias (y,y2);
alias (f,f1,f2);
alias (c,c2);

* Sets for mapping and topology
Set    
   zcmap(z<,c<)                     'Map zones to countries'
   sTopology(z,z2)                  'Network topology - defined through network data'
   sRelevant(d)                     'Relevant days/hours for minimum generation limits'
   mipopt(mipline<)                 'MIP solver options' / system.empty /
;

* Input data parameters 
Parameter
* Generator data
   pGenDataExcel(g<,z,tech<,f<,*)      'Generator data from Excel input'
   pGenDataExcelDefault(z,tech,f,*)     'Default generator data by zone/tech/fuel'
   pCapexTrajectoriesDefault(z,tech,f,y) 'Default CAPEX trajectories'
   pAvailabilityDefault(z,tech,f,q)     'Default availability factors'
   
* Storage data
   pStorDataExcel(g,*,shdr)             'Storage unit specifications'
   
* CSP and technology data
   pCSPData(g,csphrd,shdr)              'Concentrated solar power data'
   pTechData(tech,techhdr)              'Technology specifications'
   
* Fuel data
   pFuelCarbonContent(f)                'Carbon content by fuel (tCO2/MMBtu)'
   
* Storage and transmission
   pStorDataInput(g,g2,shdr)            'Storage unit input data'
   pNewTransmission(z,z2,thdr)          'New transmission line specifications'
   
* Trade parameters
   pTradePrice(zext,q,d,y,t)           'External trade prices'
   pMaxExchangeShare(y,c)              'Maximum trade share by country'
   
* Demand parameters
   pDemandProfile(z,q,d,t)             'Normalized demand profiles'
   pDemandForecast(z,pe,y)             'Peak/energy demand forecasts (MW/GWh)'
   pDemandData(z,q,d,y,t)              'Hourly load curves'
   
* Emissions and carbon
   pEmissionsCountry(c,y)              'Country emission limits (tons)'
   pEmissionsTotal(y)                  'System-wide emission limits (tons)'
   pCarbonPrice(y)                     'Carbon price (USD/ton CO2)'
   
* Time and transfer parameters
   pHours(q<,d<,t<)                    'Hours mapping'
   pTransferLimit(z,z2,q,y)            'Inter-zonal transfer limits'
   pMinImport(z2,z,y)                  'Minimum import requirements'
   pLossFactor(z,z2,y)                 'Transmission loss factors'
   
* VRE and availability
   pVREProfile(z,tech,q,d,t)           'VRE generation profiles by site'
   pVREgenProfile(g,q,d,t)             'VRE generation profiles by plant'
   pAvailability(g,q)                  'Seasonal availability factors'
   
* Reserve requirements
   pSpinningReserveReqCountry(c,y)     'Country spinning reserve requirements'
   pSpinningReserveReqSystem(y)        'System spinning reserve requirements'
   pPlanningReserveMargin(c)           'Planning reserve margins'
   
* Other parameters
   pSettings(sc)                       'Model settings and penalties'
   pEnergyEfficiencyFactor(z,y)        'Energy efficiency adjustment factors'
   pExtTransferLimit(z,zext,q,*,y)     'External transfer limits'
   
* Hydrogen parameters
   pH2Data(hh,hhdr)                    'Hydrogen production specifications'
   pH2DataExcel(hh<,*)                 'Hydrogen data from Excel'
   pAvailabilityH2(hh,q)               'H2 plant availability'
   pFuelDataH2(f)                      'Hydrogen fuel properties'
   pCapexTrajectoryH2(hh,y)            'H2 CAPEX trajectories'
;   

* Additional parameters for results and reporting
Parameter
   pCapexTrajectories(g,y)             'Generator CAPEX trajectories'
   pAllHours(q,d,y,t)                  'System peak hours'
   pFuelPrice(c,f,y)                   'Fuel price forecasts'
   pFindSysPeak(y)                     'System peak by year'
   pSeasonalReporting                  'Seasonal reporting flag'
   pSystemResultReporting              'System reporting flag'
   pInterConMode                       'Interconnection mode flag'
   pNoTransferLim                      'Transfer limit flag'
   pAllowExports                       'Export permission flag'
   pVRECapacityCredits                 'VRE capacity credits'
   pDR                                 'Discount rate'
   pCaptraj                           'CAPEX trajectory flag'
   pIncludeEE                         'Energy efficiency flag'
   pSystem_CO2_constraints            'System CO2 constraint flag'
   pExtTransferLimitIn(z,zext,q,y)    'External import limits'
   pExtTransferLimitOut(z,zext,q,y)   'External export limits'
   pMaxLoadFractionCCCalc             'Load threshold for capacity credit calc'
   pVREForecastError                  'VRE forecast error percentage'
;

* Technology and mapping sets
Set 
   gprimf(g,f)          'Primary fuel mapping'
   tech                  'Technology types' / 
      ROR               'Run of river hydro'
      CSPPlant          'Concentrated Solar Power'  
      PVwSTO            'Solar PV with Storage'
      STOPV             'Storage For PV'
      Storage           'Grid Connected Storage' 
   /
   gtechmap(g,tech)     'Generator-technology mapping'
   gstatusmap(g,gstatus) 'Generator status mapping'
   Zd(z)                'Zone definitions'
   Zt(z)                'Zone types'
   stg(g)               'Grid storage units'
   ror(g)               'Run of river units'
   H2statusmap(hh,H2status) 'Hydrogen unit status'
;


$onmulti
Set
   ghdr         'Additional headers for pGenData' / CapacityCredit, Heatrate, Heatrate2, Life, VOM /
   shdr         'Additional headers for pStorData' / VOMMWh /
   thdr         'Additional header for pNewTransmission' / EarliestEntry, LossFactor/
;
$offmulti


Set
   gmap(g,z,tech,f) 'Map generators to firms, zones, technologies and fuels'
   
;


* Allow multiple definitions of symbols without raising an error (use with caution)
$onMulti

Parameter
    ftfindex(f)
;
   
$if not errorfree $abort Error before reading input
*-------------------------------------------------------------------------------------
* Read inputs
* The order of loading is important. TODO: Clarifiy to avoid bugs !

* Include the external reader file defined by the macro variable %READER_FILE%
$include %READER_FILE%

* Open the specified GDX input file for reading
$gdxIn %GDX_INPUT%

* Load domain-defining symbols (sets and indices)
$load zcmap pSettings y pHours
$load pGenDataExcel gmap
$load pGenDataExcelDefault pAvailabilityDefault pCapexTrajectoriesDefault
$load pTechData ftfindex

* Load demand data
$load pDemandData pDemandForecast pDemandProfile pEnergyEfficiencyFactor sRelevant

$load pFuelCarbonContent pCarbonPrice pEmissionsCountry pEmissionsTotal pFuelPrice

* Load constraints and technical data
$load pMaxFuellimit pTransferLimit pLossFactor pVREProfile pVREgenProfile pAvailability
$load pStorDataExcel pCSPData pCapexTrajectories pSpinningReserveReqCountry pSpinningReserveReqSystem 
$load pPlanningReserveMargin pEnergyEfficiencyFactor  

* Load load data


* Load trade data
$load zext
$load pExtTransferLimit, pNewTransmission, pMinImport
$load pTradePrice, pMaxExchangeShare

* Load Hydrogen model-related symbols
$load pH2DataExcel hh pAvailabilityH2 pFuelDataH2 pCAPEXTrajectoryH2 pExternalH2

* Close the GDX file after loading all required data
$gdxIn
$offmulti
$if not errorfree $abort CONNECT ERROR in input_readers.gms


*-------------------------------------------------------------------------------------
* Make input verification
$log ##########################
$log ### INPUT VERIFICATION ###
$log ##########################
$include %VERIFICATION_FILE%
$if not errorfree $abort PythonError in input_verification.gms
$log ##############################
$log ### INPUT VERIFICATION END ###
$log ##############################

*-------------------------------------------------------------------------------------
* Make input treatment

$log ###########################
$log ##### INPUT TREATMENT #####
$log ###########################

$onMulti
$include %TREATMENT_FILE%
$if not errorfree $abort PythonError in input_treatment.gms
$offMulti

$log ###############################
$log ##### INPUT TREATMENT END #####
$log ###############################

*-------------------------------------------------------------------------------------

$if not errorFree $abort Data errors.


pStorDataInput(g,g2,shdr) = pStorDataExcel(g,g2,shdr);
pStorDataInput(g,g,shdr)$pStorDataExcel(g,'',shdr) = pStorDataExcel(g,'',shdr);


* Generate gfmap and others from pGenDataExcel
parameter gstatIndex(gstatus) / Existing 1, Candidate 3, Committed 2 /;

*H2 model parameter
parameter H2statIndex(H2status) / Existing 1, Candidate 3, Committed 2 /;


* TODO: Bug if removed, but never called?
set addHdr / fuel1, fuel2, Zone, Type, 'Assigned Value', status, Heatrate2,
             'RE Technology', 'Hourly Variation' /;
             

* Aggregate `gmap(g,z,tech,f)` over `tech` and `f` to get `gzmap(g,z)`,
* which represents the mapping of generator `g` to zone `z`.
gzmap(g,z) = sum((tech,f), gmap(g,z,tech,f));

* Aggregate `gmap(g,z,tech,f)` over `tech` and `z` to get `gfmap(g,f)`,
* which represents the mapping of generator `g` to fuel `f`.
gfmap(g,f) = sum((tech,z), gmap(g,z,tech,f));

* Compute `gprimf(g,f)`, which is similar to `gfmap(g,f)`,
* aggregating over `tech` and `z` to represent the primary fuel mapping.
gprimf(g,f) = sum((tech,z), gmap(g,z,tech,f));

* Aggregate `gmap(g,z,tech,f)` over `z` and `f` to get `gtechmap(g,tech)`,
* which represents the mapping of generator `g` to technology `tech`.
gtechmap(g,tech) = sum((z,f), gmap(g,z,tech,f));

* Update `gfmap(g,f)`, ensuring it includes additional mappings 
* based on `pGenDataExcel(g,z,tech,f2,'fuel2')` when a condition is met.
gfmap(g,f) = gfmap(g,f) 
         or sum((z,tech,f2), (pGenDataExcel(g,z,tech,f2,'fuel2') = ftfindex(f)));
         

* Map generator status from input data
gstatusmap(g,gstatus) = sum((z,tech,f),pGenDataExcel(g,z,tech,f,'status')=gstatIndex(gstatus));

pHeatrate(gprimf(g,f)) = sum((z,tech), pGenDataExcel(g,z,tech,f,"Heatrate"));
pHeatrate(g,f2)$(gfmap(g,f2) and not gprimf(g,f2)) = 
    sum((z,tech,f), pGenDataExcel(g,z,tech,f,"Heatrate2") 
*  $(pGenDataExcel(g,z,tech,f,"fuel2") = ftfindex(f2))
    );


pGenData(g,ghdr) = sum((z,tech,f),pGenDataExcel(g,z,tech,f,ghdr));

***********************H2 model parameters***************************************************

pH2Data(hh,hhdr)=pH2DataExcel(hh,hhdr);
H2statusmap(hh,H2status) = pH2DataExcel(hh,'status')=H2statIndex(H2status);
* TODO: Check is that works for H2
* h2zmap(hh,z) = pH2DataExcel(hh,'Zone')=pZoneIndex(z);
h2zmap(hh,z) = pH2DataExcel(hh,'Zone');


execute_unload "input.gdx" y pHours pTechData pGenDataExcel pGenDataExcelDefault pAvailabilityDefault pCapexTrajectoriesDefault
zext ftfindex gmap gfmap gprimf zcmap sRelevant pDemandData pDemandForecast
pDemandProfile pFuelCarbonContent pCarbonPrice pEmissionsCountry
pEmissionsTotal pFuelPrice pMaxFuellimit pTransferLimit pLossFactor pVREProfile pVREgenProfile pAvailability
pStorDataExcel pCSPData pCapexTrajectories pSpinningReserveReqCountry pSpinningReserveReqSystem pSettings
pPlanningReserveMargin pEnergyEfficiencyFactor pTradePrice pMaxExchangeShare
pExtTransferLimit pNewTransmission pMinImport
pH2DataExcel hh pAvailabilityH2 pFuelDataH2 pCAPEXTrajectoryH2 pExternalH2 pHeatrate
;


$else.mode
$if not set DOEXCELREPORT $set DOEXCELREPORT 0
$endIf.mode

*--- Parameter initialisation for same demand profile for all years

$include %DEMAND_FILE%

*--- Part2: Start of initialisation of other parameters

$set zonal_spinning_reserve_constraints   -1
$set system_spinning_reserve_constraints  -1
$set planning_reserve_constraints         -1
$set ramp_constraints                     -1
$set fuel_constraints                     -1
$set capital_constraints                  -1
$set mingen_constraints                   -1
$set includeCSP                           -1
$set includeStorage                       -1
$set zonal_co2_constraints                -1
$set system_co2_constraints               -1
$set IncludeDecomCom                      -1
*Hydrogen model specific sets
$set IncludeH2                            -1


* Read main parameters from pSettings
pzonal_spinning_reserve_constraints  = pSettings("zonal_spinning_reserve_constraints");
psystem_spinning_reserve_constraints = pSettings("system_spinning_reserve_constraints");
psystem_reserve_margin               = pSettings("system_reserve_margin");
pplanning_reserve_constraints        = pSettings("planning_reserve_constraints");
pinterco_reserve_contribution        = pSettings("interco_reserve_contribution");
pramp_constraints                    = pSettings("ramp_constraints");
pfuel_constraints                    = pSettings("fuel_constraints");
pcapital_constraints                 = pSettings("capital_constraints");
pmingen_constraints                  = pSettings("mingen_constraints");
pincludeCSP                          = pSettings("includeCSP");
pincludeStorage                      = pSettings("includeStorage");
pMinRE                               = pSettings("MinREshare");
pMinRETargetYr                       = pSettings("RETargetYr");
pzonal_co2_constraints               = pSettings("zonal_co2_constraints");
psystem_co2_constraints              = pSettings("system_co2_constraints");
pAllowExports                        = pSettings("allowExports");
pSurplusPenalty                      = pSettings("costSurplus");
pAllowHighTransfer                   = pSettings("pAllowHighTransfer");
pCostOfCurtailment                   = pSettings("costcurtail");
pCostOfCO2backstop                   = pSettings("CO2backstop");
pMaxImport                           = pSettings("MaxImports");
pMaxExport                           = pSettings("MaxExports");
pVREForecastError                    = pSettings("VREForecastError");
pCaptraj                             = pSettings("Captraj");
pIncludeIntercoReserves              = pSettings("includeIntercoReserves");
pVRECapacityCredits                  = pSettings("VRECapacityCredits");
pSeasonalReporting                   = pSettings("Seasonalreporting");
pSystemResultReporting               = pSettings("Systemresultreporting");
pMaxLoadFractionCCCalc               = pSettings("MaxLoadFractionCCCalc");
*Related to hydrogen model
pIncludeH2                       = pSettings("IncludeH2");
pH2UnservedCost                  = pSettings("H2UnservedCost");


display pzonal_spinning_reserve_constraints, pplanning_reserve_constraints, pinterco_reserve_contribution;


* Assign values to model parameters only if their corresponding macro variables are not set to "-1"
$if not "%zonal_spinning_reserve_constraints%"  == "-1" pzonal_spinning_reserve_constraints  = %zonal_spinning_reserve_constraints%;
$if not "%system_spinning_reserve_constraints%" == "-1" psystem_spinning_reserve_constraints = %system_spinning_reserve_constraints%;
$if not "%planning_reserve_constraints%"        == "-1" pplanning_reserve_constraints        = %planning_reserve_constraints%;
$if not "%ramp_constraints%"                    == "-1" pramp_constraints                    = %ramp_constraints%;
$if not "%fuel_constraints%"                    == "-1" pfuel_constraints                    = %fuel_constraints%;
$if not "%capital_constraints%"                 == "-1" pcapital_constraints                 = %capital_constraints%;
$if not "%mingen_constraints%"                  == "-1" pmingen_constraints                  = %mingen_constraints%;
$if not "%includeCSP%"                          == "-1" pincludeCSP                          = %includeCSP%;
$if not "%includeStorage%"                      == "-1" pincludeStorage                      = %includeStorage%;
$if not "%zonal_co2_constraints%"               == "-1" pzonal_co2_constraints               = %zonal_co2_constraints%;
$if not "%system_co2_constraints%"              == "-1" psystem_co2_constraints              = %system_co2_constraints%;
$if not "%IncludeDecomCom%"                     == "-1" pIncludeDecomCom                     = %IncludeDecomCom%;
$if not "%IncludeH2%"                           == "-1" pIncludeH2                           = %IncludeH2%;

singleton set sFinalYear(y);
scalar TimeHorizon;

sStartYear(y) = y.first;
sFinalYear(y) = y.last;
TimeHorizon = sFinalYear.val - sStartYear.val + 1;
sFirstHour(t) = t.first;
sLastHour(t) = t.last;
sFirstDay(d) = d.first;

pDR              = pSettings("DR");
pWACC            = pSettings("WACC");
pVOLL            = pSettings("VOLL");
pPlanningReserveVoLL     = pSettings("ReserveVoLL");
pMaxCapital      = pSettings("MaxCapital")*1e6;
pSpinningReserveVoLL = pSettings("SpinReserveVoLL");
pIncludeCarbon   = pSettings("includeCarbonPrice");
pinterconMode    = pSettings("interconMode");
pnoTransferLim   = pSettings("noTransferLim");
pincludeEE       = pSettings("includeEE");
pIncludeDecomCom = pSettings("IncludeDecomCom");

* Set external transfer limits to zero if exports are not allowed
pExtTransferLimit(z,zext,q,"Import",y)$(not pallowExports)  = 0 ;
pExtTransferLimit(z,zext,q,"Export",y)$(not pallowExports)  = 0 ;

* Assign import and export transfer limits only if exports are allowed
pExtTransferLimitIn(z,zext,q,y)$pallowExports   = pExtTransferLimit(z,zext,q,"Import",y) ;
pExtTransferLimitOut(z,zext,q,y)$pallowExports  = pExtTransferLimit(z,zext,q,"Export",y) ;

* Define `Zt(z)` to check if total demand in a zone `z` is zero
Zt(z) = sum((q,d,y,t),pDemandData(z,q,d,y,t)) = 0;
* Define `Zd(z)` as the complement of `Zt(z)`, indicating zones with demand
Zd(z) = not Zt(z);


* Assign storage data from `pStorDataInput` based on the generator-storage mapping
option gsmap<pStorDataInput;
loop(gsmap(g2,g), pStorData(g,shdr) = pStorDataInput(g,g2,shdr));

* Remove generator pairs (`g,g`) that correspond to standalone storage plants from `gsmap`
gsmap(g,g) = no;

* Identify candidate generators (`ng(g)`) based on their status in `gstatusmap`
ng(g)  = gstatusmap(g,'candidate');

* Define existing generators (`eg(g)`) as those that are not candidates
eg(g)  = not ng(g);

* Identify variable renewable energy (VRE) generators (`vre(g)`) based on hourly variation data
vre(g) = sum(gtechmap(g,tech)$pTechData(tech,'Hourly Variation'),1);

* Identify renewable energy (RE) generators (`re(g)`) based on RE technology classification
re(g)  = sum(gtechmap(g,tech)$pTechData(tech,'RE Technology'),1);

* Identify concentrated solar power (CSP) technologies
cs(g)  = gtechmap(g,"CSPPlant");

* Identify PV with storage technologies
so(g)  = gtechmap(g,"PVwSTO");

* Identify solar thermal with PV (`STOPV`)
stp(g) = gtechmap(g,"STOPV");

* Identify storage technologies
stg(g) = gtechmap(g,"Storage");

* Define a general storage category (`st(g)`) as either `STOPV` or `STORAGE`
st(g)  = gtechmap(g,"STOPV") or gtechmap(g,"Storage");

* Compute discounted capital expenditure (`dc(g)`) based on capex trajectory data
dc(g)  = sum(y, pCapexTrajectories(g,y));

* Identify non-discounted capital generators (`ndc(g)`) as those that do not have a capex trajectory
ndc(g) = not dc(g);

* Identify run-of-river hydro generators (`ror(g)`)
ror(g) = gtechmap(g,"ROR");

* Identify VRE generators excluding run-of-river hydro (`VRE_noROR(g)`)
VRE_noROR(g) = vre(g) and not ror(g);

* Define ramp-down rate for generators
RampRate(g) = pGenData(g,"RampDnRate");

* Map zones (`z`) to fuels (`f`) based on generator-fuel assignments (`gzmap` and `gfmap`)
zfmap(z,f) = sum((gzmap(g,z),gfmap(g,f)), 1);

* H2 model specific sets
nh(hh)  = H2statusmap(hh,'candidate');
eh(hh)  = not nh(hh);
RampRateH2(hh)= pH2Data(hh,"RampDnRate");
dcH2(hh)  = sum(y, pCapexTrajectoryH2(hh,y));
ndcH2(hh) = not dcH2(hh);
nRE(g) = not re(g);
nVRE(g)=not VRE(g);
REH2(g)= sum(gtechmap(g,tech)$pTechData(tech,'RE Technology'),1) - sum(gtechmap(g,tech)$pTechData(tech,'Hourly Variation'),1);
nREH2(g)= not REH2(g);



$offIDCProtect

* Defining sTopology based on existing, committed and candidate transmission lines
sTopology(z,z2) = sum((q,y),pTransferLimit(z,z2,q,y)) + sum(thdr,pNewTransmission(z,z2,thdr)) + sum(thdr,pNewTransmission(z2,z,thdr));

* If not running in interconnected mode, set network to 0
sTopology(z,z2)$(not pinterconMode) = no;

* if ignore transfer limit, set limits to high value
pTransferLimit(sTopology,q,y)$pnoTransferLim = inf;
* Default life for transmission lines
pNewTransmission(sTopology,"Life")$(pNewTransmission(sTopology,"Life")=0 and pAllowHighTransfer) = 30; 
$onIDCProtect

* Identify the system peak demand for each year based on the highest total demand across all zones, times, and demand segments
pFindSysPeak(y)     = smax((t,d,q), sum(z, pDemandData(z,q,d,y,t)));


* Identify hours that are close to the peak demand for capacity credit calculations
pAllHours(q,d,y,t)  = 1$(abs(sum(z,pDemandData(z,q,d,y,t))/pFindSysPeak(y) - 1)<pMaxLoadFractionCCCalc);

* Default capacity credit for all generators is set to 1
pCapacityCredit(g,y)= 1;


* Protect against unintended changes while modifying `pVREgenProfile` with `pVREProfile` data
$offIDCProtect
*pVREgenProfile(gtechmap(VRE,tech),q,d,t)$(not(pVREgenProfile(VRE,tech,q,d,t))) = sum(gzmap(VRE,z),pVREProfile(z,tech,q,d,t));
pVREgenProfile(VRE,q,d,t)$(not(pVREgenProfile(VRE,q,d,t))) = sum((z,tech)$(gzmap(VRE,z) and gtechmap(VRE,tech)),pVREProfile(z,tech,q,d,t));
$onIDCProtect




* Set capacity credit for VRE based on predefined values or calculated generation-weighted availability
pCapacityCredit(VRE,y)$(pVRECapacityCredits =1) =  pGenData(VRE,"CapacityCredit")   ;
pCapacityCredit(VRE,y)$(pVRECapacityCredits =0) =  Sum((z,q,d,t)$gzmap(VRE,z),Sum(f$gfmap(VRE,f),pVREgenProfile(VRE,q,d,t)) * pAllHours(q,d,y,t)) * (Sum((z,f,q,d,t)$(gfmap(VRE,f) and gzmap(VRE,z) ),pVREgenProfile(VRE,q,d,t))/sum((q,d,t),1));


* Compute capacity credit for run-of-river hydro as an availability-weighted average
pCapacityCredit(ROR,y) =  sum(q,pAvailability(ROR,q)*sum((d,t),pHours(q,d,t)))/sum((q,d,t),pHours(q,d,t));

* TODO: REMOVE
*pCapacityCredit(RE,y) =  Sum((z,q,d,t)$gzmap(RE,z),Sum(f$gfmap(RE,f),pREProfile(z,f,q,d,t)) * pAllHours(q,d,y,t)) * (Sum((z,f,q,d,t)$(gfmap(RE,f) and gzmap(RE,z) ),pREProfile(z,f,q,d,t))/sum((q,d,t),1));

* Compute CSP and PV with storage generation profiles
pCSPProfile(cs,q,d,t)    = sum((z,tech)$(gtechmap(cs,tech) and gzmap(cs,z)), pVREProfile(z,tech,q,d,t));
pStoPVProfile(so,q,d,t)  =  sum((z,tech)$(gtechmap(so,tech) and gzmap(so,z)), pVREProfile(z,tech,q,d,t));


* H2 model parameters
pCapexTrajectoriesH2(hh,y) =1;
pCapexTrajectoriesH2(dch2,y)$pCaptraj = pCapexTrajectoryH2(dcH2,y);


* Set the weight of the start year to 1.0
pWeightYear(sStartYear) = 1.0;

* Compute weight for each year as the difference from the previous year's cumulative weight
pWeightYear(y)$(not sStartYear(y)) = y.val - sum(sameas(y2+1,y), y2.val) ;
*pWeightYear(sFinalYear) = sFinalYear.val - sum(sameas(y2+1,sFinalYear), y2.val)  ;


** (mid-year discounting)
*pRR(y) = 1/[(1+pDR)**(sum(y2$(ord(y2)<ord(y)),pWeightYear(y2)))];

* Compute the present value discounting factor considering mid-year adjustments
pRR(y) = 1.0;
pRR(y)$(ord(y)>1) = 1/((1+pDR)**(sum(y2$(ord(y2)<ord(y)),pWeightYear(y2))-1 + sum(sameas(y2,y), pWeightYear(y2)/2))) ;        
                                    
*-------------------------------------------------------------------
* Parameter Processing
*-------------------------------------------------------------------
$offIDCProtect
pLossFactor(z2,z,y)$(pLossFactor(z,z2,y) and not pLossFactor(z2,z,y)) = pLossFactor(z,z2,y);


pEnergyEfficiencyFactor(z,y)$(not pincludeEE) = 1;
pEnergyEfficiencyFactor(z,y)$(pEnergyEfficiencyFactor(z,y)=0) = 1;
$onIDCProtect
pVarCost(gfmap(g,f),y) = pGenData(g,"VOM")
                       + sum((gzmap(g,z),zcmap(z,c)),pFuelPrice(c,f,y)*pHeatRate(g,f) )
                       + pStorData(g, "VOMMWh")
                       + pCSPData(g, "Storage", "VOMMWh")
                       + pCSPData(g, "Thermal Field", "VOMMWh");


pVarCostH2(hh,y) = pH2Data(hh,"VOM");
pCRF(g)$pGenData(g,'Life') = pWACC / (1 - (1 / ( (1 + pWACC)**pGenData(g,'Life'))));
pCRFH2(hh)$pH2Data(hh,'Life') = pWACC / (1 - (1 / ( (1 + pWACC)**pH2Data(hh,'Life'))));
pCRFsst(st)$pGenData(st,'Life') = pWACC / (1 - (1 / ( (1 + pWACC)**pGenData(st,'Life'))));
pCRFcst(cs)$pGenData(cs,'Life') = pWACC / (1 - (1 / ( (1 + pWACC)**pGenData(cs,'Life'))));
pCRFcth(cs)$pGenData(cs,'Life') = pWACC / (1 - (1 / ( (1 + pWACC)**pGenData(cs,'Life'))));

**Create set MapNCZ (neighbouring country zones)

* Defines which connected zones belong to different countries. 
sMapConnectedZonesDiffCountries(sTopology(z,z2)) = sum(c$(zcmap(z,c) and zcmap(z2,c)), 1) = 0;

*** Simple bounds
*vImportPrice.up(z,q,d,t,y)$(pMaxImport>1) = pMaxImport;
*vExportPrice.up(z,q,d,t,y)$(pMaxExport>1) = pMaxExport;
*vTotalEmissions.up(y)$psystem_CO2_constraints = pEmissionsTotal(y);


* Set upper limit for generation capacity based on predefined data
vCap.up(g,y) = pGenData(g,"Capacity");

* Fix the build decision variable to zero for existing generation projects (started before or at the model start year)
vBuild.fx(eg,y)$(pGenData(eg,"StYr") <= sStartYear.val) = 0;

* Set the upper limit for new generation builds per year, accounting for the annual build limit and year weighting
vBuild.up(ng,y) = pGenData(ng,"BuildLimitperYear")*pWeightYear(y);

* Define the upper limit for additional transmission capacity, subject to high transfer allowance
vAdditionalTransfer.up(sTopology(z,z2),y)$pAllowHighTransfer = symmax(pNewTransmission,z,z2,"MaximumNumOfLines");

* Fix the storage build variable to zero if the project started before the model start year and storage is included
vBuildStor.fx(eg,y)$(pGenData(eg,"StYr") <= sStartYear.val and pincludeStorage) = 0;

* Fix the thermal build variable to zero if the project started before the model start year and CSP (Concentrated Solar Power) is included
vBuildTherm.fx(eg,y)$(pGenData(eg,"StYr") <= sStartYear.val and pincludeCSP) = 0;

*-------------------------------------------------------------------
* Fixed conditions
*-------------------------------------------------------------------

* Fix capacity to zero for generation projects that have not yet started in a given year
vCap.fx(g,y)$(pGenData(g,"StYr") > y.val) = 0;

* Set the fixed capacity for existing generation projects at the start year, if they were commissioned before the model start year
vCap.fx(eg,sStartYear)$(pGenData(eg,"StYr") < sStartYear.val) = pGenData(eg,"Capacity");

* Set fixed capacity for generation projects in years where they are within their operational period
vCap.fx(eg,y)$((pGenData(eg,"StYr") <= y.val) and (pGenData(eg,"StYr") >= sStartYear.val)) = pGenData(eg,"Capacity");

* Retire capacity by setting it to zero in the year of retirement
vCap.fx(eg,y)$(pGenData(eg,"RetrYr") and (pGenData(eg,"RetrYr") <= y.val)) = 0;

* Set the initial thermal capacity for CSP plants at the model start year, if commissioned before that year
vCapTherm.fx(eg,sStartYear)$(pGenData(eg,"StYr") < sStartYear.val) = pCSPData(eg,"Thermal Field","CapacityMWh");

* Set the initial storage capacity at the model start year, considering both CSP and standalone storage units
vCapStor.fx(eg,sStartYear)$(pGenData(eg,"StYr") < sStartYear.val) = pCSPData(eg,"Storage","CapacityMWh") + pStorData(eg,"CapacityMWh");

* Prevent decommissioning of storage hours from existing storage when economic retirement is disabled
vCapStor.fx(eg,y)$((pSettings("econRetire") = 0) and (pGenData(eg,"StYr") <= y.val) and (pGenData(eg,"RetrYr") >= y.val)) = pStorData(eg,"CapacityMWh");

* Fix the retirement variable to zero, meaning no unit is retired by default unless specified otherwise
vRetire.fx(ng,y) = 0;

* Ensure plants with a lifetime of 99 years (considered effectively infinite) are not retired
vRetire.fx(eg,y)$(pGenData(eg,"Life") = 99) = 0;

* Ensure capacity remains unchanged when economic retirement is disabled and the plant is still within its operational lifetime
vCap.fx(eg,y)$((pSettings("econRetire") = 0 and pGenData(eg,"StYr") < y.val) and (pGenData(eg,"RetrYr") >= y.val)) = pGenData(eg,"Capacity");

* Prevent thermal capacity from appearing in years before the commissioning date
vCapTherm.fx(ng,y)$(pGenData(ng,"StYr") > y.val) = 0;

* Prevent storage capacity from appearing in years before the commissioning date
vCapStor.fx(ng,y)$(pGenData(ng,"StYr") > y.val) = 0;

* Ensure storage capacity is set to zero if storage is not included in the scenario
vCapStor.fx(ng,y)$(not pincludeStorage) = 0;


********************* Equations for hydrogen production**********************************************************
*Maximum capacity is equal to "Capacity"
vCapH2.up(hh,y) = pH2Data(hh,"Capacity");

*No new capacity can be built for existing generators
vBuildH2.fx(eh,y)$(pH2Data(eh,"StYr") <= sStartYear.val) = 0;

*The new capacity for new generators can not exceed the annual limit
vBuildH2.up(nh,y) = pH2Data(nh,"BuildLimitperYear")*pWeightYear(y);

*Electrolyzers can not operate at days with zero demand (applicable to dispatch model)
vH2PwrIn.fx(hh,q,d,t,y)$(sum(z,pDemandData(z,q,d,y,t))  =0)   =0;

*The maximum power drawn for H2 production can't be more than the Capacity of the electrolyzer
vH2PwrIn.up(hh,q,d,t,y)  =pH2Data(hh,"Capacity");


vCapH2.fx(hh,y)$(pH2Data(hh,"StYr") > y.val)=0;
vCapH2.fx(eh,sStartYear)$(pH2Data(eh,"StYr") < sStartYear.val) = pH2Data(eh,"Capacity");
vCapH2.fx(eh,y)$((pH2Data(eh,"StYr") <= y.val) and (pH2Data(eh,"StYr") >= sStartYear.val)) = pH2Data(eh,"Capacity");
vCapH2.fx(eh,y)$(pH2Data(eh,"RetrYr") and (pH2Data(eh,"RetrYr") <= y.val)) = 0;

vRetireH2.fx(nh,y) = 0;
vRetireH2.fx(eh,y)$(pH2Data(eh,"Life") = 99) = 0;

vCapH2.fx(eh,y)$((pSettings("econRetire") = 0 and pH2Data(eh,"StYr") < y.val) and (pH2Data(eh,"RetrYr") >= y.val)) = pH2Data(eh,"Capacity");

sH2PwrIn(hh,q,d,t,y) = yes;

vREPwr2H2.fx(nRE,f,q,d,t,y)=0;       
vREPwr2Grid.fx(nRE,f,q,d,t,y)=0;     

*******************************************************************************************************************
sPwrOut(gfmap(g,f),q,d,t,y) = yes;
sPwrOut(gfmap(st,f),q,d,t,y)$(not pincludeStorage) = yes;

* If price based export is not allowed, set to 0
sExportPrice(z,zext,q,d,t,y)$(pallowExports) = yes;
sImportPrice(z,zext,q,d,t,y)$(pallowExports) = yes;

sExportPrice(z,zext,q,d,t,y)$(not pallowExports) = no;
sImportPrice(z,zext,q,d,t,y)$(not pallowExports) = no;

vImportPrice.up(z,zext,q,d,t,y)$pallowExports = pExtTransferLimitIn(z,zext,q,y);
vExportPrice.up(z,zext,q,d,t,y)$pallowExports = pExtTransferLimitOut(z,zext,q,y);

* Do not allow imports and exports for a zone without import/export prices
sExportPrice(z,zext,q,d,t,y)$(pTradePrice(zext,q,d,y,t)= 0) = no;
sImportPrice(z,zext,q,d,t,y)$(pTradePrice(zext,q,d,y,t)= 0) = no;


sAdditionalTransfer(z,z2,y) = yes;
sAdditionalTransfer(z,z2,y) $(y.val < pNewTransmission(z,z2,"EarliestEntry")) = no;

sFlow(z,z2,q,d,t,y) = yes;
sFlow(z,z2,q,d,t,y)$(not sTopology(z,z2)) = no;

sSpinningReserve(g,q,d,t,y) = yes;
sSpinningReserve(g,q,d,t,y)$(not (pzonal_spinning_reserve_constraints or psystem_spinning_reserve_constraints) ) = no;

*To avoid bugs when there is no candidate transmission expansion line
$offIDCProtect
pNewTransmission(z,z2,"EarliestEntry")$(not pAllowHighTransfer) = 2500;
$onIDCProtect


display vCapStor.l, vBuildStor.l, vCap.l, vBuild.l;
*$exit

*-------------------------------------------------------------------------------------
* Ensure that variables fixed (`.fx`) at specific values remain unchanged during the solve process  
PA.HoldFixed=1;

* Declare a file object `fmipopt` and set its name dynamically based on the solver
file fmipopt / %MIPSOLVER%.opt /;
* Check if the set `mipopt` contains any elements (i.e., if solver options exist)
if (card(mipopt),
 put fmipopt;
* Loop over each entry in `mipopt` and write its text content to the file
 loop(mipline, put mipopt.te(mipline) /);
 putclose;
); 

* Enable the solver to read an external solver option file
PA.optfile = 1;


* ############## SOLVE ##############
* SOLVEMODE == 2 solves as usual
* SOLVEMODE == 1 solves as usual but generates a savepoint file to skip the solve
* SOLVEMODE == 0 uses a savepoint file to skip the solve (This speeds up development of post solve features)

$if not set SOLVEMODE $set SOLVEMODE 2 
$log LOG: Solving in SOLVEMODE = "%SOLVEMODE%"

$ifThenI.solvemode %SOLVEMODE% == 2
*  Solve model as usual
   Solve PA using MIP minimizing vNPVcost;
$elseIfI.solvemode %SOLVEMODE% == 1
*  Save model state at the end of execution (useful for debugging or re-running from a checkpoint)
   PA.savepoint = 1;
   Solve PA using MIP minimizing vNPVcost;
<<<<<<< HEAD
*  Abort if model was not solved successfully
   abort$(not (PA.modelstat=1 or PA.modelstat=8)) 'ABORT: no feasible solution found.', PA.modelstat;
$elseIfI.solvemode %SOLVE% == 0
=======
$elseIfI.solvemode %SOLVEMODE% == 0
>>>>>>> 47cc1ee5
*  Only generate the model (no solve) 
   PA.JustScrDir = 1;
   Solve PA using MIP minimizing vNPVcost;
*  Use savepoint file to load state of the solve from savepoint file
   execute_loadpoint "PA_p.gdx";
$endIf.solvemode
* ####################################



* Include the external report file specified by `%REPORT_FILE%`
$include %REPORT_FILE%

*-------------------------------------------------------------------------------------
* Check output

* $include output_verification.gms

*-------------------------------------------------------------------------------------



* Move outputs to a timestamped folder using embedded Python
*$call python3 move_gms_file.py<|MERGE_RESOLUTION|>--- conflicted
+++ resolved
@@ -936,17 +936,15 @@
 $ifThenI.solvemode %SOLVEMODE% == 2
 *  Solve model as usual
    Solve PA using MIP minimizing vNPVcost;
+*  Abort if model was not solved successfully
+   abort$(not (PA.modelstat=1 or PA.modelstat=8)) 'ABORT: no feasible solution found.', PA.modelstat;
 $elseIfI.solvemode %SOLVEMODE% == 1
 *  Save model state at the end of execution (useful for debugging or re-running from a checkpoint)
    PA.savepoint = 1;
    Solve PA using MIP minimizing vNPVcost;
-<<<<<<< HEAD
 *  Abort if model was not solved successfully
    abort$(not (PA.modelstat=1 or PA.modelstat=8)) 'ABORT: no feasible solution found.', PA.modelstat;
-$elseIfI.solvemode %SOLVE% == 0
-=======
 $elseIfI.solvemode %SOLVEMODE% == 0
->>>>>>> 47cc1ee5
 *  Only generate the model (no solve) 
    PA.JustScrDir = 1;
    Solve PA using MIP minimizing vNPVcost;
