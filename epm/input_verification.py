--- conflicted
+++ resolved
@@ -89,15 +89,11 @@
 
     _step("Filter inputs to allowed zones")
     filter_inputs_to_allowed_zones(db, log_func=gams.printLog)
-<<<<<<< HEAD
     if "zcmap" in db and db["zcmap"].records is not None and not db["zcmap"].records.empty:
         zones_seen = sorted(db["zcmap"].records["z"].dropna().unique())
         gams.printLog(f"[input_verification][zones] Zones included in verification: {zones_seen}")
     else:
         gams.printLog("[input_verification][zones] No zones available; zone-based checks may be skipped.")
-=======
-    gams.printLog("[input_verification] Filter inputs to allowed zones completed.")
->>>>>>> a29bbbf3
 
     # _log_input_columns(gams, db)
     _step("Required inputs")
@@ -172,12 +168,8 @@
     gams.printLog("[input_verification] Generation defaults completed.")
     _step("Missing generation default combinations")
     _warn_missing_generation_default_combinations(gams, db)
-<<<<<<< HEAD
     _warn_missing_availability_default_combinations(gams, db)
     _warn_missing_build_limits(gams, db)
-=======
-    gams.printLog("[input_verification] Missing generation default combinations completed.")
->>>>>>> a29bbbf3
 
     gams.printLog("=" * 60)
 
