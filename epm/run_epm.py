--- conflicted
+++ resolved
@@ -564,13 +564,7 @@
     # Example test arguments
     test_parameters = [
         "--config", "input/config.csv",
-<<<<<<< HEAD
         "--folder_input", "data_gambia"
-=======
-        "--folder_input", "data_sapp",
-        # "--scenarios", "input/scenarios_sapp.csv",
-        "--sensitivity"
->>>>>>> cc53fc3e
     ]
 
     main(test_parameters)
