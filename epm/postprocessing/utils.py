"""
**********************************************************************
* ELECTRICITY PLANNING MODEL (EPM)
* Developed at the World Bank
**********************************************************************
Description:
    This Python script is part of the GAMS-based Electricity Planning Model (EPM),
    designed for electricity system planning. It supports tasks such as capacity
    expansion, generation dispatch, and the enforcement of policy constraints,
    including renewable energy targets and emissions limits.

Author(s):
    ESMAP Modelling Team

Organization:
    World Bank

Version:
    (Specify version here)

License:
    Creative Commons Zero v1.0 Universal

Key Features:
    - Optimization of electricity generation and capacity planning
    - Inclusion of renewable energy integration and storage technologies
    - Multi-period, multi-region modeling framework
    - CO₂ emissions constraints and policy instruments

Notes:
    - Ensure GAMS is installed and the model has completed execution
      before running this script.
    - The model generates output files in the working directory
      which will be organized by this script.

Contact:
    Claire Nicolas — c.nicolas@worldbank.org
**********************************************************************
"""

# General packages to process and plot EPM results
# Docstring formatting should follow the NumPy/SciPy format: https://numpydoc.readthedocs.io/en/latest/format.html
# The first line should be a short and concise summary of the function's purpose.
# The second line should be blank, and any further lines should be wrapped at 72 characters.
# The docstring should describe the function's purpose, arguments, and return values, as well as any exceptions that the function may raise.
# The docstring should also provide examples of how to use the function.

# Importing necessary libraries
import pandas as pd
import matplotlib.pyplot as plt
from matplotlib.patches import Patch
import numpy as np
import os
import gams.transfer as gt
import seaborn as sns
from pathlib import Path
import geopandas as gpd
from matplotlib.ticker import MaxNLocator, FixedLocator
import colorsys
import matplotlib.colors as mcolors
from PIL import Image
import base64
from io import BytesIO
import io
from shapely.geometry import Point, Polygon
from matplotlib.patches import FancyArrowPatch
from shapely.geometry import LineString, Point, LinearRing
import argparse
import shutil


FUELS = os.path.join('static', 'fuels.csv')
TECHS = os.path.join('static', 'technologies.csv')
COLORS = os.path.join('static', 'colors.csv')
GEOJSON = os.path.join('static', 'countries.geojson')
GEOJSON_TO_EPM = os.path.join('static', 'geojson_to_epm.csv')


NAME_COLUMNS = {
    'pDispatchFuel': 'fuel',
    'pDispatchPlant': 'fuel',
    'pDispatch': 'attribute',
    'pYearlyCostsZone': 'attribute',
    'pCapacityFuel': 'fuel',
    'pEnergyFuel': 'fuel',
    'pDispatchReserve':'attribute',
    'pNetExchange':'attribute'
}

UNIT = {
    'Capex: $m': 'M$/year',
    'Unmet demand costs: : $m': 'M$'
}

RENAME_COLUMNS = {'c': 'country', 'c_0': 'country', 'y': 'year', 'v': 'value', 's': 'scenario', 'uni': 'attribute',
                  'z': 'zone', 'g': 'generator', 'gen': 'generator',
                  'f': 'fuel', 'q': 'season', 'd': 'day', 't': 't'}
TYPE_COLUMNS  = {'year': int, 'season': str, 'day': str, 'tech': str, 'fuel': str}


def read_plot_specs(folder='postprocessing'):
    """
    Read the specifications for the plots from the static files.
    
    Returns:
    -------
    dict_specs: dict
        Dictionary containing the specifications for the plots
    """

    colors = pd.read_csv(os.path.join(folder, COLORS))
    fuel_mapping = pd.read_csv(os.path.join(folder, FUELS))
    tech_mapping = pd.read_csv(os.path.join(folder, TECHS))
    countries = gpd.read_file(os.path.join(folder, GEOJSON))
    geojson_to_epm = pd.read_csv(os.path.join(folder, GEOJSON_TO_EPM))

    dict_specs = {
        'colors': colors.set_index('Processing')['Color'].to_dict(),
        'fuel_mapping': fuel_mapping.set_index('EPM_Fuel')['Processing'].to_dict(),
        'tech_mapping': tech_mapping.set_index('EPM_Tech')['Processing'].to_dict(),
        'map_countries': countries,
        'geojson_to_epm': geojson_to_epm
    }
    return dict_specs


def extract_gdx(file):
    """
    Extract information as pandas DataFrame from a gdx file.

    Parameters
    ----------
    file: str
        Path to the gdx file

    Returns
    -------
    epm_result: dict
        Dictionary containing the extracted information
    """
    df = {}
    container = gt.Container(file)
    for param in container.getParameters():
        if container.data[param.name].records is not None:
            df[param.name] = container.data[param.name].records.copy()

    for s in container.getSets():
        if container.data[s.name].records is not None:
            df[s.name] = container.data[s.name].records.copy()

    return df


def extract_epm_folder(results_folder, file='epmresults.gdx'):
    """
    Extract information from a folder containing multiple scenarios.
    
    Parameters
    ----------
    results_folder: str
        Path to the folder containing the scenarios
    file: str, optional, default='epmresults.gdx'
        Name of the gdx file to extract
        
    Returns
    -------
    inverted_dict: dict
        Dictionary containing the extracted information for each scenario
    """
    # Dictionary to store the extracted information for each scenario
    dict_df = {}
    for scenario in [i for i in os.listdir(results_folder) if os.path.isdir(os.path.join(results_folder, i))]:
        if file in os.listdir(os.path.join(results_folder, scenario)):
            dict_df.update({scenario: extract_gdx(os.path.join(results_folder, scenario, file))})

    inverted_dict = {
        k: {outer: inner[k] for outer, inner in dict_df.items() if k in inner}
        for k in {key for inner in dict_df.values() for key in inner}
    }

    inverted_dict = {k: pd.concat(v, names=['scenario']).reset_index('scenario') for k, v in inverted_dict.items()}
    return inverted_dict


def extract_epm_folder_by_scenario(FOLDER, file='epmresults.gdx', save_to_csv=False,
                                   folder_csv='csv'):
    """
    Extract information from a folder containing multiple scenarios,
    keeping the results separate for each scenario.

    Parameters
    ----------
    FOLDER: str
        Path to the folder containing the scenarios
    file: str, optional, default='epmresults.gdx'
        Name of the gdx file to extract

    Returns
    -------
    scenario_dict: dict
        Dictionary with scenario names as keys, each containing a dict of DataFrames
    """

    if 'postprocessing' in os.getcwd():  # code is launched from postprocessing folder
        assert 'output' not in FOLDER, 'FOLDER name is not specified correctly'
        # RESULTS_FOLDER = FOLDER
        RESULTS_FOLDER = os.path.join('..', 'output', FOLDER)
    else:  # code is launched from main root
        if 'output' not in FOLDER:
            RESULTS_FOLDER = os.path.join('output', FOLDER)
        else:
            RESULTS_FOLDER = FOLDER

    scenario_dict = {}
    for scenario in [i for i in os.listdir(RESULTS_FOLDER) if os.path.isdir(os.path.join(RESULTS_FOLDER, i))]:
        gdx_path = os.path.join(RESULTS_FOLDER, scenario, file)
        if os.path.exists(gdx_path):
            scenario_dict[scenario] = extract_gdx(gdx_path)

    if save_to_csv:
        save_csv = Path(RESULTS_FOLDER) / Path(folder_csv)
        if not os.path.exists(save_csv):
            os.mkdir(save_csv)
        for key in scenario_dict.keys():
            path_scenario = Path(save_csv) / Path(f'{key}')
            if not os.path.exists(path_scenario):
                os.mkdir(path_scenario)
            for name, dataframe in scenario_dict[key].items():
                dataframe.to_csv(path_scenario / f'{name}.csv', index=False)

    return scenario_dict


def gdx_to_csv(gdx_file, output_csv_folder):
    try:
        container = gt.Container(gdx_file)
    except Exception as e:
        print(f"Error while loading gdx file : {e}")
        exit()

    parameters = [p.name for p in container.getParameters()]

    if not os.path.exists(output_csv_folder):
        os.makedirs(output_csv_folder)

    for param in parameters:
        try:
            df = container.data[param].records  # Récupérer les données
            if df is not None:
                output_csv = os.path.join(output_csv_folder, f"{param}.csv")
                df.to_csv(output_csv, index=False)  # Sauvegarder en CSV
                print(f"Folder downloaded : {output_csv}")
            else:
                print(f"No data for param : {param}")
        except Exception as e:
            print(f"Error with param {param}: {e}")

    print("Conversion over! All files saved to folder 'data/'.")


def standardize_names(dict_df, key, mapping, column='fuel'):
    """
    Standardize the names of fuels in the dataframes.

    Only works when dataframes have fuel and value (with numerical values) columns.
    
    Parameters
    ----------
    dict_df: dict
        Dictionary containing the dataframes
    key: str
        Key of the dictionary to modify
    mapping: dict
        Dictionary mapping the original fuel names to the standardized names
    column: str, optional, default='fuel'
        Name of the column containing the fuels
    """

    if key in dict_df.keys():
        temp = dict_df[key].copy()
        temp[column] = temp[column].replace(mapping)
        temp = temp.groupby([i for i in temp.columns if i != 'value'], observed=False).sum().reset_index()

        new_fuels = [f for f in temp[column].unique() if f not in mapping.values()]
        if new_fuels:
            raise ValueError(f'New fuels found in {key}: {new_fuels}. '
                             f'Add fuels to the mapping in the /static folder and add in the colors.csv file.')

        dict_df[key] = temp.copy()
    else:
        print(f'{key} not found in epm_dict')


def process_epm_inputs(epm_input, dict_specs, scenarios_rename=None):
    """
    Processing EPM inputs to use in plots.  
    
    Parameters
    ----------
    epm_input: dict
        Dictionary containing the input data
    dict_specs: dict
        Dictionary containing the specifications for the plots
    """

    keys = ['pGenDataInput', 'ftfindex', 'pTechData', 'pZoneIndex', 'pDemandProfile', 'pDemandForecast', 'pSettings',
            'zcmap']
    rename_keys = {}

    epm_dict = {k: i.rename(columns=RENAME_COLUMNS) for k, i in epm_input.items() if k in keys and k in epm_input.keys()}

    if rename_keys is not None:
        epm_dict.update({rename_keys[k]: i for k, i in epm_dict.items() if k in rename_keys.keys()})

    if scenarios_rename is not None:
        for k, i in epm_dict.items():
            if 'scenario' in i.columns:
                i['scenario'] = i['scenario'].replace(scenarios_rename)

    for column, type in TYPE_COLUMNS.items():
        for key in epm_dict.keys():
            if column in epm_dict[key].columns:
                epm_dict[key][column] = epm_dict[key][column].astype(type)

    """epm_input['ftfindex'].rename(columns={'f': 'fuel'}, inplace=True)
    mapping_fuel = epm_input['ftfindex'].loc[:, ['fuel', 'value']].drop_duplicates().set_index(
        'value').squeeze().to_dict()

    # TODO: this may be extracted from pGenDataInput now if we get rid of pTechDataExcel and pZoneIndex in future versions
    temp = epm_input['pTechData']
    temp['uni'] = temp['uni'].astype(str)
    temp = temp[temp['uni'] == 'Assigned Value']
    mapping_tech = temp.loc[:, ['Abbreviation', 'value']].drop_duplicates().set_index(
        'value').squeeze()
    mapping_tech.replace(dict_specs['tech_mapping'], inplace=True)"""

    # Modify pGenDataInput
    df = epm_dict['pGenDataInput'].pivot(index=['scenario', 'zone', 'generator', 'tech', 'fuel'], columns='pGenDataInputHeader', values='value').reset_index(['tech', 'fuel'])
    #df = df.loc[:, ['tech', 'fuel']]
    df['fuel'] = df['fuel'].replace(dict_specs['fuel_mapping'])
    # Test if all new fuel values are in dict_specs['fuel_mapping'].values
    for k in df['fuel'].unique():
        if k not in dict_specs['fuel_mapping'].values():
            print(f'{k} not defined as accepted fuels. Please add it to `postprocessing/static/fuels.csv`.')

    df['tech'] = df['tech'].replace(dict_specs['tech_mapping'])
    # Test if all new fuel values are in dict_specs['fuel_mapping'].values
    for k in df['tech'].unique():
        if k not in dict_specs['tech_mapping'].values():
            print(f'{k} not defined as accepted techs. Please add it to `postprocessing/static/technologies.csv`.')

    epm_dict['pGenDataInput'] = df.reset_index()

    return epm_dict


def filter_dataframe(df, conditions):
    """
    Filters a DataFrame based on a dictionary of conditions.

    Parameters:
    - df (pd.DataFrame): The DataFrame to be filtered.
    - conditions (dict): Dictionary specifying filtering conditions.
      - Keys: Column names in the DataFrame.
      - Values: Either a single value (exact match) or a list of values (keeps only matching rows).

    Returns:
    - pd.DataFrame: The filtered DataFrame.

    Example Usage:
    ```
    conditions = {'scenario': 'Baseline', 'year': 2050}
    filtered_df = filter_dataframe(df, conditions)
    ```
    """
    for col, value in conditions.items():
        if isinstance(value, list):
            df = df[df[col].isin(value)]
        else:
            df = df[df[col] == value]
    return df


def filter_dataframe_by_index(df, conditions):
    """
    Filters a DataFrame based on a dictionary of conditions applied to the index level.

    Parameters:
    - df (pd.DataFrame): The DataFrame to be filtered, where conditions apply to index levels.
    - conditions (dict): Dictionary specifying filtering conditions.
      - Keys: Index level names.
      - Values: Either a single value (exact match) or a list of values (keeps only matching rows).

    Returns:
    - pd.DataFrame: The filtered DataFrame.

    Example Usage:
    ```
    conditions = {'scenario': 'Baseline', 'year': 2050}
    filtered_df = filter_dataframe_by_index(df, conditions)
    ```
    """
    for level, value in conditions.items():
        if isinstance(value, list):
            df = df[df.index.get_level_values(level).isin(value)]
        else:
            df = df[df.index.get_level_values(level) == value]
    return df


def process_epm_results(epm_results, dict_specs, keys=None, scenarios_rename=None, mapping_gen_fuel=None,
                        mapping_zone_country=None):
    """
    Processing EPM results to use in plots.
    
    Parameters
    ----------
    epm_results: dict
        Dictionary containing the results
    dict_specs: dict
        Dictionary containing the specifications for the plots
    scenarios_rename: dict, optional
        Dictionary mapping the original scenario names to the standardized names
    mapping_gen_fuel: pd.DataFrame, optional
        DataFrame containing the mapping between generators and fuels
        
    Returns
    -------
    epm_dict: dict
        Dictionary containing the processed results    
    """

    def remove_unused_tech(epm_dict, list_keys):
        """
        Remove rows that correspond to technologies that are never used across the whole time horizon

        Parameters
        ----------
        epm_dict: dict
            Dictionary containing the dataframes
        list_keys: list
            List of keys to remove unused technologies

        Returns
        -------
        epm_dict: dict
            Dictionary containing the dataframes with unused technologies removed
        """
        for key in list_keys:
            epm_dict[key] = epm_dict[key].where((epm_dict[key]['value'] > 2e-6) | (epm_dict[key]['value'] < -2e-6),
                                                np.nan)  # get rid of small values to avoid unneeded labels
            epm_dict[key] = epm_dict[key].dropna(subset=['value'])

        return epm_dict

    if keys is None:  # default keys to process in output
        raise ValueError('Please provide a list of keys to process in output.')

    rename_keys = {}
    
    #-----------------------------
    
    # Check if all keys are in epm_results
    for k in keys:
        if k not in epm_results.keys():
            print(f'{k} not in epm_results.keys().')
    
    # Rename columns
    epm_dict = {k: i.rename(columns=RENAME_COLUMNS) for k, i in epm_results.items() if
                k in keys and k in epm_results.keys()}

    # Rename variables if needed (could be used to convert legacy names)
    if rename_keys is not None:
        epm_dict.update({rename_keys[k]: i for k, i in epm_dict.items() if k in rename_keys.keys()})

    # Rename scenarios
    if scenarios_rename is not None:
        for k, i in epm_dict.items():
            if 'scenario' in i.columns:
                i['scenario'] = i['scenario'].replace(scenarios_rename)

    # Remove unused technologies/plants that are lower to simplify plots
    list_keys = ['pReserveSpinningPlantCountry', 'pPlantReserve', 'pCapacityPlant']
    list_keys = [i for i in list_keys if i in epm_dict.keys()]
    epm_dict = remove_unused_tech(epm_dict, list_keys)

    # Convert columns to the right type
    for k, i in epm_dict.items():
        if 'year' in i.columns:
            epm_dict[k] = epm_dict[k].astype({'year': 'int'})
        if 'value' in i.columns:
            epm_dict[k] = epm_dict[k].astype({'value': 'float'})
        if 'zone' in i.columns:
            epm_dict[k] = epm_dict[k].astype({'zone': 'str'})
        if 'country' in i.columns:
            epm_dict[k] = epm_dict[k].astype({'country': 'str'})
        if 'generator' in i.columns:
            epm_dict[k] = epm_dict[k].astype({'generator': 'str'})
        if 'fuel' in i.columns:
            epm_dict[k] = epm_dict[k].astype({'fuel': 'str'})
        if 'scenario' in i.columns:
            epm_dict[k] = epm_dict[k].astype({'scenario': 'str'})
        if 'attribute' in i.columns:
            epm_dict[k] = epm_dict[k].astype({'attribute': 'str'})

    # Align naming across every fuel-based output now shipped with EPM
    fuel_outputs = [
        'pEnergyFuel',
        'pEnergyFuelCountry',
        'pCapacityFuel',
        'pCapacityFuelCountry',
        'pNewCapacityFuel',
        'pNewCapacityFuelCountry',
        'pUtilizationFuel',
        'pDispatchFuel',
        'pFuelCosts',
        'pFuelCostsCountry',
        'pFuelConsumption',
        'pFuelConsumptionCountry'
    ]
    for key in fuel_outputs:
        standardize_names(epm_dict, key, dict_specs['fuel_mapping'])

    # Add fuel type to Plant-based results
    if mapping_gen_fuel is not None:
        # Plant-based results
        plant_result = ['pReserveSpinningPlantZone', 'pPlantAnnualLCOE', 'pEnergyPlant', 'pCapacityPlant',
                        'pDispatchPlant', 'pCostsPlant', 'pUtilizationPlant']
        for key in [k for k in plant_result if k in epm_dict.keys()]:
            epm_dict[key] = epm_dict[key].merge(mapping_gen_fuel, on=['scenario', 'generator'], how='left')

    # Add country to some Zone-based results
    if mapping_zone_country is not None:
        # Add country to the results
        zone_result = ['pEnergyPlant', 'pCapacityPlant', 'pDispatchPlant', 'pCostsPlant', 'pUtilizationPlant']
        for key in [k for k in zone_result if k in epm_dict.keys()]:
            epm_dict[key] = epm_dict[key].merge(mapping_zone_country, on=['scenario', 'zone'], how='left')

    return epm_dict


def path_to_extract_results(folder):
    if 'postprocessing' in os.getcwd():  # code is launched from postprocessing folder
        assert 'output' not in folder, 'folder name is not specified correctly'
        RESULTS_FOLDER = os.path.join('..', 'output', folder)
    else:  # code is launched from main root
        if 'output' not in folder:
            RESULTS_FOLDER = os.path.join('output', folder)
        else:
            RESULTS_FOLDER = folder
    return RESULTS_FOLDER


def generate_summary(epm_results, folder, epm_input):
    """
    Generate a summary of the EPM results.
    
    Parameters
    ----------
    epm_results: dict
        Dictionary containing the EPM results
    folder: str
        Path to the folder where the summary will be saved
    epm_input: dict
        Dictionary containing the EPM input data
        
    Returns
    -------
    summary: pd.DataFrame
        DataFrame containing the summary of the EPM results
    """

    summary = {}
    
    # 1. Costs

    if 'pYearlySystemAverageCost' in epm_results.keys():
        t = epm_results['pYearlySystemAverageCost'].copy()
        t['attribute'] = 'Average Cost: $/MWh'
        summary.update({'SystemAverageCost': t})
    else:
        print('No pYearlySystemAverageCost in epm_results')
        
    if 'pCostsSystem' in epm_results.keys():
        t = epm_results['pCostsSystem'].copy()
        summary.update({'pCostsSystem': t})
    else:
        print('No pCostsSystem in epm_results')

    if 'pZonalAverageCost' in epm_results.keys():
        t = epm_results['pZonalAverageCost'].copy()
        t['attribute'] = 'Average Cost: $/MWh'
        summary.update({'pZonalAverageCost': t})
    else:
            print('No pZonalAverageCost in epm_results')

    if 'pCountryAverageCost' in epm_results.keys():
        t = epm_results['pCountryAverageCost'].copy()
        t['attribute'] = 'Average Cost: $/MWh'
        summary.update({'pCountryAverageCost': t})
    else:
        print('No pCountryAverageCost in epm_results')


    if 'pZonalAverageGenCost' in epm_results.keys():
        t = epm_results['pZonalAverageGenCost'].copy()
        t['attribute'] = 'Average Generation Cost: $/MWh'
        summary.update({'pZonalAverageGenCost': t})
    else:
        print('No pZonalAverageGenCost in epm_results')


    if 'pCountryAverageGenCost' in epm_results.keys():
        t = epm_results['pCountryAverageGenCost'].copy()
        t['attribute'] = 'Average Generation Cost: $/MWh'
        summary.update({'pCountryAverageGenCost': t})
    else:
        print('No pCountryAverageGenCost in epm_results')


    if 'pYearlyCostsCountry' in epm_results.keys():
        t = epm_results['pYearlyCostsCountry'].copy()
        summary.update({'pYearlyCostsCountry': t})
    else:
        print('No pYearlyCostsCountry in epm_results')

    if 'pYearlyCostsZone' in epm_results.keys():
        t = epm_results['pYearlyCostsZone'].copy()
        t = t[t['value'] > 1e-2]
        summary.update({'pYearlyCostsZone': t})
    else:
        print('No pYearlyCostsZone in epm_results')

    if 'pCapexInvestment' in epm_results.keys():
        t = epm_results['pCapexInvestment'].copy()
        t = t[t['value'] > 1e-2]
        t['value'] = t['value'] / 1e6
        t['attribute'] = 'Capex Investment: m$'
        summary.update({'pCapexInvestment': t})
    else:
        print('No pCapexInvestment in epm_results')

    # 2. Capacity
    
    if 'pCapacityFuel' in epm_results.keys():
        t = epm_results['pCapacityFuel'].copy()
        t['attribute'] = 'Capacity: MW'
        t.rename(columns={'fuel': 'resolution'}, inplace=True)
        t = t[t['value'] > 1e-2]
        summary.update({'pCapacityFuel': t})
    else:
        print('No pCapacityFuel in epm_results')

    if 'pCapacityFuelCountry' in epm_results.keys():
        t = epm_results['pCapacityFuelCountry'].copy()
        t['attribute'] = 'Capacity: MW'
        t.rename(columns={'fuel': 'resolution'}, inplace=True)
        t = t[t['value'] > 1e-2]
        summary.update({'pCapacityFuelCountry': t})
    else:
        print('No pCapacityFuelCountry in epm_results')

    if 'pNewCapacityFuel' in epm_results.keys():
        t = epm_results['pNewCapacityFuel'].copy()
        t['attribute'] = 'New Capacity: MW'
        t.rename(columns={'fuel': 'resolution'}, inplace=True)
        t = t[t['value'] > 1e-2]
        summary.update({'pNewCapacityFuel': t})
    else:
        print('No pNewCapacityFuel in epm_results')

    if 'pNewCapacityFuelCountry' in epm_results.keys():
        t = epm_results['pNewCapacityFuelCountry'].copy()
        t['attribute'] = 'New Capacity: MW'
        t.rename(columns={'fuel': 'resolution'}, inplace=True)
        t = t[t['value'] > 1e-2]
        summary.update({'pNewCapacityFuelCountry': t})
    else:
        print('No pNewCapacityFuelCountry in epm_results')

    if 'pAnnualTransmissionCapacity' in epm_results.keys():
        t = epm_results['pAnnualTransmissionCapacity'].copy()
        t['attribute'] = 'Annual Transmission Capacity: MW'
        t.rename(columns={'z2': 'resolution'}, inplace=True)
        summary.update({'pAnnualTransmissionCapacity': t})
    else:
        print('No pAnnualTransmissionCapacity in epm_results')
        
    if 'pAdditionalTransmissionCapacity' in epm_results.keys():
        t = epm_results['pAdditionalTransmissionCapacity'].copy()
        t['attribute'] = 'Additional Transmission Capacity: MW'
        t.rename(columns={'z2': 'resolution'}, inplace=True)
        t = t[t['value'] > 1e-2]
        summary.update({'pAdditionalTransmissionCapacity': t})
    else:
        print('No pAdditionalTransmissionCapacity in epm_results')

    # 3. Energy balance

    if 'pEnergyBalance' in epm_results.keys():
        t = epm_results['pEnergyBalance'].copy()
        t = t[t['value'] > 1e-2]
        t.replace({'Total production: GWh': 'Generation: GWh'}, inplace=True)
        summary.update({'pEnergyBalance': t})
    else:
        print('No pEnergyBalance in epm_results')

    if 'pEnergyFuel' in epm_results.keys():
        t = epm_results['pEnergyFuel'].copy()
        t['attribute'] = 'Energy: GWh'
        t.rename(columns={'fuel': 'resolution'}, inplace=True)
        t = t[t['value'] > 1e-2]
        summary.update({'pEnergyFuel': t})
    else:
        print('No pEnergyFuel in epm_results')
    
    if 'pEnergyFuelCountry' in epm_results.keys():
        t = epm_results['pEnergyFuelCountry'].copy()
        t['attribute'] = 'Energy: GWh'
        t.rename(columns={'fuel': 'resolution'}, inplace=True)
        t = t[t['value'] > 1e-2]
        summary.update({'pEnergyFuelCountry': t})
    else:
        print('No pEnergyFuelCountry in epm_results')
       
    # 5. Reserves
    
    if 'pReserveSpinningPlantZone' in epm_results.keys():
        t = epm_results['pReserveSpinningPlantZone'].copy()
        t = t.groupby(['scenario', 'zone', 'year'])['value'].sum().reset_index()
        t['attribute'] = 'Spinning Reserve: GWh'
        summary.update({'pReserveSpinningPlantZone': t})
    else:
        print('No pReserveSpinningPlantZone in epm_results')

    if 'pReserveMarginCountry' in epm_results.keys():
        t = epm_results['pReserveMarginCountry'].copy()
        t.replace({'TotalFirmCapacity': 'Firm Capacity: MW', 'ReserveMargin': 'Planning Reserve: MW'}, inplace=True)
        summary.update({'pReserveMarginResCountry': t})
    else:
        print('No pReserveMarginCountry in epm_results')

    # 6. Interconnections
    
    if 'pInterchange' in epm_results.keys():
        t = epm_results['pInterchange'].copy()
        t['attribute'] = 'Annual Energy Exchanges: GWh'
        t.rename(columns={'z2': 'resolution'}, inplace=True)
        summary.update({'pInterchange': t})
    else:
        print('No pInterchange in epm_results')
            
    if 'pInterchangeExternalExports' in epm_results.keys():
        t = epm_results['pInterchangeExternalExports'].copy()
        t['attribute'] = 'Annual Energy Exports External: GWh'
        t.rename(columns={'zext': 'resolution'}, inplace=True)
        summary.update({'pInterchangeExternalExports': t})
    else:
        print('No pInterchangeExternalExports in epm_results')
        
    if 'pInterchangeExternalImports' in epm_results.keys():
        t = epm_results['pInterchangeExternalImports'].copy()
        t['attribute'] = 'Annual Energy Imports External: GWh'
        t.rename(columns={'zext': 'resolution'}, inplace=True)
        summary.update({'pInterchangeExternalImports': t})
    else:
        print('No pInterchangeExternalImports in epm_results')

    # 7. Emissions

    if 'pEmissionsZone' in epm_results.keys():
        t = epm_results['pEmissionsZone'].copy()
        t['attribute'] = 'Emissions: MtCO2'
        summary.update({'pEmissionsZone': t})
    else:
        print('No pEmissionsZone in epm_results')

    if 'pEmissionsIntensityZone' in epm_results.keys():
        t = epm_results['pEmissionsIntensityZone'].copy()
        t['attribute'] = 'Emissions: tCO2/GWh'
        summary.update({'pEmissionsIntensityZone': t})
    else:
        print('No pEmissionsIntensityZone in epm_results')

    # 8. Prices
    
    if 'pYearlyPriceHub' in epm_results.keys():
        t = epm_results['pYearlyPriceHub'].copy()
        t['attribute'] = 'Price: $/MWh'
        summary.update({'pYearlyPriceHub': t})
    else:
        print('No pYearlyPriceHub in epm_results')


    # Concatenate all dataframes in the summary dictionary

    summary = pd.concat(summary)

    # Define the order that will appear in the summary.csv file
    if False:
        order = ['NPV of system cost: $m',
                "Annualized capex: $m",
                "Fixed O&M: $m",
                "Variable O&M: $m",
                "Fuel costs: $m",
                "Transmission costs: $m",
                "Spinning reserve costs: $m",
                "Unmet demand costs: $m",
                "Unmet country spinning reserve costs: $m",
                "Unmet country planning reserve costs: $m",
                "Unmet country CO2 backstop cost: $m",
                "Unmet system planning reserve costs: $m",
                "Unmet system spinning reserve costs: $m",
                "Unmet system CO2 backstop cost: $m",
                "Excess generation: $m",
                "VRE curtailment: $m",
                "Import costs with external zones: $m",
                "Export revenues with external zones: $m",
                "Import costs with internal zones: $m",
                "Export revenues with internal zones: $m",
                "Trade shared benefits: $m",
                "Carbon costs: $m",
                'Demand: GWh', 
                'Generation: GWh', 
                'Unmet demand: GWh',
                'Surplus generation: GWh',
                'Peak demand: MW', 
                'Firm Capacity: MW', 
                'Planning Reserve: MW',
                'Spinning Reserve: GWh',
                'Average Cost: $/MWh',
                'Capex: $m'
                ]
        order = [i for i in order if i in summary['attribute'].unique()]
        order = order + [i for i in summary['attribute'].unique() if i not in order]

    summary.reset_index(drop=True, inplace=True)
    summary = summary.set_index(['scenario', 'country', 'zone', 'attribute', 'resolution', 'year']).squeeze().unstack('scenario')
    summary.reset_index(inplace=True)
    #summary = summary.sort_values()
    
    if False:
        # Create a mapping of attributes to their position in the list
        order_dict = {attr: index for index, attr in enumerate(order)}
        summary = summary.sort_values(by="attribute", key=lambda x: x.map(order_dict))

    zone_to_country = epm_input['zcmap'].set_index('zone')['country'].to_dict()
    summary['country'] = summary['country'].fillna(summary['zone'].map(zone_to_country))
    # Remove duplicates
    
    def drop_redundant_country_rows(df):
        idx_cols = ["country", "attribute", "resolution", "year"]

        # mark entries that already sit at the zone level
        zone_level = df["zone"].notna() & df["zone"].ne("")

        # countries with a single zone have redundant country-level rows
        single_zone_countries = (
            df.loc[zone_level]
              .groupby("country")["zone"]
              .nunique()
              .pipe(lambda s: set(s[s == 1].index))
        )

        # capture attribute/resolution/year combos available at zone level
        zone_keys = (
            df.loc[zone_level, idx_cols]
              .drop_duplicates()
              .apply(tuple, axis=1)
        )

        # drop country-level counterparts when they duplicate zone-level info
        mask = (
            df["country"].isin(single_zone_countries)
            & ~zone_level
            & df[idx_cols].apply(tuple, axis=1).isin(zone_keys)
        )

        return df.loc[~mask].copy()
    
    summary = drop_redundant_country_rows(summary)
    
    summary.round(1).to_csv(os.path.join(folder, 'summary.csv'), index=False)


def generate_plants_summary(epm_results, folder):
    summary_detailed = {}
    if 'pCapacityPlant' in epm_results.keys():
        temp = epm_results['pCapacityPlant'].copy()
        temp = temp.set_index(['scenario', 'country', 'zone', 'generator', 'fuel', 'year']).squeeze().unstack('scenario')
        temp.reset_index(inplace=True)
        summary_detailed.update({'Capacity: MW': temp.copy()})
    else:
        print('No pCapacityPlan in epm_results')

    if 'pUtilizationPlant' in epm_results.keys():
        temp = epm_results['pUtilizationPlant'].copy()
        temp = temp.set_index(['scenario', 'country', 'zone', 'generator', 'fuel', 'year']).squeeze().unstack('scenario')
        temp.reset_index(inplace=True)
        summary_detailed.update({'Utilization: percent': temp.copy()})
    else:
        print('No pUtilizationPlant in epm_results')

    if 'pEnergyPlant' in epm_results.keys():
        temp = epm_results['pEnergyPlant'].copy()
        temp = temp.set_index(['scenario', 'country', 'zone', 'generator', 'fuel', 'year']).squeeze().unstack('scenario')
        temp.reset_index(inplace=True)
        summary_detailed.update({'Energy: GWh': temp.copy()})
    else:
        print('No pEnergyPlant in epm_results')

    if 'pReserveSpinningPlantZone' in epm_results.keys():
        temp = epm_results['pReserveSpinningPlantZone'].copy()
        temp = temp.set_index(['scenario', 'zone', 'generator', 'fuel', 'year']).squeeze().unstack('scenario')
        temp.reset_index(inplace=True)
        summary_detailed.update({'Spinning Reserve: GWh': temp.copy()})
    else:
        print('No pReserveSpinningPlantZone in epm_results')

    if 'pCostsPlant' in epm_results.keys():
        temp = epm_results['pCostsPlant'].copy()
        temp = temp.set_index(['scenario', 'country', 'zone', 'generator', 'fuel', 'year', 'attribute']).squeeze().unstack(
            'scenario')
        temp.reset_index(inplace=True)
        temp = temp.sort_index()
        grouped_dfs = {key: group.drop(columns=['attribute']) for key, group in temp.groupby('attribute')}
        summary_detailed.update(grouped_dfs)
    else:
        print('No pCostsPlant in epm_results')

    if 'pPlantAnnualLCOE' in epm_results.keys():
        temp = epm_results['pPlantAnnualLCOE'].copy()
        temp = temp.set_index(['scenario', 'zone', 'generator', 'fuel', 'year']).squeeze().unstack('scenario')
        temp.reset_index(inplace=True)
        summary_detailed.update({'LCOE: $/MWH': temp.copy()})
    else:
        print('No pPlantAnnualLCOE in epm_results')

    summary_detailed = pd.concat(summary_detailed).round(2)
    summary_detailed.index.names = ['Variable', '']
    summary_detailed = summary_detailed.droplevel('', axis=0)
    summary_detailed.to_csv(os.path.join(folder, 'summary_generators.csv'), index=True)


def calculate_npv(data, discount_rate, start_year=None, end_year=None):
    """
    Calculate the net present value interpolation and discounting.

    Parameters:
    ----------
    data: pd.DataFrame
        DataFrame with columns ['scenario', 'year', 'value']
    discount_rate: float
        Discount rate (e.g., 0.05 for 5%)
    start_year: int
        Starting year for cost calculation
    end_year: int
        Ending year for cost calculation

    Returns:
    -------
        pd.Series: Total system cost for each scenario
    """
    if start_year is None:
        start_year = data['year'].min()

    if end_year is None:
        end_year = data['year'].max()

    results = []

    # Group data by scenario
    for scenario, group in data.groupby('scenario'):
        # Sort data by year
        group = group.sort_values(by='year')

        # Create a full range of years
        years = np.arange(start_year, end_year + 1)

        # Interpolate costs
        interpolated_costs = np.interp(years, group['year'], group['value'])

        # Discount costs
        discounted_costs = [
            cost / ((1 + discount_rate) ** (year - start_year))
            for year, cost in zip(years, interpolated_costs)
        ]

        # Sum up discounted costs
        total_cost = sum(discounted_costs)

        # Store result
        results.append({'scenario': scenario, 'cost': total_cost})

    return pd.DataFrame(results).set_index('scenario').squeeze()


def process_simulation_results(FOLDER, SCENARIOS_RENAME=None, keys_results=None):
    # Create the folder path
    def adjust_color(color, factor=0.1):
        """Adjusts the color slightly by modifying its HSL components."""
        rgb = mcolors.to_rgb(color)  # Convert to RGB
        h, l, s = colorsys.rgb_to_hls(*rgb)  # Convert to HLS

        # Adjust lightness slightly to differentiate (factor controls how much)
        l = min(1, max(0, l + factor * (0.5 - l)))

        # Convert back to RGB
        new_rgb = colorsys.hls_to_rgb(h, l, s)
        return mcolors.to_hex(new_rgb)

    RESULTS_FOLDER = path_to_extract_results(FOLDER)

    # Read the plot specifications
    dict_specs = read_plot_specs()

    # Extract and process EPM inputs
    epm_input = extract_epm_folder(RESULTS_FOLDER, file='input.gdx')
    epm_input = process_epm_inputs(epm_input, dict_specs, scenarios_rename=SCENARIOS_RENAME)
    mapping_gen_fuel = epm_input['pGenDataInput'].loc[:, ['scenario', 'generator', 'fuel']]
    mapping_zone_country = epm_input['zcmap'].loc[:, ['scenario', 'zone', 'country']]

    # Extract and process EPM results
    epm_results = extract_epm_folder(RESULTS_FOLDER, file='epmresults.gdx')
    epm_results = process_epm_results(epm_results, dict_specs, scenarios_rename=SCENARIOS_RENAME,
                                        mapping_gen_fuel=mapping_gen_fuel, mapping_zone_country=mapping_zone_country,
                                        keys=keys_results)

    # Update color dict with plant colors
    if True:
        if 'pCapacityPlant' in epm_results.keys():
            temp = epm_results['pCapacityPlant'].copy()
            plant_fuel_pairs = temp[['generator', 'fuel']].drop_duplicates()

            # Map base colors from fuel types
            plant_fuel_pairs['colors'] = plant_fuel_pairs['fuel'].map(dict_specs['colors'])

            # Generate slightly varied colors for each generator
            plant_fuel_pairs['colors'] = plant_fuel_pairs.apply(
                lambda row: adjust_color(row['colors'], factor=0.2 * hash(row['generator']) % 5), axis=1
            )

            # Create the mapping
            plant_to_color = dict(zip(plant_fuel_pairs['generator'], plant_fuel_pairs['colors']))

<<<<<<< HEAD
            # Update dict_specs with the new colors
            dict_specs['colors'].update(plant_to_color)
=======
    # Save the figure if filename is provided
    plt.tight_layout()

    if filename:
        plt.savefig(filename, bbox_inches='tight')
        plt.close()
    else:
        plt.show()


def plot_pie_on_ax(ax, df, index, percent_cap, colors, title, radius=None, annotation_size=8):
    """Pie plot on a single axis."""
    if radius is not None:
        df.plot.pie(
            ax=ax,
            y='value',
            autopct=lambda p: f'{p:.0f}%' if p > percent_cap else '',
            startangle=140,
            legend=False,
            colors=colors,
            labels=None,
            radius=radius
        )
    else:
        df.plot.pie(
            ax=ax,
            y='value',
            autopct=lambda p: f'{p:.0f}%' if p > percent_cap else '',
            startangle=140,
            legend=False,
            colors=colors,
            labels=None
        )
    ax.set_ylabel('')
    ax.set_title(title)

    # Adjust annotation font sizes
    for text in ax.texts:
        if text.get_text().endswith('%'):  # Check if the text is a percentage annotation
            text.set_fontsize(annotation_size)

    # Generate legend handles and labels manually
    handles = [Patch(facecolor=color, label=label) for color, label in zip(colors, df[index])]
    labels = list(df[index])
    return handles, labels


def stacked_area_plot(df, filename, dict_colors=None, x_column='year', y_column='value', stack_column='fuel',
                      df_2=None, title='', x_label='Years', y_label='',
                      legend_title='', y2_label='', figsize=(10, 6), selected_scenario=None,
                      annotate=None, sorting_column=None):
    """
    Generate a stacked area chart.

    Parameters
    ----------
    df : pd.DataFrame
        DataFrame containing the data.
    filename : str
        Path to save the plot.
    dict_colors : dict, optional
        Dictionary mapping fuel types to colors.
    x_column : str, default 'year'
        Column for x-axis.
    y_column : str, default 'value'
        Column for y-axis.
    stack_column : str, default 'fuel'
        Column for stacking.
    legend_title : str
        Title for the legend.
    df_2 : pd.DataFrame, optional
        DataFrame containing data for the secondary y-axis.
    title : str
        Title of the plot.
    x_label : str
        Label for the x-axis.
    y_label : str
        Label for the primary y-axis.
    y2_label : str
        Label for the secondary y-axis.
    figsize : tuple, default (10, 6)
        Size of the figure.
    selected_scenario : str, optional
        Name of the scenario.
    annotate : dict, optional
        Dictionary containing the annotations.
    """
    fig, ax1 = plt.subplots(figsize=figsize)

    if selected_scenario is not None:
        df = df[df['scenario'] == selected_scenario]

    if sorting_column is not None:
        # Create a mapping to control order
        sorting_column = df.groupby(stack_column)[sorting_column].first().sort_values().index

    # Plot stacked area for generation
    temp = df.groupby([x_column, stack_column])[y_column].sum().unstack(stack_column)

    if sorting_column is not None:
        temp = temp[sorting_column]

    temp.plot.area(ax=ax1, stacked=True, alpha=0.8, color=dict_colors)

    if annotate is not None:
        for key, value in annotate.items():
            x = key - 2
            y = temp.loc[key].sum() / 2
            ax1.annotate(value, xy=(x, y), xytext=(x, y * 1.2))

    ax1.set_xlabel(x_label)
    ax1.set_ylabel(y_label)
    ax1.set_title(title)
    format_ax(ax1)
    
    years = temp.index  # Assuming the x-axis data corresponds to years
    ticks = [year for year in years if year % 5 == 0]
    ax1.xaxis.set_major_locator(FixedLocator(ticks))

    # Secondary y-axis
    if df_2 is not None:
        # Remove legend ax1
        ax1.get_legend().remove()

        temp = df_2.groupby([x_column])[y_column].sum()
        ax2 = ax1.twinx()
        line, = ax2.plot(temp.index, temp, color='brown', label=y2_label)
        ax2.set_ylabel(y2_label, color='brown')
        format_ax(ax2, linewidth=False)

        # Combine legends for ax1 and ax2
        handles_ax1, labels_ax1 = ax1.get_legend_handles_labels()  # Collect from ax1
        handles_ax2, labels_ax2 = [line], [y2_label]  # Collect from ax2
        handles = handles_ax1 + handles_ax2  # Combine handles
        labels = labels_ax1 + labels_ax2  # Combine labels
        fig.legend(
            handles,
            labels,
            loc='center left',
            bbox_to_anchor=(1.1, 0.5),  # Right side, centered vertically
            frameon=False,
        )
    else:
        ax1.legend(
            loc='center left',
            bbox_to_anchor=(1.1, 0.5),  # Right side, centered vertically
            title=legend_title,
            frameon=False,
        )
    if filename:
        plt.savefig(filename, bbox_inches='tight')
        plt.close()
    else:
        plt.tight_layout()
        plt.show()
    plt.close(fig)


def make_stacked_area_subplots(df, filename, dict_colors, selected_zone=None, selected_year=None, selected_scenario=None, column_xaxis='year',
                              column_stacked='fuel', column_subplots='scenario', format_y=lambda y, _: '{:.0f} MW'.format(y),
                              column_value='value', select_xaxis=None, rotation=0):
    if selected_zone is not None:
        df = df[(df['zone'] == selected_zone)]
        df = df.drop(columns=['zone'])

    if selected_year is not None:
        df = df[(df['year'] == selected_year)]
        df = df.drop(columns=['year'])

    if selected_scenario is not None:
        df = df[(df['scenario'] == selected_scenario)]
        df = df.drop(columns=['scenario'])

    if column_subplots is not None:
        df = (df.groupby([column_xaxis, column_stacked, column_subplots], observed=False)[column_value].sum().reset_index())
        df = df.set_index([column_stacked, column_subplots, column_xaxis]).squeeze().unstack(column_subplots)
    else:  # no subplots in this case
        df = (df.groupby([column_stacked, column_xaxis], observed=False)[column_value].sum().reset_index())
        df = df.set_index([column_stacked, column_xaxis])

    if select_xaxis is not None:
        df = df.loc[:, [i for i in df.columns if i in select_xaxis]]

    stacked_area_subplots(df, column_stacked, filename, dict_colors, format_y=format_y,
                        rotation=rotation)


def stacked_area_subplots(df, column_group, filename, dict_colors=None, order_scenarios=None, order_columns=None,
                        dict_scenarios=None, rotation=0, fonttick=14, legend=True, format_y=lambda y, _: '{:.0f} GW'.format(y),
                        title=None, figsize=(10,6)):
    """
    Create a stacked bar subplot from a DataFrame.
    Parameters
    ----------
    df : pandas.DataFrame
        DataFrame containing the data to plot.
    column_group : str
        Column name to group by for the stacked bars.
    filename : str
        Path to save the plot image. If None, the plot is shown instead.
    dict_colors : dict, optional
        Dictionary mapping column names to colors for the bars. Default is None.
    figsize : tuple, optional
        Size of the figure (width, height). Default is (10, 6).
    year_ini : str, optional
        Initial year to highlight in the plot. Default is None.
    order_scenarios : list, optional
        List of scenario names to order the bars. Default is None.
    order_columns : list, optional
        List of column names to order the stacked bars. Default is None.
    dict_scenarios : dict, optional
        Dictionary mapping scenario names to new names for the plot. Default is None.
    rotation : int, optional
        Rotation angle for x-axis labels. Default is 0.
    fonttick : int, optional
        Font size for tick labels. Default is 14.
    legend : bool, optional
        Whether to display the legend. Default is True.
    format_y : function, optional
        Function to format y-axis labels. Default is a lambda function formatting as '{:.0f} GW'.
    cap : int, optional
        Minimum height of bars to annotate. Default is 6.
    annotate : bool, optional
        Whether to annotate each bar with its height. Default is True.
    show_total : bool, optional
        Whether to show the total value on top of each bar. Default is False.
    Returns
    -------
    None
    """

    list_keys = list(df.columns)
    num_subplots = len(list_keys)
    n_columns = min(3, num_subplots)  # Limit to 3 columns per row
    n_rows = int(np.ceil(num_subplots / n_columns))

    fig, axes = plt.subplots(n_rows, n_columns, figsize=(figsize[0], figsize[1] * n_rows), sharey='all')
    if n_rows * n_columns == 1:  # If only one subplot, `axes` is not an array
        axes = [axes]  # Convert to list to maintain indexing consistency
    else:
        axes = np.array(axes).flatten()  # Ensure it's always a 1D array

    handles, labels = None, None
    for k, key in enumerate(list_keys):
        ax = axes[k]

        try:
            df_temp = df[key].unstack(column_group)

            if order_columns is not None:
                df_temp = df_temp[order_columns]

            df_temp.plot.area(ax=ax, stacked=True, alpha=0.8, color=dict_colors if dict_colors else None)

            ax.spines['left'].set_visible(False)
            ax.spines['right'].set_visible(False)
            ax.spines['top'].set_visible(False)
            plt.setp(ax.xaxis.get_majorticklabels(), rotation=rotation)
            ax.tick_params(axis='both', which=u'both', length=0)
            ax.set_xlabel('')

            if len(list_keys) > 1:
                title = key
                if isinstance(key, tuple):
                    title = '{}-{}'.format(key[0], key[1])
                ax.set_title(title, fontweight='bold', color='dimgrey', pad=-1.6, fontsize=fonttick)
            else:
                if title is not None:
                    if isinstance(title, tuple):
                        title = '{}-{}'.format(title[0], title[1])
                    ax.set_title(title, fontweight='bold', color='dimgrey', pad=-1.6, fontsize=fonttick)

            if k == 0:
                handles, labels = ax.get_legend_handles_labels()
                labels = [l.replace('_', ' ') for l in labels]
                ax.yaxis.set_major_formatter(plt.FuncFormatter(format_y))
            if k % n_columns != 0:
                ax.set_ylabel('')
                ax.tick_params(axis='y', which='both', left=False, labelleft=False)
            ax.get_legend().remove()

            # Grid settings
            ax.axhline(0, color='black', linewidth=0.5)

        except IndexError:
            ax.axis('off')

    if legend:
        fig.legend(handles[::-1], labels[::-1], loc='center left', frameon=False, ncol=1, bbox_to_anchor=(1, 0.5))

    # Hide unused subplots
    for j in range(k + 1, len(axes)):
        fig.delaxes(axes[j])

    if filename is not None:
        plt.savefig(filename, bbox_inches='tight')
        plt.close(fig)
    else:
        plt.show()



def make_annotated_stacked_area_plot(df, filename, dict_colors=None, x_column='year', y_column='value',
                                     stack_column='fuel', annotate_column='generator'):
    df.sort_values(stack_column, inplace=True)
    # complete year with 0 capacity when no data
    years = df[x_column].unique()

    result = {}
    for n, g in df.groupby([annotate_column]):
        g.set_index(x_column, inplace=True)
        g = g.loc[:, y_column]
        g = g.reindex(years, fill_value=0)
        g.sort_index(inplace=True)
        g = g.diff()
        g = g[g > 1].to_dict()
        g = {k: '{} - {:.0f}'.format(n[0], i) for k, i in g.items()}
        # if k in result.keys() add values to the existing dictionary
        for k, i in g.items():
            if k in result.keys():
                result[k] += '\n' + i
            else:
                result[k] = i

    stacked_area_plot(df, filename, dict_colors, x_column='year', y_column='value', stack_column='fuel',
                      annotate=result)


def format_dispatch_ax(ax, pd_index):

    # Adding the representative days and seasons
    n_rep_days = len(pd_index.get_level_values('day').unique())
    dispatch_seasons = pd_index.get_level_values('season').unique()
    total_days = len(dispatch_seasons) * n_rep_days
    y_max = ax.get_ylim()[1]

    for d in range(total_days):
        x_d = 24 * d

        # Add vertical lines to separate days
        is_end_of_season = d % n_rep_days == 0
        linestyle = '-' if is_end_of_season else '--'
        ax.axvline(x=x_d, color='slategrey', linestyle=linestyle, linewidth=0.8)

        # Add day labels (d1, d2, ...)
        ax.text(
            x=x_d + 12,  # Center of the day (24 hours per day)
            y=y_max * 0.99,
            s=f'd{(d % n_rep_days) + 1}',
            ha='center',
            fontsize=7
        )

    # Add season labels
    season_x_positions = [24 * n_rep_days * s + 12 * n_rep_days for s in range(len(dispatch_seasons))]
    ax.set_xticks(season_x_positions)
    ax.set_xticklabels(dispatch_seasons, fontsize=8)
    ax.set_xlim(left=0, right=24 * total_days)
    ax.set_xlabel('')
    # Remove grid
    ax.grid(False)
    # Remove top spine to let days appear
    ax.spines['top'].set_visible(False)


def dispatch_plot(df_area=None, filename=None, dict_colors=None, df_line=None, figsize=(10, 6), legend_loc='bottom',
                  bottom=0, ylabel=None, title=None):
    """
    Generate and display or save a dispatch plot with area and line plots.
    
    
    Parameters
    ----------
    df_area : pandas.DataFrame, optional
        DataFrame containing data for the area plot. If provided, the area plot will be stacked.
    filename : str, optional
        Path to save the plot image. If not provided, the plot will be displayed.
    dict_colors : dict, optional
        Dictionary mapping column names to colors for the plot.
    df_line : pandas.DataFrame, optional
        DataFrame containing data for the line plot. If provided, the line plot will be overlaid on the area plot.
    figsize : tuple, default (10, 6)
        Size of the figure in inches.
    legend_loc : str, default 'bottom'
        Location of the legend. Options are 'bottom' or 'right'.
    ymin : int or float, default 0
        Minimum value for the y-axis.
    Raises
    ------
    ValueError
        If neither `df_area` nor `df_line` is provided.
    Notes
    -----
    The function will raise an assertion error if `df_area` and `df_line` are provided but do not share the same index.
    
    Examples
    --------
    >>> dispatch_plot(df_area=df_area, df_line=df_line, dict_colors=color_dict, filename='dispatch_plot.png')
    """    

    fig, ax = plt.subplots(figsize=figsize)

    if df_area is not None:
        df_area.plot.area(ax=ax, stacked=True, color=dict_colors, linewidth=0)
        pd_index = df_area.index
    if df_line is not None:
        if df_area is not None:
            assert df_area.index.equals(
                df_line.index), 'Dataframes used for area and line do not share the same index. Update the input dataframes.'
        df_line.plot(ax=ax, color=dict_colors)
        pd_index = df_line.index

    if (df_area is None) and (df_line is None):
        raise ValueError('No dataframes provided for the plot. Please provide at least one dataframe.')

    format_dispatch_ax(ax, pd_index)

    # Add axis labels and title
    if ylabel is not None:
        ax.set_ylabel(ylabel, fontweight='bold')
    else:
        ax.set_ylabel('Generation (MW)', fontsize=8.5)
    # ax.text(0, 1.2, f'Dispatch', fontsize=9, fontweight='bold', transform=ax.transAxes)
    # set ymin to 0
    if bottom is not None:
        ax.set_ylim(bottom=bottom)

    # Add legend bottom center
    if legend_loc == 'bottom':
        if df_area is not None:
            # ax.legend(loc='upper center', bbox_to_anchor=(0.5, -0.1), ncol=len(df_area.columns), frameon=False)
            fig.subplots_adjust(bottom=0.25)  # Adds space for the legend
            ax.legend(loc='upper center', bbox_to_anchor=(0.5, -0.15), ncol=len(df_area.columns), frameon=False)

        else:
            # ax.legend(loc='upper center', bbox_to_anchor=(0.5, -0.1), ncol=len(df_line.columns), frameon=False)
            fig.subplots_adjust(bottom=0.25)  # Adds space for the legend
            ax.legend(loc='upper center', bbox_to_anchor=(0.5, -0.15), ncol=len(df_line.columns), frameon=False)

    # TODO: needs to be fixed (dispatch plot was updated to work with interactive map, so that the legend is now inside the plot. Not working anymore when legend on the right)
    elif legend_loc == 'right':
        ax.legend(loc='center left', bbox_to_anchor=(1.1, 0.5), ncol=1, frameon=False)
    
    if title is not None:
        ax.text(
        y=ax.get_ylim()[1] * 1.2,
        x = sum(ax.get_xlim()) / 2,
        s=title,
        ha='center',
        fontsize=8.5
        )

    if filename is not None:
        # fig.savefig(filename, bbox_inches='tight')
        fig.savefig(filename, bbox_inches=None, pad_inches=0.1, dpi=100)

        plt.close()
    else:
        plt.show()


def select_time_period(df, select_time):
    """Select a specific time period in a dataframe.

    Parameters
    ----------
    df: pd.DataFrame
        Columns contain season and day
    select_time: dict
        For each key, specifies a subset of the dataframe
        
    Returns
    -------
    pd.DataFrame: Dataframe with the selected time period
    str: String with the selected time period
    """
    temp = ''
    if 'season' in select_time.keys():
        df = df.loc[df.season.isin(select_time['season'])]
        temp += '_'.join(select_time['season'])
    if 'day' in select_time.keys():
        df = df.loc[df.day.isin(select_time['day'])]
        temp += '_'.join(select_time['day'])
    return df, temp


def clean_dataframe(df, zone, year, scenario, column_stacked, fuel_grouping=None, select_time=None):
    """
    Transforms a dataframe from the results GDX into a dataframe with season, day, and time as the index, and format ready for plot.
    
    Parameters
    ----------
    df : pd.DataFrame
        Input dataframe containing the results.
    zone : str
        The zone to filter the data for.
    year : int
        The year to filter the data for.
    scenario : str
        The scenario to filter the data for.
    column_stacked : str
        Column to use for stacking values in the transformed dataframe.
    fuel_grouping : dict, optional
        A dictionary mapping fuels to their respective groups and to sum values over those groups.
    select_time : dict or None, optional
        Specific time filter to apply (e.g., "summer").

    Returns
    -------
    pd.DataFrame
        A transformed dataframe with multi-level index (season, day, time).

    Example
    -------
    df = epm_dict['FuelDispatch']
    column_stacked = 'fuel'
    select_time = {'season': ['m1'], 'day': ['d21', 'd22', 'd23', 'd24', 'd25', 'd26', 'd27', 'd28', 'd29', 'd30']}
    df = clean_dataframe(df, zone='Liberia', year=2025, scenario='Baseline', column_stacked='fuel', fuel_grouping=None, select_time=select_time)
    """
    if 'zone' in df.columns:
        df = df[(df['zone'] == zone) & (df['year'] == year) & (df['scenario'] == scenario)]
        df = df.drop(columns=['zone', 'year', 'scenario'])
    else:
        df = df[(df['year'] == year) & (df['scenario'] == scenario)]
        df = df.drop(columns=['year', 'scenario'])

    if column_stacked == 'fuel':
        if fuel_grouping is not None:
            df['fuel'] = df['fuel'].replace(
                fuel_grouping)  # case-specific, according to level of preciseness for dispatch plot

    if column_stacked is not None:
        df = (df.groupby(['season', 'day', 't', column_stacked], observed=False)['value'].sum().reset_index())

    if select_time is not None:
        df, temp = select_time_period(df, select_time)
    else:
        temp = None

    if column_stacked is not None:
        df = df.set_index(['season', 'day', 't', column_stacked]).unstack(column_stacked)
    else:
        df = df.set_index(['season', 'day', 't'])
    return df, temp


def remove_na_values(df):
    """Removes na values from a dataframe, to avoind unnecessary labels in plots."""
    df = df.where((df > 1e-6) | (df < -1e-6),
                                    np.nan)
    df = df.dropna(axis=1, how='all')
    return df


def make_complete_fuel_dispatch_plot(dfs_area, dfs_line, dict_colors, zone, year, scenario, stacked=True,
                                    filename=None, fuel_grouping=None, select_time=None, reorder_dispatch=None,
                                    legend_loc='bottom', bottom=None, figsize=(10,6), ylabel=None, title=None):
    """
    Generates and saves a fuel dispatch plot, including only generation plants.

    Parameters
    ----------
    dfs_area : dict
        Dictionary containing dataframes for area plots.
    dfs_line : dict
        Dictionary containing dataframes for line plots.
    graph_folder : str
        Path to the folder where the plot will be saved.
    dict_colors : dict
        Dictionary mapping fuel types to colors.
    fuel_grouping : dict
        Mapping to create aggregate fuel categories, e.g.,
        {'Battery Storage 4h': 'Battery Storage'}.
    select_time : dict
        Time selection parameters for filtering the data.
    dfs_line_2 : dict, optional
        Optional dictionary containing dataframes for a secondary line plot.

    Returns
    -------
    None

    Example
    -------
    Generate and save a fuel dispatch plot:
    dfs_to_plot_area = {
        'pFuelDispatch': epm_dict['pFuelDispatch'],
        'pCurtailedVRET': epm_dict['pCurtailedVRET'],
        'pDispatch': subset_dispatch
    }
    subset_demand = epm_dict['pDispatch'].loc[epm_dict['pDispatch'].attribute.isin(['Demand'])]
    dfs_to_plot_line = {
        'pDispatch': subset_demand
    }
    fuel_grouping = {
        'Battery Storage 4h': 'Battery Discharge',
        'Battery Storage 8h': 'Battery Discharge',
        'Battery Storage 2h': 'Battery Discharge',
        'Battery Storage 3h': 'Battery Discharge',
    }
    make_complete_fuel_dispatch_plot(dfs_to_plot_area, dfs_to_plot_line, folder_results / Path('images'), dict_specs['colors'],
                                 zone='Liberia', year=2030, scenario=scenario, fuel_grouping=fuel_grouping,
                                 select_time=select_time, reorder_dispatch=['MtCoffee', 'Oil', 'Solar'], season=False)
    """
    # TODO: Add ax2 to show other data. For example prices would be interesting to show in the same plot.

    tmp_concat_area = []
    for key in dfs_area:
        df = dfs_area[key]
        if stacked:  # we want to group data by a given column (eg, fuel for dispatch)
            column_stacked = NAME_COLUMNS[key]
        else:
            column_stacked = None
        df, temp = clean_dataframe(df, zone, year, scenario, column_stacked, fuel_grouping=fuel_grouping, select_time=select_time)
        tmp_concat_area.append(df)

    tmp_concat_line = []
    for key in dfs_line:
        df = dfs_line[key]
        if stacked:  # we want to group data by a given column (eg, fuel for dispatch)
            column_stacked = NAME_COLUMNS[key]
        else:
            column_stacked = None
        df, temp = clean_dataframe(df, zone, year, scenario, column_stacked, fuel_grouping=fuel_grouping, select_time=select_time)
        tmp_concat_line.append(df)

    if len(tmp_concat_area) > 0:
        df_tot_area = pd.concat(tmp_concat_area, axis=1)
        df_tot_area = df_tot_area.droplevel(0, axis=1)
        df_tot_area = remove_na_values(df_tot_area)
    else:
        df_tot_area = None

    if len(tmp_concat_line) > 0:
        df_tot_line = pd.concat(tmp_concat_line, axis=1)
        if df_tot_line.columns.nlevels > 1:
            df_tot_line = df_tot_line.droplevel(0, axis=1)
        # df_tot_line = remove_na_values(df_tot_line)
    else:
        df_tot_line = None

    if reorder_dispatch is not None:
        new_order = [col for col in reorder_dispatch if col in df_tot_area.columns] + [col for col in df_tot_area.columns if col not in reorder_dispatch]
        df_tot_area = df_tot_area[new_order]

    if select_time is None:
        temp = 'all'
    temp = f'{year}_{temp}'
    if filename is not None and isinstance(filename, str):  # Only modify filename if it's a string
        filename = filename.split('.png')[0] + f'_{temp}.png'

    dispatch_plot(df_tot_area, filename, df_line=df_tot_line, dict_colors=dict_colors, legend_loc=legend_loc, bottom=bottom,
                  figsize=figsize, ylabel=ylabel, title=title)


def stacked_bar_subplot(df, column_group, filename, df_errorbars=None, dict_colors=None, year_ini=None,order_scenarios=None,
                        order_columns=None, dict_scenarios=None, rotation=0, fonttick=14, legend=True, format_y=lambda y, _: '{:.0f} GW'.format(y),
                        cap=6, annotate=True, show_total=False, title=None, figsize=(10,6), fontsize_label=10,
                        format_label="{:.1f}", hspace=0.4, cols_per_row=3, juxtaposed=False):
    """
    Create a stacked bar subplot from a DataFrame.
    Parameters
    ----------
    df : pandas.DataFrame
        DataFrame containing the data to plot. Index may be multiple levels. First level corresponds to x axis, second level corresponds to stacked values.
        Columns of df correspond to subplots.
    column_group : str
        Column name to group by for the stacked bars.
    filename : str
        Path to save the plot image. If None, the plot is shown instead.
    dict_colors : dict, optional
        Dictionary mapping column names to colors for the bars. Default is None.
    figsize : tuple, optional
        Size of the figure (width, height). Default is (10, 6).
    year_ini : str, optional
        Initial year to highlight in the plot. Default is None.
    order_scenarios : list, optional
        List of scenario names to order the bars. Default is None.
    order_columns : list, optional
        List of column names to order the stacked bars. Default is None.
    dict_scenarios : dict, optional
        Dictionary mapping scenario names to new names for the plot. Default is None.
    rotation : int, optional
        Rotation angle for x-axis labels. Default is 0.
    fonttick : int, optional
        Font size for tick labels. Default is 14.
    legend : bool, optional
        Whether to display the legend. Default is True.
    format_y : function, optional
        Function to format y-axis labels. Default is a lambda function formatting as '{:.0f} GW'.
    cap : int, optional
        Minimum height of bars to annotate. Default is 6.
    annotate : bool, optional
        Whether to annotate each bar with its height. Default is True.
    show_total : bool, optional
        Whether to show the total value on top of each bar. Default is False.
    Returns
    -------
    None
    """
    
    list_keys = list(df.columns)
    n_scenario = df.index.get_level_values([i for i in df.index.names if i != column_group][0]).unique()
    num_subplots = int(len(list_keys))
    n_columns = min(cols_per_row, num_subplots)  # Limit to 3 columns per row
    n_rows = int(np.ceil(num_subplots / n_columns))
    if year_ini is not None:
        width_ratios = [1] + [len(n_scenario)] * (n_columns - 1)
    else:
        width_ratios = [1] * n_columns
    fig, axes = plt.subplots(n_rows, n_columns, figsize=(figsize[0], figsize[1]*n_rows), sharey='all',
                             gridspec_kw={'width_ratios': width_ratios, 'hspace': hspace})
    if n_rows * n_columns == 1:  # If only one subplot, `axes` is not an array
        axes = [axes]  # Convert to list to maintain indexing consistency
    else:
        axes = np.array(axes).flatten()  # Ensure it's always a 1D array

    # should we use a stacked bar plot or not
    stacked = True
    if column_group is None:
        stacked = False

    handles, labels = None, None
    for k, key in enumerate(list_keys):
        ax = axes[k]

        try:
            df_temp = df[key].unstack(column_group) if column_group else df[key].to_frame()

            if key == year_ini:
                df_temp = df_temp.iloc[0, :]
                df_temp = df_temp.to_frame().T
                df_temp.index = ['Initial']
            else:
                if dict_scenarios is not None:  # Renaming scenarios for plots
                    df_temp.index = df_temp.index.map(lambda x: dict_scenarios.get(x, x))
                if order_scenarios is not None:  # Reordering scenarios
                    df_temp = df_temp.loc[[c for c in order_scenarios if c in df_temp.index], :]
                if order_columns is not None:
                    new_order = [c for c in order_columns if c in df_temp.columns] + [c for c in df_temp.columns if c not in order_columns]
                    df_temp = df_temp.loc[:,new_order]

            if not juxtaposed:
                df_temp.plot(ax=ax, kind='bar', stacked=stacked, linewidth=0,
                            color=dict_colors if dict_colors else None)
            else:  # stacked columns become one next to each other
                df_temp.T.plot(ax=ax, kind='bar', stacked=False, linewidth=0,
                            color=dict_colors if dict_colors else None)

            # Plot error bars if provided
            df_total = df_temp.sum(axis=1)

            if df_errorbars is not None:
                if not juxtaposed:
                    df_errorbars_temp = df_errorbars[key].unstack('error')
                    df_err_low = df_errorbars_temp['min'].reindex(df_temp.index)
                    df_err_high = df_errorbars_temp['max'].reindex(df_temp.index)

                    for i, idx in enumerate(df_temp.index):
                        x = i  # bar positions correspond to index in this order
                        height = df_total.loc[idx]
                        low = df_err_low.loc[idx] if pd.notna(df_err_low.loc[idx]) else height
                        high = df_err_high.loc[idx] if pd.notna(df_err_high.loc[idx]) else height
                        err_low = max(height - low, 0)
                        err_high = max(high - height, 0)
                        ax.errorbar(x, height, yerr=[[err_low], [err_high]], fmt='none',
                                    color='black', capsize=3, linewidth=1)

                else:
                    # New method
                    df_err_low = df_errorbars[key].unstack('error')['min']
                    df_err_high = df_errorbars[key].unstack('error')['max']

                    df_plot = df_temp.T  # rows: attribute, columns: scenario

                    # Build (scenario, attribute) -> x position from actual bar patches
                    bar_positions = {}
                    attr_list = list(df_plot.index)

                    # Loop through all containers and all bars inside
                    for container in ax.containers:
                        label = container.get_label()
                        if label == "_nolegend_":
                            continue

                        for i, bar in enumerate(container):
                            x = bar.get_x() + bar.get_width() / 2
                            if i < len(attr_list):
                                attr = attr_list[i]
                                bar_positions[(label, attr)] = x

                            # Try to infer which (scenario, attribute) this bar corresponds to
                            # for attr in df_plot.index:
                            #     expected_height = df_plot.loc[attr, label]
                            #     if pd.notna(expected_height) and np.isclose(expected_height, height):
                            #         bar_positions[(label, attr)] = x

                    # Now plot error bars for all expected combinations
                    for scenario in df_temp.index:
                        for attr in df_temp.columns:
                            height = df_temp.loc[scenario, attr]
                            height = 0 if pd.isna(height) else height
                            low = df_err_low.get((attr, scenario), np.nan)
                            high = df_err_high.get((attr, scenario), np.nan)

                            if pd.notna(low) and pd.notna(high):
                                err_low = max(height - low, 0)
                                err_high = max(high - height, 0)

                                # Real position if bar was drawn, else estimate
                                x = bar_positions.get((scenario, attr))
                                if x is None:
                                    i = list(df_temp.index).index(scenario)
                                    j = list(df_temp.columns).index(attr)
                                    x = i + j / (len(df_temp.columns) + 1)

                                ax.errorbar(x, height, yerr=[[err_low], [err_high]], fmt='none',
                                            color='black', capsize=3, linewidth=1)

            # Annotate each bar
            if annotate:
                for container in ax.containers:
                    for bar in container:
                        height = bar.get_height()
                        if height > cap:  # Only annotate bars with a height
                            ax.text(
                                bar.get_x() + bar.get_width() / 2,  # X position: center of the bar
                                bar.get_y() + height / 2,  # Y position: middle of the bar
                                format_label.format(height),  # Annotation text (formatted value)
                                ha="center", va="center",  # Center align the text
                                fontsize=fontsize_label, color="black"  # Font size and color
                            )

            if show_total:
                df_total = df_temp.sum(axis=1)
                for x, y in zip(df_temp.index, df_total.values):
                    # Put the total at the y-position equal to the total
                    ax.text(x, y * (1 + 0.02), f"{y:,.0f}", ha='center', va='bottom', fontsize=10,
                            color='black', fontweight='bold')
                ax.scatter(df_temp.index, df_total, color='black', s=20)

            ax.spines['left'].set_visible(False)
            ax.spines['right'].set_visible(False)
            ax.spines['top'].set_visible(False)

            plt.setp(ax.xaxis.get_majorticklabels(), rotation=rotation)
            # put tick label in bold
            ax.tick_params(axis='both', which=u'both', length=0)
            ax.set_xlabel('')
            ax.tick_params(axis='x', labelrotation=rotation)

            if len(list_keys) > 1:
                title = key
                if isinstance(key, tuple):
                    title = '{}-{}'.format(key[0], key[1])
                ax.set_title(title, fontweight='bold', color='dimgrey', pad=-1.6, fontsize=fonttick)
            else:
                if title is not None:
                    if isinstance(title, tuple):
                        title = '{}-{}'.format(title[0], title[1])
                    ax.set_title(title, fontweight='bold', color='dimgrey', pad=-1.6, fontsize=fonttick)

            if k == 0:
                handles, labels = ax.get_legend_handles_labels()
                labels = [l.replace('_', ' ') for l in labels]
                ax.yaxis.set_major_formatter(plt.FuncFormatter(format_y))
            if k % n_columns != 0:
                ax.set_ylabel('')
                ax.tick_params(axis='y', which='both', left=False, labelleft=False)
            ax.get_legend().remove()


            # Add a horizontal line at 0
            ax.axhline(0, color='black', linewidth=0.5)

        except IndexError:
            ax.axis('off')

        if legend:
            fig.legend(handles[::-1], labels[::-1], loc='center left', frameon=False, ncol=1,
                       bbox_to_anchor=(1, 0.5))

    # Hide unused subplots
    for j in range(k + 1, len(axes)):
        fig.delaxes(axes[j])

    if filename is not None:
        plt.savefig(filename, bbox_inches='tight')
        plt.close(fig)
    else:
        plt.show()



def make_stacked_bar_subplots(df, filename, dict_colors, df_errorbars=None, selected_zone=None, selected_year=None, column_xaxis='year',
                              column_stacked='fuel', column_multiple_bars='scenario',
                              column_value='value', select_xaxis=None, dict_grouping=None, order_scenarios=None, dict_scenarios=None,
                              format_y=lambda y, _: '{:.0f} MW'.format(y), order_stacked=None, cap=2, annotate=True,
                              show_total=False, fonttick=12, rotation=0, title=None, fontsize_label=10,
                              format_label="{:.1f}", figsize=(10,6), hspace=0.4, cols_per_row=3, juxtaposed=False):
    """
    Subplots with stacked bars. Can be used to explore the evolution of capacity over time and across scenarios.
    
    Parameters
    ----------
    df : pd.DataFrame
        Dataframe with results.
    filename : str
        Path to save the figure.
    dict_colors : dict
        Dictionary with color arguments.
    selected_zone : str
        Zone to select.
    column_xaxis : str
        Column for choosing the subplots.
    column_stacked : str
        Column name for choosing the column to stack values.
    column_multiple_bars : str
        Column for choosing the type of bars inside a given subplot.
    column_value : str
        Column name for the values to be plotted.
    select_xaxis : list, optional
        Select a subset of subplots (e.g., a number of years).
    dict_grouping : dict, optional
        Dictionary for grouping variables and summing over a given group.
    order_scenarios : list, optional
        Order of scenarios for plotting.
    dict_scenarios : dict, optional
        Dictionary for renaming scenarios.
    format_y : function, optional
        Function for formatting y-axis labels.
    order_stacked : list, optional
        Reordering the variables that will be stacked.
    cap : int, optional
        Under this cap, no annotation will be displayed.
    annotate : bool, optional
        Whether to annotate the bars.
    show_total : bool, optional
        Whether to show the total value on top of each bar.

    Example
    -------
    Stacked bar subplots for capacity (by fuel) evolution:
    filename = Path(RESULTS_FOLDER) / Path('images') / Path('CapacityEvolution.png')
    fuel_grouping = {
        'Battery Storage 4h': 'Battery',
        'Battery Storage 8h': 'Battery',
        'Hydro RoR': 'Hydro',
        'Hydro Storage': 'Hydro'
    }
    scenario_names = {
        'baseline': 'Baseline',
        'HydroHigh': 'High Hydro',
        'DemandHigh': 'High Demand',
        'LowImport_LowThermal': 'LowImport_LowThermal'
    }
    make_stacked_bar_subplots(epm_dict['pCapacityByFuel'], filename, dict_specs['colors'], selected_zone='Liberia',
                              select_xaxis=[2025, 2028, 2030], dict_grouping=fuel_grouping, dict_scenarios=scenario_names,
                              order_scenarios=['Baseline', 'High Hydro', 'High Demand', 'LowImport_LowThermal'],
                              format_y=lambda y, _: '{:.0f} MW'.format(y))

    Stacked bar subplots for reserve evolution:
    filename = Path(RESULTS_FOLDER) / Path('images') / Path('ReserveEvolution.png')
    make_stacked_bar_subplots(epm_dict['pReserveByPlant'], filename, dict_colors=dict_specs['colors'], selected_zone='Liberia',
                              column_xaxis='year', column_stacked='fuel', column_multiple_bars='scenario',
                              select_xaxis=[2025, 2028, 2030], dict_grouping=dict_grouping, dict_scenarios=scenario_names,
                              order_scenarios=['Baseline', 'High Hydro', 'High Demand', 'LowImport_LowThermal'],
                              format_y=lambda y, _: '{:.0f} GWh'.format(y),
                              order_stacked=['Hydro', 'Oil'], cap=2)
    """
    if selected_zone is not None:
        df = df[(df['zone'] == selected_zone)]
        df = df.drop(columns=['zone'])
        if df_errorbars is not None:
            df_errorbars = df_errorbars[(df_errorbars['zone'] == selected_zone)]
            df_errorbars = df_errorbars.drop(columns=['zone'])

    if selected_year is not None:
        df = df[(df['year'] == selected_year)]
        df = df.drop(columns=['year'])
        if df_errorbars is not None:
            df_errorbars = df_errorbars[(df_errorbars['year'] == selected_year)]
            df_errorbars = df_errorbars.drop(columns=['year'])

    if dict_grouping is not None:
        for key, grouping in dict_grouping.items():
            assert key in df.columns, f'Grouping parameter with key {key} is used but {key} is not in the columns.'
            df[key] = df[key].replace(grouping)  # case-specific, according to level of preciseness for dispatch plot

    if column_xaxis is not None:
        if column_stacked is not None:
            df = (df.groupby([column_xaxis, column_stacked, column_multiple_bars], observed=False)[column_value].sum().reset_index())
            df = df.set_index([column_stacked, column_multiple_bars, column_xaxis]).squeeze().unstack(column_xaxis)

        else:
            df = (df.groupby([column_xaxis, column_multiple_bars], observed=False)[column_value].sum().reset_index())
            df = df.set_index([column_multiple_bars, column_xaxis]).squeeze().unstack(column_xaxis)
        if df_errorbars is not None:
            if not juxtaposed:  # we sum over the stacked column
                df_errorbars = (df_errorbars.groupby([column_xaxis, 'error', column_multiple_bars], observed=False)[
                          column_value].sum().reset_index())
                df_errorbars = df_errorbars.set_index(['error', column_multiple_bars, column_xaxis]).squeeze().unstack(column_xaxis)
            else:  # we keep the stacked column
                df_errorbars = (df_errorbars.groupby([column_xaxis, 'error', column_stacked, column_multiple_bars], observed=False)[
                          column_value].sum().reset_index())
                df_errorbars = df_errorbars.set_index(['error', column_stacked, column_multiple_bars, column_xaxis]).squeeze().unstack(
                    column_xaxis)

    else:  # no subplots in this case
        if column_stacked is not None:
            df = (df.groupby([column_stacked, column_multiple_bars], observed=False)[column_value].sum().reset_index())
            df = df.set_index([column_stacked, column_multiple_bars])
        else:
            df = (df.groupby([column_multiple_bars], observed=False)[column_value].sum().reset_index())
            df = df.set_index([column_multiple_bars])
        if df_errorbars is not None:
            df_errorbars = (df_errorbars.groupby(['error', column_multiple_bars], observed=False)[column_value].sum().reset_index())
            df_errorbars = df_errorbars.set_index(['error', column_multiple_bars])


    if select_xaxis is not None:
        df = df.loc[:, [i for i in df.columns if i in select_xaxis]]

    if not df.empty:  # handling the case where the subset is empty
        stacked_bar_subplot(df, column_stacked, filename, dict_colors=dict_colors, df_errorbars=df_errorbars, format_y=format_y,
                            rotation=rotation, order_scenarios=order_scenarios, dict_scenarios=dict_scenarios,
                            order_columns=order_stacked, cap=cap, annotate=annotate, show_total=show_total, fonttick=fonttick, title=title, fontsize_label=fontsize_label,
                            format_label=format_label, figsize=figsize, hspace=hspace, cols_per_row=cols_per_row,
                            juxtaposed=juxtaposed)


def scatter_plot_with_colors(df, column_xaxis, column_yaxis, column_color, color_dict, ymax=None, xmax=None, title='',
                             legend=None, filename=None, size_scale=None, annotate_thresh=None):
    """
    Creates a scatter plot with points colored based on the values in a specific column.

    Parameters
    ----------
    df : pd.DataFrame
        DataFrame containing the data.
    column_xaxis : str
        Column name for x-axis values.
    column_yaxis : str
        Column name for y-axis values.
    column_color : str
        Column name for categorical values determining color.
    color_dict : dict
        Dictionary mapping values in column_color to specific colors.
    size_proportional : bool, optional
        Whether to size points proportionally to x-axis values.
    size_scale : float, optional
        Scaling factor for point sizes if size_proportional is True.
    ymax : float, optional
        Maximum y-axis value.
    title : str, optional
        Title of the plot.
    legend_title : str, optional
        Title for the legend.
    filename : str, optional
        File name to save the plot. If None, the plot is displayed.

    Returns
    -------
    None
        Displays the scatter plot.
    """
    # Ensure all values in value_col have a defined color
    unique_values = df[column_color].unique()
    for val in unique_values:
        if val not in color_dict:
            raise ValueError(f"No color specified for value '{val}' in {column_color}")
    color_dict = {val: color_dict[val] for val in unique_values}

    # Determine sizes of points
    sizes = 50
    if size_scale is not None:
        sizes = df[column_xaxis] * size_scale

    # Create the scatter plot
    plt.figure(figsize=(8, 6))
    handles = []  # To store legend handles
    labels = []

    for value, color in color_dict.items():
        subset = df[df[column_color] == value]
        scatter = plt.scatter(
            subset[column_xaxis],
            subset[column_yaxis],
            label=value,
            color=color,
            alpha=0.7,
            s=sizes[subset.index] if size_scale else sizes)
        handles.append(plt.Line2D([0], [0], marker='o', color='w',
                                  markerfacecolor=color, markersize=8))
        labels.append(value)  # Add the label for each unique group

        # Add the name of the 'generator' for the points with a value above the threshold
        if annotate_thresh is not None:
            for i, txt in enumerate(subset['generator']):
                if subset[column_xaxis].iloc[i] > annotate_thresh:
                    plt.annotate(txt, (subset[column_xaxis].iloc[i], subset[column_yaxis].iloc[i]), color='black')

    if ymax is not None:
        plt.ylim(0, ymax)

    if xmax is not None:
        plt.xlim(0, xmax)

    # Add labels and legend
    plt.xlabel(column_xaxis)
    plt.ylabel(column_yaxis)
    plt.title(title)

    # remove legend
    plt.legend().remove()
    if legend is not None:
        plt.legend(handles=handles, labels=labels, title=legend or column_color, frameon=False)
    plt.grid(True, linestyle='--', alpha=0.5)

    if filename is not None:
        plt.savefig(filename, bbox_inches='tight')
        plt.close()
    else:
        plt.show()


def subplot_scatter(df, column_xaxis, column_yaxis, column_color, color_dict, figsize=(12,8),
                             ymax=None, xmax=None, title='', legend=None, filename=None,
                             size_scale=None, annotate_thresh=None, subplot_column=None):
    """
    Creates scatter plots with points colored based on the values in a specific column.
    Supports optional subplots based on a categorical column.

    Parameters
    ----------
    df : pd.DataFrame
        DataFrame containing the data.
    column_xaxis : str
        Column name for x-axis values.
    column_yaxis : str
        Column name for y-axis values.
    column_color : str
        Column name for categorical values determining color.
    color_dict : dict
        Dictionary mapping values in column_color to specific colors.
    ymax : float, optional
        Maximum y-axis value.
    xmax : float, optional
        Maximum x-axis value.
    title : str, optional
        Title of the plot.
    legend : str, optional
        Title for the legend.
    filename : str, optional
        File name to save the plot. If None, the plot is displayed.
    size_scale : float, optional
        Scaling factor for point sizes.
    annotate_thresh : float, optional
        Threshold for annotating points with generator names.
    subplot_column : str, optional
        Column name to split the data into subplots.

    Returns
    -------
    None
        Displays the scatter plots.
    """
    # If subplots are required
    if subplot_column is not None:
        unique_values = df[subplot_column].unique()
        n_subplots = len(unique_values)
        ncols = min(3, n_subplots)  # Limit to 3 columns per row
        nrows = int(np.ceil(n_subplots / ncols))

        fig, axes = plt.subplots(nrows=nrows, ncols=ncols, figsize=(figsize[0] * ncols, figsize[1] * nrows), sharex=True, sharey=True)
        axes = np.array(axes).flatten()  # Ensure axes is an iterable 1D array

        for i, val in enumerate(unique_values):
            ax = axes[i]
            subset_df = df[df[subplot_column] == val]

            scatter_plot_on_ax(ax, subset_df, column_xaxis, column_yaxis, column_color, color_dict,
                               ymax, xmax, title=f"{title} - {subplot_column}: {val}",
                               legend=legend, size_scale=size_scale, annotate_thresh=annotate_thresh)

        # Hide unused subplots
        for j in range(i + 1, len(axes)):
            fig.delaxes(axes[j])

        plt.tight_layout()
    else:
        # If no subplots, plot normally
        fig, ax = plt.subplots(figsize=(8, 6))
        scatter_plot_on_ax(ax, df, column_xaxis, column_yaxis, column_color, color_dict,
                           ymax, xmax, title=title, legend=legend,
                           size_scale=size_scale, annotate_thresh=annotate_thresh)

    if filename is not None:
        plt.savefig(filename, bbox_inches='tight')
        plt.close()
    else:
        plt.show()


def scatter_plot_on_ax(ax, df, column_xaxis, column_yaxis, column_color, color_dict,
                       ymax=None, xmax=None, title='', legend=None,
                       size_scale=None, annotate_thresh=None):
    """
    Helper function to create a scatter plot on a given matplotlib Axes.
    """
    unique_values = df[column_color].unique()
    for val in unique_values:
        if val not in color_dict:
            raise ValueError(f"No color specified for value '{val}' in {column_color}")

    color_dict = {val: color_dict[val] for val in unique_values}

    # Determine sizes of points
    sizes = 50
    if size_scale is not None:
        sizes = df[column_xaxis] * size_scale

    # Plot each category separately
    for value, color in color_dict.items():
        subset = df[df[column_color] == value]
        scatter = ax.scatter(subset[column_xaxis], subset[column_yaxis],
                             label=value, color=color, alpha=0.7,
                             s=sizes[subset.index] if size_scale else sizes)

        # Annotate points above a certain threshold
        if annotate_thresh is not None:
            for i, txt in enumerate(subset['generator']):
                if subset[column_xaxis].iloc[i] > annotate_thresh:
                    x_value, y_value = subset[column_xaxis].iloc[i], subset[column_yaxis].iloc[i]
                    ax.annotate(
                        txt,
                        (x_value, y_value),  # Point location
                        xytext=(5, 10),  # Offset in points (x, y)
                        textcoords='offset points',  # Use an offset from the data point
                        fontsize=9,
                        color='black',
                        ha='left'
                    )
                    # ax.annotate(txt, (subset[column_xaxis].iloc[i], subset[column_yaxis].iloc[i]), color='black')

    if ymax is not None:
        ax.set_ylim(0, ymax)

    if xmax is not None:
        ax.set_xlim(0, xmax)

    ax.set_xlabel(column_xaxis)
    ax.set_ylabel(column_yaxis)
    ax.set_title(title)

    # Remove legend from each subplot to avoid redundancy
    if legend is not None:
        ax.legend(title=legend, frameon=False)

    ax.grid(True, linestyle='--', alpha=0.5)


def heatmap_plot(data, filename=None, percentage=False, baseline='Baseline'):
    """
    Plots a heatmap showing differences from baseline with color scales defined per column.

    Parameters
    ----------
    data : pd.DataFrame
        Input data with scenarios as rows and metrics as columns.
    filename : str
        Path to save the plot.
    percentage : bool, optional
        Whether to show differences as percentages.
    """

    # Calculate differences from baseline
    baseline_values = data.loc[baseline, :]
    diff_from_baseline = data.subtract(baseline_values, axis=1)

    # Combine differences and baseline values for annotations
    annotations = data.map(lambda x: f"{x:,.0f}")  # Format baseline values
    # Format differences in percentage
    if percentage:
        diff_from_baseline = diff_from_baseline / baseline_values
        diff_annotations = diff_from_baseline.map(lambda x: f" ({x:+,.0%})")
    else:
        diff_annotations = diff_from_baseline.map(lambda x: f" ({x:+,.0f})")
    combined_annotations = annotations + diff_annotations  # Combine both

    # Normalize the color scale by column
    diff_normalized = diff_from_baseline.copy()
    for column in diff_from_baseline.columns:
        col_min = diff_from_baseline[column].min()
        col_max = diff_from_baseline[column].max()
        diff_normalized[column] = (diff_from_baseline[column] - col_min) / (col_max - col_min)

    # Create a figure
    fig, ax = plt.subplots(figsize=(12, 8))

    # Plot the heatmap
    sns.heatmap(
        diff_normalized,
        cmap=sns.diverging_palette(220, 20, as_cmap=True),
        annot=combined_annotations,  # Show baseline values and differences
        fmt="",  # Disable default formatting
        linewidths=0.5,
        ax=ax,
        cbar=False  # Remove color bar
    )

    # Customize the axes
    ax.xaxis.set_label_position('top')
    ax.xaxis.tick_top()
    ax.set_xticklabels(ax.get_xticklabels(), rotation=0, fontsize=9)
    ax.set_yticklabels(ax.get_yticklabels(), rotation=0)
    ax.set_xlabel("")
    ax.set_ylabel("")

    if filename:
        plt.savefig(filename, bbox_inches='tight')
        plt.close()
    else:
        plt.tight_layout()
        plt.show()


def rename_and_reoder(df, rename_index=None, rename_columns=None, order_index=None, order_columns=None):
    if rename_index is not None:
        df.index = df.index.map(lambda x: rename_index.get(x, x))
    if rename_columns is not None:
        df.columns = df.columns.map(lambda x: rename_columns.get(x, x))
    if order_index is not None:
        df = df.loc[order_index, :]
    if order_columns is not None:
        df = df.loc[:, order_columns]
    return df


def make_heatmap_plot(epm_results, filename, percentage=False, scenario_order=None,
                       discount_rate=0, year=2050, required_keys=None, fuel_capa_list=None,
                       fuel_gen_list=None, summary_metrics_list=None, zone_list=None, rows_index='zone',
                       rename_columns=None):
    """
    Make a heatmap plot for the results of the EPM model.


    Parameters
    ----------
    epm_results: dict
    filename: str
    percentage: bool, optional, default is False
    scenario_order
    discount_rate
    """
    summary = []

    if required_keys is None:
        required_keys = ['pCapacityByFuel', 'pEnergyByFuel', 'pEmissions', 'pDemandSupplyCountry', 'pCostSummary',
                         'pNPVByYear']

    assert all(
        key in epm_results for key in required_keys), "Required keys for the summary are not included in epm_results"

    if fuel_capa_list is None:
        fuel_capa_list = ['Hydro', 'Solar', 'Wind']

    if fuel_gen_list is None:
        fuel_gen_list = ['Hydro', 'Oil']

    if summary_metrics_list is None:
        summary_metrics_list = ['Capex: $m']

    if 'pCapacityByFuel' in required_keys:
        temp = epm_results['pCapacityByFuel'].copy()
        temp = temp[(temp['year'] == year)]
        if zone_list is not None:
            temp = temp[temp['zone'].isin(zone_list)]
        temp = temp.pivot_table(index=[rows_index], columns=NAME_COLUMNS['pCapacityByFuel'], values='value')
        temp = temp.loc[:, fuel_capa_list]
        temp = rename_and_reoder(temp, rename_columns=RENAME_COLUMNS)
        temp.columns = [f'{col} (MW)' for col in temp.columns]
        temp = temp.round(0)
        summary.append(temp)

    if 'pEnergyByFuel' in required_keys:
        temp = epm_results['pEnergyByFuel'].copy()
        temp = temp[(temp['year'] == year)]
        if zone_list is not None:
            temp = temp[temp['zone'].isin(zone_list)]
        temp = temp.loc[:, fuel_gen_list]
        temp = temp.pivot_table(index=[rows_index], columns=NAME_COLUMNS['pEnergyByFuel'], values='value')
        temp.columns = [f'{col} (GWh)' for col in temp.columns]
        temp = temp.round(0)
        summary.append(temp)

    if 'pEmissions' in required_keys:
        temp = epm_results['pEmissions'].copy()
        temp = temp[(temp['year'] == year)]
        if zone_list is not None:
            temp = temp[temp['zone'].isin(zone_list)]
        temp = temp.set_index(['scenario'])['value']
        temp = temp * 1e3
        temp.rename('ktCO2', inplace=True).to_frame()
        summary.append(temp)

    if 'pDemandSupplyCountry' in required_keys:
        temp = epm_results['pDemandSupplyCountry'].copy()
        temp = temp[temp['attribute'] == 'Unmet demand: GWh']
        temp = temp.groupby(['scenario'])['value'].sum()

        t = epm_results['pDemandSupplyCountry'].copy()
        t = t[t['attribute'] == 'Demand: GWh']
        t = t.groupby(['scenario'])['value'].sum()
        temp = (temp / t) * 1e3
        temp.rename('Unmet (‰)', inplace=True).to_frame()
        summary.append(temp)

        temp = epm_results['pDemandSupplyCountry'].copy()
        if zone_list is not None:
            temp = temp[temp['zone'].isin(zone_list)]
        temp = temp[temp['attribute'] == 'Surplus generation: GWh']
        temp = temp.groupby(['scenario'])['value'].sum()

        t = epm_results['pDemandSupplyCountry'].copy()
        if zone_list is not None:
            t = t[t['zone'].isin(zone_list)]
        t = t[t['attribute'] == 'Demand: GWh']
        t = t.groupby(['scenario'])['value'].sum()
        temp = (temp / t) * 1000

        temp.rename('Surplus (‰)', inplace=True).to_frame()
        summary.append(temp)

    if 'pCostSummary' in required_keys:
        temp = epm_results['pCostSummary'].copy()
        temp = temp[temp['attribute'] == 'Total Annual Cost by Zone: $m']
        temp = calculate_total_system_cost(temp, discount_rate)

        t = epm_results['pDemandSupply'].copy()
        if zone_list is not None:
            t = t[t['zone'].isin(zone_list)]
        t = t[t['attribute'] == 'Demand: GWh']
        t = calculate_total_system_cost(t, discount_rate)

        temp = (temp * 1e6) / (t * 1e3)

        if isinstance(temp, (float, int)):
            temp = pd.Series(temp, index=[epm_results['pNPVByYear']['scenario'][0]])
        temp.rename('NPV ($/MWh)', inplace=True).to_frame()
        summary.append(temp)

    summary = pd.concat(summary, axis=1)

    if scenario_order is not None:
        scenario_order = [i for i in scenario_order if i in summary.index] + [i for i in summary.index if
                                                                              i not in scenario_order]
        summary = summary.loc[scenario_order]

    heatmap_plot(summary, filename, percentage=percentage, baseline=summary.index[0])


def create_zonemap(zone_map, map_geojson_to_epm):
    """
    Convert zone map to the correct coordinate reference system (CRS) and extract centroids.

    This function ensures that the provided `zone_map` is in EPSG:4326 (latitude/longitude),
    extracts the centroid coordinates of each zone, and maps them to the EPM zone names.

    Parameters
    ----------
    zone_map : gpd.GeoDataFrame
        A GeoDataFrame containing zone geometries and attributes.
    map_geojson_to_epm : dict
        Dictionary mapping GeoJSON zone names to EPM zone names.

    Returns
    -------
    tuple
        - zone_map (gpd.GeoDataFrame): The zone map converted to EPSG:4326.
        - centers (dict): Dictionary mapping EPM zone names to their centroid coordinates [longitude, latitude].
    """
    if zone_map.crs is not None and zone_map.crs.to_epsg() != 4326:
        zone_map = zone_map.to_crs(epsg=4326)  # Convert to EPSG:4326 for folium

    # Get the coordinates of the centers of the zones
    centers = {
        row['ADMIN']: [row.geometry.centroid.x, row.geometry.centroid.y]
        for _, row in zone_map.iterrows()
    }

    centers = {map_geojson_to_epm[c]: v for c, v in centers.items() if c in map_geojson_to_epm}

    return zone_map, centers


def get_json_data(epm_results=None, selected_zones=None, dict_specs=None, geojson_to_epm=None, geo_add=None,
                  zone_map=None):
    """
    Extract and process zone map data, handling divisions for sub-national regions.

    This function retrieves the zone map, identifies zones that need to be divided
    (e.g., North-South or East-West split), applies the `divide` function, and
    returns a processed GeoDataFrame ready for visualization.

    Parameters
    ----------
    epm_results : dict
        Dictionary containing EPM results, including transmission capacity data.
    dict_specs : dict
        Dictionary with mapping specifications, including:
        - `geojson_to_epm`: Mapping from GeoJSON names to EPM zone names.
        - `map_countries`: GeoDataFrame of all countries.

    Returns
    -------
    tuple
        - zone_map (gpd.GeoDataFrame): Processed zone map including divided regions.
        - geojson_to_epm (dict): Updated mapping of GeoJSON names to EPM zones.
    """
    assert ((dict_specs is not None) or (geojson_to_epm is not None)), "Mapping zone names from geojson to EPM must be provided either under dict_specs or under geojson_to_epm"

    if dict_specs is None:
        if 'postprocessing' in os.getcwd():
            dict_specs = read_plot_specs(folder='')
        else:
            dict_specs = read_plot_specs(folder='postprocessing')
    if geojson_to_epm is None:
        geojson_to_epm = dict_specs['geojson_to_epm']
    else:
        geojson_to_epm = pd.read_csv(geojson_to_epm)
    epm_to_geojson = {v: k for k, v in
                      geojson_to_epm.set_index('Geojson')['EPM'].to_dict().items()}  # Reverse dictionary
    geojson_to_divide = geojson_to_epm.loc[geojson_to_epm.region.notna()]
    geojson_complete = geojson_to_epm.loc[~geojson_to_epm.region.notna()]
    if selected_zones is None:
        selected_zones_epm = geojson_to_epm['EPM'].unique()
    else:
        selected_zones_epm = selected_zones
    selected_zones_to_divide = [e for e in selected_zones_epm if e in geojson_to_divide['EPM'].values]
    selected_countries_geojson = [
        epm_to_geojson[key] for key in selected_zones_epm if
        ((key not in selected_zones_to_divide) and (key in epm_to_geojson))
    ]

    if zone_map is None:
        zone_map = dict_specs['map_countries']  # getting json data on all countries
    else:
        zone_map = gpd.read_file(zone_map)

    zone_map = zone_map[zone_map['ADMIN'].isin(selected_countries_geojson)]

    if geo_add is not None:
        zone_map_add = gpd.read_file(geo_add)
        zone_map = pd.concat([zone_map, zone_map_add])

    divided_parts = []
    for (country, division), subset in geojson_to_divide.groupby(['country', 'division']):
        # Apply division function
        divided_parts.append(divide(dict_specs['map_countries'], country, division))

    if divided_parts:
        zone_map_divide = pd.concat(divided_parts)

        zone_map_divide = \
        geojson_to_divide.rename(columns={'country': 'ADMIN'}).merge(zone_map_divide, on=['region', 'ADMIN'])[
            ['Geojson', 'ISO_A3', 'ISO_A2', 'geometry']]
        zone_map_divide = zone_map_divide.rename(columns={'Geojson': 'ADMIN'})
        # Convert zone_map_divide back to a GeoDataFrame
        zone_map_divide = gpd.GeoDataFrame(zone_map_divide, geometry='geometry', crs=zone_map.crs)

        # Ensure final zone_map is in EPSG:4326
        zone_map = pd.concat([zone_map, zone_map_divide]).to_crs(epsg=4326)
    geojson_to_epm = geojson_to_epm.set_index('Geojson')['EPM'].to_dict()  # get only relevant info
    return zone_map, geojson_to_epm


def divide(geodf, country, division):
    """
    Divide a country's geometry into two subzones using North-South (NS) or East-West (EW) division.

    This function overlays the country geometry with a dividing polygon and extracts
    the two subregions.

    Parameters
    ----------
    geodf : gpd.GeoDataFrame
        GeoDataFrame containing geometries of all countries.
    country : str
        Name of the country to divide.
    division : str
        Type of division:
        - 'NS' (North-South) splits along the latitude midpoint.
        - 'EW' (East-West) splits along the longitude midpoint.

    Returns
    -------
    gpd.GeoDataFrame
        GeoDataFrame containing the divided subregions with the correct CRS.
    """
    # Get the country geometry
    crs = geodf.crs
    country_geometry = geodf.loc[geodf['ADMIN'] == country, 'geometry'].values[0]

    # Get bounds
    minx, miny, maxx, maxy = country_geometry.bounds

    if division == 'NS':
        median_latitude = (miny + maxy) / 2
        south_polygon = Polygon([(minx, miny), (minx, median_latitude), (maxx, median_latitude), (maxx, miny)])
        north_polygon = Polygon([(minx, median_latitude), (minx, maxy), (maxx, maxy), (maxx, median_latitude)])

        # Convert to GeoDataFrame with the correct CRS
        south_gdf = gpd.GeoDataFrame(geometry=[south_polygon], crs=crs)
        north_gdf = gpd.GeoDataFrame(geometry=[north_polygon], crs=crs)

        south_part = gpd.overlay(geodf.loc[geodf['ADMIN'] == country], south_gdf, how='intersection')
        north_part = gpd.overlay(geodf.loc[geodf['ADMIN'] == country], north_gdf, how='intersection')
        south_part = south_part.to_crs(crs)
        north_part = north_part.to_crs(crs)
        south_part['region'] = 'south'
        north_part['region'] = 'north'

        return pd.concat([south_part, north_part])

    elif division == 'EW':
        median_longitude = (minx + maxx) / 2
        west_polygon = Polygon([(minx, miny), (minx, maxy), (median_longitude, maxy), (median_longitude, miny)])
        east_polygon = Polygon([(median_longitude, miny), (median_longitude, maxy), (maxx, maxy), (maxx, miny)])

        # Convert to GeoDataFrame with the correct CRS
        west_gdf = gpd.GeoDataFrame(geometry=[west_polygon], crs=crs)
        east_gdf = gpd.GeoDataFrame(geometry=[east_polygon], crs=crs)

        west_part = gpd.overlay(geodf.loc[geodf['ADMIN'] == country],west_gdf, how='intersection')
        east_part = gpd.overlay(geodf.loc[geodf['ADMIN'] == country], east_gdf, how='intersection')
        west_part['region'] = 'west'
        east_part['region'] = 'east'

        return pd.concat([west_part, east_part])

    else:
        raise ValueError("Invalid division type. Use 'NS' (North-South) or 'EW' (East-West).")


def plot_zone_map_on_ax(ax, zone_map):
    zone_map.plot(ax=ax, color='white', edgecolor='black')

    # Adjusting the limits to better center the zone_map on the region
    ax.set_xlim(zone_map.bounds.minx.min() - 1, zone_map.bounds.maxx.max() + 1)
    ax.set_ylim(zone_map.bounds.miny.min() - 1, zone_map.bounds.maxy.max() + 1)


def make_overall_map(zone_map, dict_colors, centers, year, region, scenario, filename, map_epm_to_geojson,
                     df_capacity=None, df_transmission=None, column_lines='value', min_lines=0,
                     min_line_width=1, max_line_width=5, index_pie='fuel',
                     figsize=(10, 6), percent_cap=25, bbox_to_anchor=(0.5, -0.1), loc='center left', min_size=0.5,
                     max_size =2.5, pie_sizing=True, show_arrows=False, arrow_style='-|>', arrow_size = 20,
                     arrow_offset_ratio=0.1, plot_colored_countries=True, plot_lines=True, offset=0.5,
                     arrow_linewidth=1, mutation_scale=3, predefined_colors=None):

    # Define consistent colors for each country
    if predefined_colors is None:
        unique_countries = zone_map['ADMIN'].unique()
        colors = get_extended_pastel_palette(len(unique_countries))
        predefined_colors = {country: colors[i] for i, country in enumerate(unique_countries)}
        # predefined_colors = {country: plt.cm.Pastel1(i % 9) for i, country in enumerate(unique_countries)}

    # Filter data for the given year and scenario
    transmission_data = df_transmission[
        (df_transmission['year'] == year) &
        (df_transmission['scenario'] == scenario) &
        (df_transmission[column_lines] > min_lines)
        ]

    capacity_data = df_capacity[
        (df_transmission['year'] == year) &
        (df_transmission['scenario'] == scenario)
        ]

    # Compute capacity range for scaling line width
    if not transmission_data.empty:
        min_cap = transmission_data[column_lines].min()
        max_cap = transmission_data[column_lines].max()
    else:
        min_cap = max_cap = 1  # Avoid division by zero

    # Function to scale line width
    def scale_line_width(capacity):
        if max_cap == min_cap:
            return min_line_width
        return min_line_width + (capacity - min_cap) / (max_cap - min_cap) * (max_line_width - min_line_width)

    def calculate_pie_size(zone, capacity_data):
        """Calculate pie chart size based on region area."""
        # area = region_sizes.loc[region_sizes['Name'] == zone, 'area'].values[0]
        # normalized_area = (area - region_sizes['area'].min()) / (region_sizes['area'].max() - region_sizes['area'].min())
        area = capacity_data[(capacity_data['zone'] == zone) ].value.sum()
        normalized_area = (area - capacity_data.groupby('zone').value.sum().min()) / (capacity_data.groupby('zone').value.sum().max() - capacity_data.groupby('zone').value.sum().min())
        return min_size + normalized_area * (max_size - min_size)

    # Create figure and axis
    fig, ax = plt.subplots(figsize=figsize, constrained_layout=True)

    # Plot the base zone map with predefined colors for each country
    if isinstance(plot_colored_countries, bool):
        if plot_colored_countries:
            zone_map['color'] = zone_map['ADMIN'].map(predefined_colors)
            zone_map.plot(ax=ax, color=zone_map['color'], edgecolor='black')
        else:
            zone_map.plot(ax=ax, color='white', edgecolor='black')
    else:  # plot_colored_countries is a list of countries
        assert isinstance(plot_colored_countries, list), 'plot_colored_countries must be a list or a bool'
        zone_map['color'] = zone_map['ADMIN'].apply(
            lambda c: predefined_colors[c] if c in plot_colored_countries else 'white'
        )
        zone_map.plot(ax=ax, color=zone_map['color'], edgecolor='black')

    handles, labels = [], []
    # Plot pie charts for each zone
    for zone in capacity_data['zone'].unique():
        # Extract capacity mix for the given zone and year
        CapacityMix_plot = (capacity_data[(capacity_data['zone'] == zone)]
                            .set_index(index_pie)['value']
                            .fillna(0)).reset_index()

        # Skip empty plots
        if CapacityMix_plot['value'].sum() == 0:
            continue

        # Get map coordinates
        coordinates = centers.get(zone, (0, 0))
        loc = fig.transFigure.inverted().transform(ax.transData.transform(coordinates))

        # Pie chart positioning and size
        size = [0.03, 0.07]
        if pie_sizing:
            pie_size = calculate_pie_size(zone, df_capacity)
        else:
            pie_size = None

        # Create inset pie chart
        ax_pie = fig.add_axes([loc[0] - 0.45 * size[0], loc[1] - 0.5 * size[1], size[0], size[1]])
        colors = [dict_colors[f] for f in CapacityMix_plot[index_pie]]
        h, l = plot_pie_on_ax(ax_pie, CapacityMix_plot, index_pie, percent_cap, colors, None, radius= pie_size)
        ax_pie.set_axis_off()

        for handle, label in zip(h, l):
            if label not in labels:  # Avoid duplicates
                handles.append(handle)
                labels.append(label)

    fig.legend(handles, labels, loc=loc, frameon=False, ncol=1,
               bbox_to_anchor=bbox_to_anchor)

    # Save and show figure
    if filename is not None:
        plt.savefig(filename, bbox_inches='tight')
        plt.close(fig)
    else:
        plt.show()

    return 0



def make_capacity_mix_map(zone_map, pCapacityByFuel, dict_colors, centers, year, region, scenario, filename,
                          map_epm_to_geojson, index='fuel', list_reduced_size=None, figsize=(10, 6), percent_cap=25,
                          bbox_to_anchor=(0.5, -0.1), loc='center left', min_size=0.5, max_size =2.5, pie_sizing=True):
    """
    Plots a capacity mix map with pie charts overlaid on a regional map.

    Parameters:
    - zone_map: GeoDataFrame containing the map regions.
    - CapacityMix_scen: DataFrame containing the capacity mix data per zone.
    - fuels_list: List of fuels to include in the plot.
    - centers: Dictionary mapping zones to their center coordinates.
    - year: The target year for the plot.
    - region_name: Name of the region for the title.
    - scenario: Scenario name for the title.
    - graphs_folder: Path where the plot will be saved.
    - selected_scenario: The specific scenario being plotted.
    - geojson_names: List of country names in the GeoJSON file.
    - model_names: List of country names used in the model.
    - list_reduced_size: List of zones where pie size should be reduced.
    - colorf: Function mapping fuel names to colors.
    """

    # Create figure and axes
    fig, ax = plt.subplots(figsize=figsize, constrained_layout=True)

    # Plot the base zone map
    plot_zone_map_on_ax(ax, zone_map)

    # Remove axes for a clean map
    ax.set_aspect('equal')
    ax.set_axis_off()
    ax.set_title(f'Capacity mix - {region} \n {scenario} - {year}', loc='center')

    # Compute pie sizes for each zone
    region_sizes = zone_map.copy()
    region_sizes['area'] = region_sizes.geometry.area
    region_sizes['Name'] = region_sizes['ADMIN'].replace(map_epm_to_geojson)

    def calculate_pie_size(zone, CapacityByFuel):
        """Calculate pie chart size based on region area."""
        # area = region_sizes.loc[region_sizes['Name'] == zone, 'area'].values[0]
        # normalized_area = (area - region_sizes['area'].min()) / (region_sizes['area'].max() - region_sizes['area'].min())
        area = pCapacityByFuel[(pCapacityByFuel['zone'] == zone) & (pCapacityByFuel['year'] == year)].value.sum()
        normalized_area = (area - CapacityByFuel.groupby('zone').value.sum().min()) / (CapacityByFuel.groupby('zone').value.sum().max() - CapacityByFuel.groupby('zone').value.sum().min())
        return min_size + normalized_area * (max_size - min_size)

    handles, labels = [], []
    # Plot pie charts for each zone
    for zone in pCapacityByFuel['zone'].unique():
        # Extract capacity mix for the given zone and year
        CapacityMix_plot = (pCapacityByFuel[(pCapacityByFuel['zone'] == zone) & (pCapacityByFuel['year'] == year)  & (pCapacityByFuel['scenario'] == scenario)]
                            .set_index(index)['value']
                            .fillna(0)).reset_index()

        # Skip empty plots
        if CapacityMix_plot['value'].sum() == 0:
            continue

        # Get map coordinates
        coordinates = centers.get(zone, (0, 0))
        loc = fig.transFigure.inverted().transform(ax.transData.transform(coordinates))

        # Pie chart positioning and size
        size = [0.03, 0.07]
        if pie_sizing:
            if list_reduced_size is not None:
                pie_size = 0.7 if zone in list_reduced_size else calculate_pie_size(zone, pCapacityByFuel)
            else:
                pie_size = calculate_pie_size(zone, pCapacityByFuel)
        else:
            pie_size = None

        # Create inset pie chart
        ax_pie = fig.add_axes([loc[0] - 0.45 * size[0], loc[1] - 0.5 * size[1], size[0], size[1]])
        colors = [dict_colors[f] for f in CapacityMix_plot[index]]
        h, l = plot_pie_on_ax(ax_pie, CapacityMix_plot, index, percent_cap, colors, None, radius= pie_size)
        ax_pie.set_axis_off()

        for handle, label in zip(h, l):
            if label not in labels:  # Avoid duplicates
                handles.append(handle)
                labels.append(label)

    fig.legend(handles, labels, loc=loc, frameon=False, ncol=1,
               bbox_to_anchor=bbox_to_anchor)

    # Save and show figure
    if filename is not None:
        plt.savefig(filename, bbox_inches='tight')
        plt.close(fig)
    else:
        plt.show()


def make_interconnection_map(zone_map, pAnnualTransmissionCapacity, centers, year, scenario, column='value', color_col=None, filename=None,
                             min_capacity=0.1, figsize=(12, 8), show_labels=True, label_yoffset=0.02, label_xoffset=0.02,
                             label_fontsize=12, predefined_colors=None, min_display_value=100,
                             min_line_width=1, max_line_width=5, format_y=lambda y, _: '{:.0f} MW'.format(y),
                             title='Transmission capacity', show_arrows=False,
                             arrow_style='-|>', arrow_size = 20,
                             arrow_offset_ratio=0.1, plot_colored_countries=True, plot_lines=True, offset=0.5,
                             arrow_linewidth=1, mutation_scale=3):
    """
    Plots an interconnection map showing transmission capacities between different zones.

    Parameters:
    - zone_map: pd.DataFrame
    GeoDataFrame containing the map regions.
    - pAnnualTransmissionCapacity: pd.DataFrame
     Dataframe containing transmission capacities (zone_from, zone_to, value).
    - centers: dict
    Dictionary mapping zones to their center coordinates.
    - year: int
    The target year for the plot.
    - scenario: str
    Scenario name for the title.
    - filename: Path
    Path where the plot will be saved (optional).
    - min_capacity: float
    Minimum capacity threshold for plotting lines (default 0.1 GW).
    - figsize: tuple
    Tuple defining figure size (default (12, 8)).
    - show_labels: bool
    Whether to display country names on the map (default True).
    - label_yoffset: float
    Proportion of figure height to shift labels vertically (default 0.02, normalized value).
    - label_xoffset: float
    Proportion of figure width to shift labels horizontally (default 0.02, normalized value).
    - label_fontsize: int
    Font size for country labels (default 12).
    - predefined_colors: dict
    Dictionary mapping country names to predefined colors to ensure consistency across plots.
    - min_display_capacity: float
    Minimum capacity value required to display text on the transmission line (default 0.5 GW).
    - min_line_width: float
    Minimum line width for transmission lines (default 1).
    - max_line_width: float
    Maximum line width for the largest transmission capacity (default 5).
    """
    # Define consistent colors for each country
    if predefined_colors is None:
        unique_countries = zone_map['ADMIN'].unique()
        colors = get_extended_pastel_palette(len(unique_countries))
        predefined_colors = {country: colors[i] for i, country in enumerate(unique_countries)}
        # predefined_colors = {country: plt.cm.Pastel1(i % 9) for i, country in enumerate(unique_countries)}

    # Filter data for the given year and scenario
    transmission_data = pAnnualTransmissionCapacity[
        (pAnnualTransmissionCapacity['year'] == year) &
        (pAnnualTransmissionCapacity['scenario'] == scenario) &
        (pAnnualTransmissionCapacity[column] > min_capacity)
        ]

    # Compute capacity range for scaling line width
    if not transmission_data.empty:
        min_cap = transmission_data[column].min()
        max_cap = transmission_data[column].max()
    else:
        min_cap = max_cap = 1  # Avoid division by zero

    # Function to scale line width
    def scale_line_width(capacity):
        if max_cap == min_cap:
            return min_line_width
        return min_line_width + (capacity - min_cap) / (max_cap - min_cap) * (max_line_width - min_line_width)

    # Create figure and axis
    fig, ax = plt.subplots(figsize=figsize, constrained_layout=True)

    # Plot the base zone map with predefined colors for each country
    if isinstance(plot_colored_countries, bool):
        if plot_colored_countries:
            zone_map['color'] = zone_map['ADMIN'].map(predefined_colors)
            zone_map.plot(ax=ax, color=zone_map['color'], edgecolor='black')
        else:
            zone_map.plot(ax=ax, color='white', edgecolor='black')
    else:  # plot_colored_countries is a list of countries
        assert isinstance(plot_colored_countries, list), 'plot_colored_countries must be a list or a bool'
        zone_map['color'] = zone_map['ADMIN'].apply(
            lambda c: predefined_colors[c] if c in plot_colored_countries else 'white'
        )
        zone_map.plot(ax=ax, color=zone_map['color'], edgecolor='black')


    # Remove axes for a clean map
    ax.set_aspect('equal')
    ax.set_axis_off()
    ax.set_title(f'{title} - {scenario} - {year}', loc='center')

    # Get vertical and horizontal extent of the figure to normalize offsets
    ymin, ymax = ax.get_ylim()
    xmin, xmax = ax.get_xlim()
    y_offset = (ymax - ymin) * label_yoffset
    x_offset = (xmax - xmin) * label_xoffset

    min_color_value = transmission_data[column].min()
    max_color_value = transmission_data[column].max()

    if color_col is not None:
        min_color_value_arrow = transmission_data[color_col].min()
        max_color_value_arrow = transmission_data[color_col].max()

    # Plot interconnections
    for _, row in transmission_data.iterrows():
        zone_from, zone_to, value = row['zone_from'], row['zone_to'], row[column]

        if zone_from in centers and zone_to in centers:
            coord_from, coord_to = centers[zone_from], centers[zone_to]
            coor_mid = [(coord_from[0] + coord_to[0]) / 2, (coord_from[1] + coord_to[1]) / 2]

            line_width = scale_line_width(value)

            color = calculate_color_gradient(value, min_color_value, max_color_value)

            if plot_lines:  # plotting transmission lines
                ax.plot([coord_from[0], coord_to[0]], [coord_from[1], coord_to[1]], color=color,
                        linewidth=3)

                # Optional arrow
                if show_arrows:
                    dx = coord_to[0] - coord_from[0]
                    dy = coord_to[1] - coord_from[1]
                    start_x = coord_from[0] + dx * (0.5 - arrow_offset_ratio)
                    start_y = coord_from[1] + dy * (0.5 - arrow_offset_ratio)
                    end_x = coord_from[0] + dx * (0.5 + arrow_offset_ratio)
                    end_y = coord_from[1] + dy * (0.5 + arrow_offset_ratio)

                    arrow = FancyArrowPatch((start_x, start_y), (end_x, end_y),
                                            arrowstyle=arrow_style,
                                            color=color,
                                            mutation_scale=arrow_size,
                                            linewidth=0)
                    ax.add_patch(arrow)

                if value >= min_display_value:
                    ax.text(coor_mid[0], coor_mid[1], format_y(value, None), ha='center', va='center',
                            bbox=dict(facecolor='white', edgecolor='black', boxstyle='round,pad=0.3'), fontsize=10)

            else:   # Plotting flows

                dx = coord_to[0] - coord_from[0]
                dy = coord_to[1] - coord_from[1]

                # Midpoint for label placement
                mid_x = (coord_from[0] + coord_to[0]) / 2
                mid_y = (coord_from[1] + coord_to[1]) / 2

                # Shorten the arrow to avoid overlapping arrowheads
                arrow_offset = arrow_offset_ratio
                start_x = coord_from[0] + dx * arrow_offset
                start_y = coord_from[1] + dy * arrow_offset
                end_x = coord_to[0] - dx * arrow_offset
                end_y = coord_to[1] - dy * arrow_offset

                # Compute direction for label offset
                norm = np.hypot(dx, dy)
                unit_dx, unit_dy = dx / norm, dy / norm
                norm_dx = -unit_dy
                norm_dy = unit_dx

                if color_col is not None:
                    color_value = row[color_col]
                    color = calculate_color_gradient(color_value, min_color_value_arrow, max_color_value_arrow)
                else:
                    color = 'black'

                # Arrow width scaling with value
                arrow_linewidth = scale_line_width(value)  # or define your own scaling logic
                arrowstyle = f"simple,head_length={0.5},head_width={0.5},tail_width={0.2*arrow_linewidth}"

                # Plot arrow
                arrow = FancyArrowPatch((start_x, start_y), (end_x, end_y),
                                        arrowstyle=arrowstyle,
                                        color=color,
                                        edgecolor='black',  # Optional: to match the example style
                                        linewidth=0,  # outline thickness (not width of the arrow)
                                        mutation_scale=mutation_scale,
                                        zorder=5)
                ax.add_patch(arrow)

                # Add text at midpoint with perpendicular offset
                if value >= min_display_value:
                    text_x = mid_x + offset * norm_dx
                    text_y = mid_y + offset * norm_dy

                    ax.text(text_x, text_y, format_y(value, None),
                            ha='center', va='center', fontsize=label_fontsize,
                            fontweight='bold', color='black')

    # Optionally plot zone labels with a normalized offset
    if show_labels:
        for zone, coord in centers.items():
            ax.text(coord[0] + x_offset, coord[1] + y_offset, zone.replace('_', ' '), fontsize=label_fontsize,
                    ha='center', va='bottom')

    # Save or show the figure
    if filename:
        plt.savefig(filename, bbox_inches='tight')
        plt.close(fig)
    else:
        plt.show()


def get_extended_pastel_palette(n):
    # Get base pastel colormaps
    pastel1 = [plt.cm.Pastel1(i) for i in range(9)]
    pastel2 = [plt.cm.Pastel2(i) for i in range(8)]

    # Combine and repeat if needed
    base_colors = pastel1 + pastel2
    if n <= len(base_colors):
        return base_colors[:n]

    # Generate extra soft pastel colors if needed
    import colorsys
    extra_needed = n - len(base_colors)
    extra_colors = []
    for i in range(extra_needed):
        h = (i / extra_needed)
        s = 0.4  # low saturation = pastel
        v = 0.9  # high brightness = pastel
        r, g, b = colorsys.hsv_to_rgb(h, s, v)
        extra_colors.append((r, g, b))

    return base_colors + extra_colors


def create_interactive_map(zone_map, centers, transmission_data, energy_data, year, scenario, filename,
                           dict_specs, pCapacityByFuel, pEnergyByFuel, pDispatch, pPlantDispatch, pPrice, label_size=14):
    """
    Create an interactive HTML map displaying energy capacity, dispatch, and interconnections.

    Parameters:
    - zone_map (GeoDataFrame): Geospatial data for regions
    - centers (dict): Mapping of zone names to coordinates
    - transmission_data (DataFrame): Transmission line capacities and utilization rates
    - energy_data (DataFrame): Energy-related data including capacity, generation, and demand
    - graphs_folder (str): Folder path for saving generated plots
    - year (int): Year of the analysis
    - scenario (str): Scenario name
    - filename (str): Output HTML file name
    - dict_specs (dict): Specifications for plotting
    - pCapacityByFuel (DataFrame): Capacity mix data
    - pDispatch (DataFrame): Dispatch data
    """
    # Focus the map on the bounding box of the region
    bounds = zone_map.total_bounds  # [minx, miny, maxx, maxy]
    region_center = [(bounds[1] + bounds[3]) / 2, (bounds[0] + bounds[2]) / 2]  # Center latitude, longitude
    energy_map = folium.Map(location=region_center, zoom_start=6, tiles='CartoDB positron')

    # Add country zones
    folium.GeoJson(zone_map, style_function=lambda feature: {
        'fillColor': '#ffffff', 'color': '#000000', 'weight': 1, 'fillOpacity': 0.3
    }).add_to(energy_map)

    # Plotting transmission information
    transmission_data = transmission_data.copy()
    transmission_data = transmission_data.loc[(transmission_data.year == year) & (transmission_data.scenario == scenario)]
    if not transmission_data.empty:  # ie, there is transmission data to plot
        transmission_data.drop(columns=['scenario'], inplace=True)
        transmission_data = transmission_data.set_index(['zone_from', 'zone_to'])

        # Getting the topology of lines, counting each line a unique time
        topology = set(transmission_data.index.unique())
        final_topology = set()
        for (z, z2) in topology:
            if (z2, z) not in final_topology:
                final_topology.add((z, z2))

        for (z, z2) in final_topology:
            row1 = transmission_data.loc[(z, z2)]
            row2 = transmission_data.loc[(z2, z)]
            zone1, zone2 = row1.name[0], row1.name[1]
            capacity, utilization_1to2, utilization_2to1 = max(row1.fillna(0)['capacity'], row2.fillna(0)['capacity']), row1['utilization'], row2['utilization']

            if zone1 in centers and zone2 in centers:
                coords = [[centers[zone1][1], centers[zone1][0]],  # Lat, Lon
                          [centers[zone2][1], centers[zone2][0]]]  # Lat, Lon
                color = calculate_color_gradient(utilization_1to2 + utilization_2to1, 0, 100)

                tooltip_text = f"""
                <div style="font-size: {label_size}px;">
                <b>Capacity:</b> {capacity:.2f} GW <br>
                <b>Utilization {zone1} - {zone2}:</b> {utilization_1to2:.0f}% <br>
                <b>Utilization {zone2} - {zone1}:</b> {utilization_2to1:.0f}%
                </div>
                """

                folium.PolyLine(
                    locations=coords, color=color, weight=4,
                    tooltip=tooltip_text
                ).add_to(energy_map)

    # Add zone markers with popup information and dynamically generated images
    for zone, coords in centers.items():
        coords = [coords[1], coords[0]]  # changing to Lat,Long as required by Folium
        popup_content = f"""
        <b>{zone}</b><br>
        Generation: {get_value(energy_data, zone, year, scenario, 'Total production: GWh'):.1f} GWh<br>
        Demand: {get_value(energy_data, zone, year, scenario, 'Demand: GWh'):.1f} GWh<br>
        Imports: {get_value(energy_data, zone, year, scenario, 'Imports exchange: GWh'):.1f} GWh<br>
        Exports: {get_value(energy_data, zone, year, scenario, 'Exports exchange: GWh'):.1f} GWh
        """

        # Generate and embed capacity mix and dispatch plots
        popup_content += generate_zone_plots(zone, year, scenario, dict_specs, pCapacityByFuel, pEnergyByFuel, pDispatch,
                                             pPlantDispatch, pPrice, scale_factor=0.8)

        folium.Marker(
            location=coords,
            popup=folium.Popup(popup_content, min_width=800, max_height=700),
            icon=folium.Icon(color='blue', icon="")
        ).add_to(energy_map)

    # Fit map to bounds
    energy_map.fit_bounds([[bounds[1], bounds[0]], [bounds[3], bounds[2]]])

    # Save the map
    energy_map.save(filename)
    print(f"Interactive map saved to {filename}")


def get_value(df, zone, year, scenario, attribute, column_to_select='attribute'):
    """Safely retrieves an energy value for a given zone, year, scenario, and attribute."""
    value = df.loc[
        (df['zone'] == zone) & (df['year'] == year) & (df['scenario'] == scenario) & (df[column_to_select] == attribute),
        'value'
    ]
    return value.values[0] if not value.empty else 0


def make_complete_value_dispatch_plot(df_dispatch, zone, year, scenario, unit_value, title,
                                      filename=None, select_time=None, legend_loc='bottom', bottom=0, figsize=(20,6), fontsize=12):
    """
    Generates and saves a dispatch plot for a specific value (e.g., Imports, Exports, Demand).

    Parameters
    ----------
    dfs_value : dict
        Dictionary containing dataframes for the selected value plot.
    zone : str
        The zone to visualize.
    year : int
        The target year.
    scenario : str
        The scenario to visualize.
    value : str
        The specific attribute to visualize (e.g., 'Imports', 'Exports', 'Demand').
    unit_value : str
        Unit of the displayed value (e.g., 'GWh', 'MW').
    title : str
        Title of the plot.
    filename : str, optional
        Path to save the figure, default is None.
    select_time : dict, optional
        Time selection parameters for filtering the data.
    legend_loc : str, optional
        Location of the legend (default is 'bottom').
    bottom : float, optional
        Adjusts bottom margin for better layout (default is 0).
    figsize : tuple, optional
        Size of the figure, default is (10,6).

    Returns
    -------
    None
    """

    df_dispatch_value = df_dispatch.loc[(df_dispatch['zone']==zone)&(df_dispatch['scenario']==scenario)&(df_dispatch['year']==year)]

    # Extracting unique seasons and representative days
    dispatch_seasons = list(df_dispatch['season'].unique())
    n_rep_days = len(list(df_dispatch['day'].unique()))

    # Selecting

    # Plot
    fig, ax = plt.subplots(figsize=figsize, sharex=True, sharey=True)

    # Plot the selected value dispatch
    df_dispatch_value = df_dispatch_value.set_index(['scenario', 'year', 'season', 'day', 't'])
    df_dispatch_value.plot(ax=ax, color='steelblue')

    ax.legend().remove()
    ax.spines['top'].set_visible(False)
    ax.spines['right'].set_visible(False)
    ax.spines['bottom'].set_visible(False)
    ax.spines['left'].set_visible(False)

    # Adding the representative days as vertical lines
    m = 0
    d_m = 0
    x_ds = []
    for d in range(len(dispatch_seasons) * n_rep_days):
        if d != 0:
            m = m + 1
            d_m = d_m + 1
            x_d = 24 * d - 1
            if m == n_rep_days:
                ax.axvline(x=x_d, color='slategrey', linestyle='-')
                ax.text(x=x_d-12, y=(ax.get_ylim()[1]) * 0.99, s=f'd{str(int(d_m))}', ha='center')
                m = 0
                d_m = 0
            else:
                ax.axvline(x=x_d, color='slategrey', linestyle='--')
                ax.text(x=x_d-12, y=(ax.get_ylim()[1]) * 0.99, s=f'd{str(int(d_m))}', ha='center')
            x_ds = x_ds + [x_d]

    # Adding the last day label
    ax.text(x=x_d+12, y=(ax.get_ylim()[1]) * 0.9, s=f'd{str(int(d_m+1))}', ha='center')
    ax.set_xlabel("")
    ax.set_ylabel(unit_value, fontsize=fontsize, fontweight='bold')
    ax.text(0, 1.2, title, fontsize=fontsize, fontweight='bold', transform=ax.transAxes)
    ax.set_xticks([])
    ax.set_xticks([24 * n_rep_days * s - 24 * n_rep_days / 2 for s in range(len(dispatch_seasons) + 1)])
    ax.set_xticklabels([''] + [str(s) for s in dispatch_seasons])
    ax.set_xlim(left=0)

    fig.text(0.5, 0.05, 'Hours', ha='center', fontsize=fontsize, fontweight='bold')

    # Save plot if filename is provided
    if filename:
        plt.savefig(filename, bbox_inches='tight')
        plt.close()
    else:
        plt.show()


def generate_zone_plots(zone, year, scenario, dict_specs, pCapacityByFuel, pEnergyByFuel, pDispatch, pPlantDispatch, pPrice, scale_factor=0.8):
    """Generate capacity mix and dispatch plots for a given zone and return them as base64 strings."""
    # Generate capacity mix pie chart using existing function
    df1 = pCapacityByFuel.copy()
    df1['attribute'] = 'Capacity'
    df2 = pEnergyByFuel.copy()
    df2['attribute'] = 'Energy'
    df = pd.concat([df1, df2])
    capacity_plot = make_pie_chart_interactive(
        df=df, zone=zone, year=year, scenario=scenario,
        dict_colors=dict_specs['colors'], index='fuel'
    )

    df_exchanges = pDispatch.loc[pDispatch['attribute'].isin(['Imports', 'Exports'])]
    df_exchanges_piv = df_exchanges.pivot(index= ['scenario', 'year', 'season', 'day', 't', 'zone'], columns = 'attribute', values = 'value').reset_index()
    df_exchanges_piv[['Exports', 'Imports']] = df_exchanges_piv[['Exports', 'Imports']].fillna(0)
    df_exchanges_piv['Net imports'] =  df_exchanges_piv['Imports'] + df_exchanges_piv['Exports']
    time_index = df_exchanges_piv[['year', 'season', 'day', 't']].drop_duplicates()
    zone_scenario_index = df_exchanges_piv[['zone', 'scenario']].drop_duplicates()
    full_index = zone_scenario_index.merge(time_index, how='cross')
    df_exchanges_piv = full_index.merge(df_exchanges_piv, on=['scenario', 'year', 'season', 'day', 't', 'zone'], how='left')
    df_exchanges_piv['Net imports'] = df_exchanges_piv['Net imports'].fillna(0)
    df_net_imports = df_exchanges_piv.drop(columns=['Imports', 'Exports']).copy()

    df_price = pPrice.copy()

    dfs_to_plot_area = {
        'pPlantDispatch': filter_dataframe(pPlantDispatch, {'attribute': ['Generation']}),
        'pDispatch': filter_dataframe(pDispatch, {'attribute': ['Unmet demand', 'Exports', 'Imports', 'Storage Charge']})
    }

    dfs_to_plot_line = {
        'pDispatch': filter_dataframe(pDispatch, {'attribute': ['Demand']})
    }

    seasons = pPlantDispatch.season.unique()
    days = pPlantDispatch.day.unique()

    select_time = {'season': seasons, 'day': days}

    dispatch_plot =  make_dispatch_plot_interactive(dfs_to_plot_area, dfs_to_plot_line, dict_specs['colors'], zone, year, scenario,
                                                    select_time=select_time, stacked=True,
                                                    reorder_dispatch=['Hydro', 'Solar', 'Wind', 'Nuclear', 'Coal', 'Oil', 'Gas', 'Imports', 'Battery Storage'])

    dfs_to_plot_area = {
    }

    dfs_to_plot_line = {
        'pPrice': df_price.rename(columns={'value': 'price'})
    }

    price_plot = make_dispatch_plot_interactive(dfs_to_plot_area, dfs_to_plot_line, dict_colors=None, zone=zone,
                                                    year=year, scenario=scenario, select_time=select_time, stacked=False,
                                                    ylabel='Price (US $/MWh)')

    dfs_to_plot_area = {
    }

    dfs_to_plot_line = {
        'pNetImports': df_net_imports[['year', 'season', 'day', 't', 'zone', 'scenario', 'Net imports']]
    }

    imports_zero = dfs_to_plot_line['pNetImports']
    imports_zero = imports_zero.loc[(imports_zero.scenario == scenario) & ((imports_zero.zone == zone)) & (imports_zero.year == year)]
    imports_zero = (imports_zero['Net imports'] == 0).all().all()
    if not imports_zero:  # plotting net imports only when there is some variation
        net_imports_plots = make_dispatch_plot_interactive(dfs_to_plot_area, dfs_to_plot_line, dict_colors=None, zone=zone,
                                                        year=year, scenario=scenario, select_time=select_time, stacked=False,
                                                        ylabel='Net imports (MWh)')

        final_image = combine_and_resize_images([capacity_plot, dispatch_plot, price_plot, net_imports_plots], scale_factor=scale_factor)
    else:
        final_image = combine_and_resize_images([capacity_plot, dispatch_plot, price_plot],
                                                scale_factor=scale_factor)

    # Convert images to base64 and embed in popup
    return f'<br>{final_image}'


def combine_and_resize_images(image_list, scale_factor=0.6):
    """
    Takes a list of base64-encoded images, resizes them to the same width,
    and vertically stacks them before returning as a base64-encoded image.

    Parameters:
    - image_list: List of base64-encoded images
    - scale_factor: Factor to scale down images

    Returns:
    - base64-encoded combined image
    """
    images = []

    # Decode base64 images into PIL images
    for img_str in image_list:
        if img_str:
            img_data = base64.b64decode(img_str.split(",")[1])
            img = Image.open(io.BytesIO(img_data))
            images.append(img)

    if not images:
        return ""

    # Resize all images to the same width
    target_width = max(img.width for img in images)
    resized_images = [img.resize((target_width, int(img.height * (target_width / img.width)))) for img
                      in images]

    # Stack images vertically
    total_height = sum(img.height for img in resized_images)
    final_img = Image.new("RGB", (target_width, total_height), (255, 255, 255))  # White background

    y_offset = 0
    for img in resized_images:
        final_img.paste(img, (0, y_offset))
        y_offset += img.height

    # Resize the entire combined image
    new_width = int(final_img.width * scale_factor)
    new_height = int(final_img.height * scale_factor)
    final_img = final_img.resize((new_width, new_height))

    # Convert back to base64
    img_io = io.BytesIO()
    final_img.save(img_io, format="PNG")
    img_io.seek(0)
    encoded_str = base64.b64encode(img_io.getvalue()).decode()

    return f'<img src="data:image/png;base64,{encoded_str}" width="{new_width}">'


def make_complete_dispatch_plot_for_interactive(pFuelDispatch, pDispatch, dict_colors, zone, year, scenario,
                                filename=None, BESS_included=True, Hydro_stor_included=True,title='Dispatch',
                                select_time=None, legend_loc='bottom', bottom=0, figsize=(20,6), fontsize=12):
    """
    Generates and saves a dispatch plot for fuel-based generation in a given zone, year, and scenario.

    Parameters
    ----------
    pFuelDispatch : DataFrame
        Dataframe containing dispatch data by fuel type.
    pDispatch : DataFrame
        Dataframe containing total demand and other key dispatch attributes.
    dict_colors : dict
        Dictionary mapping fuel types to colors.
    zone : str
        The zone to visualize.
    year : int
        The target year.
    scenario : str
        The scenario to visualize.
    filename : str, optional
        Path to save the figure, default is None.
    BESS_included : bool, optional
        Whether to include Battery Storage in the dispatch, default is True.
    Hydro_stor_included : bool, optional
        Whether to include Pumped-Hydro Storage, default is True.
    select_time : dict, optional
        Time selection parameters for filtering the data.
    legend_loc : str, optional
        Location of the legend (default is 'bottom').
    bottom : float, optional
        Adjusts bottom margin for better layout (default is 0).
    figsize : tuple, optional
        Size of the figure, default is (20,6).
    fontsize : int, optional
        Font size for labels and titles.

    Returns
    -------
    None
    """

       # Extracting unique seasons and representative days
    dispatch_seasons = list(pFuelDispatch['season'].unique())
    n_rep_days = len(list(pFuelDispatch['day'].unique()))

    # Filtrer les données de production
    pFuelDispatch_zone = pFuelDispatch.loc[
        (pFuelDispatch['zone'] == zone) & (pFuelDispatch['year'] == year) & (pFuelDispatch['scenario'] == scenario)
    ]

    # Exclure les stockages si nécessaire
    if not BESS_included:
        pFuelDispatch_zone = pFuelDispatch_zone[pFuelDispatch_zone['fuel'] != 'Battery Storage']
    if not Hydro_stor_included:
        pFuelDispatch_zone = pFuelDispatch_zone[pFuelDispatch_zone['fuel'] != 'Pumped-Hydro']
    y_max_dispatch = float(pFuelDispatch_zone['value'].max())

    # Mise en forme pour le stacked area plot
    pFuelDispatch_pivot = pFuelDispatch_zone.pivot_table(index=['season', 'day', 't'],
                                                          columns='fuel', values='value', aggfunc='sum')

    # Récupérer la demande
    pDemand_zone = pDispatch.loc[
        (pDispatch['zone'] == zone) & (pDispatch['year'] == year) & (pDispatch['scenario'] == scenario) & (pDispatch['attribute'] == 'Demand')
    ]
    y_max_demand = float(pDemand_zone['value'].max())

    pDemand_pivot = pDemand_zone.pivot_table(index=['season', 'day', 't'], values='value')

    # Extraire les saisons et jours représentatifs
    dispatch_seasons = list(pFuelDispatch['season'].unique())
    n_rep_days = len(list(pFuelDispatch['day'].unique()))

    # Créer le graphique
    fig, ax = plt.subplots(figsize=figsize, sharex=True, sharey=True)

    # Tracer la production en stacked area
    if not pFuelDispatch_pivot.empty:
        pFuelDispatch_pivot.plot.area(ax=ax, stacked=True, linewidth=0, color=[dict_colors.get(fuel, 'gray') for fuel in pFuelDispatch_pivot.columns])

    # Tracer la demande
    if not pDemand_pivot.empty:
        pDemand_pivot.plot(ax=ax, linewidth=1.5, color='darkred', linestyle='-', label='Demand')

    ax.legend().remove()
    ax.spines['top'].set_visible(False)
    ax.spines['right'].set_visible(False)
    ax.spines['bottom'].set_visible(False)
    ax.spines['left'].set_visible(False)

    # Adding the representative days as vertical lines
    m = 0
    d_m = 0
    x_ds = []
    for d in range(len(dispatch_seasons) * n_rep_days):
        if d != 0:
            m = m + 1
            d_m = d_m + 1
            x_d = 24 * d - 1
            if m == n_rep_days:
                ax.axvline(x=x_d, color='slategrey', linestyle='-')
                ax.text(x=x_d-12, y=(ax.get_ylim()[1]) * 0.99, s=f'd{str(int(d_m))}', ha='center')
                m = 0
                d_m = 0
            else:
                ax.axvline(x=x_d, color='slategrey', linestyle='--')
                ax.text(x=x_d-12, y=(ax.get_ylim()[1]) * 0.99, s=f'd{str(int(d_m))}', ha='center')
            x_ds = x_ds + [x_d]

    # Adding the last day label
    ax.text(x=x_d+12, y=(ax.get_ylim()[1]) * 0.9, s=f'd{str(int(d_m+1))}', ha='center')
    ax.set_xlabel("")
    ax.set_ylabel('GWh', fontsize=fontsize, fontweight='bold')
    ax.text(0, 1.2, title, fontsize=fontsize, fontweight='bold', transform=ax.transAxes)
    ax.set_xticks([])
    ax.set_xticks([24 * n_rep_days * s - 24 * n_rep_days / 2 for s in range(len(dispatch_seasons) + 1)])
    ax.set_xticklabels([''] + [str(s) for s in dispatch_seasons])
    ax.set_xlim(left=0)
    ax.set_ylim(top=max(y_max_dispatch, y_max_demand))

    fig.text(0.5, 0.05, 'Hours', ha='center', fontsize=fontsize, fontweight='bold')

    # Save plot if filename is provided
    if filename:
        plt.savefig(filename, bbox_inches='tight')
        plt.close()
    else:
        plt.show()


def make_pie_chart_interactive(df, zone, year, scenario, dict_colors, index='fuel'):
    """
    Generates a pie chart using the existing subplot_pie function and returns it as a base64 image string.
    """

    temp_df = df[(df['zone'] == zone) & (df['year'] == year) & (df['scenario'] == scenario)]
    if temp_df.empty:
        return ""

    img = BytesIO()

    fig_width = 12
    fig_height = 2  # Shorter height for better fit

    subplot_pie(
        df=temp_df, index=index, dict_colors=dict_colors, title=f'Power mix - {zone} - {year}',
        filename=img, figsize=(fig_width, fig_height), subplot_column='attribute', legend_ncol=1, legend_fontsize=8,
        bbox_to_anchor=(0.9, 0.5), legend=False
    )

    img.seek(0)
    encoded_str = base64.b64encode(img.getvalue()).decode()
    return f'<img src="data:image/png;base64,{encoded_str}" width="300">'


def make_dispatch_plot_interactive(dfs_area, dfs_line, dict_colors, zone, year, scenario, select_time, stacked=True,
                                       ylabel=None, bottom=None, reorder_dispatch=None):
    """Generates a dispatch plot and returns it as a base64 image string."""
    img = BytesIO()

    fig_width = 14
    fig_height = 4  # Shorter height for better fit

    make_complete_fuel_dispatch_plot(
        dfs_area=dfs_area, dfs_line=dfs_line, dict_colors=dict_colors,
        zone=zone, year=year, scenario=scenario, select_time=select_time, filename=img, figsize=(fig_width,fig_height),
        stacked=stacked, ylabel=ylabel, bottom=bottom, reorder_dispatch=reorder_dispatch,
    )

    img.seek(0)
    encoded_str = base64.b64encode(img.getvalue()).decode()
    return f'<img src="data:image/png;base64,{encoded_str}" width="400">'


def encode_image_from_memory(img):
    """Encodes an in-memory image (BytesIO) to base64 for embedding in HTML."""
    if img is None:
        return ""
    encoded_str = base64.b64encode(img.read()).decode()
    return f'<img src="data:image/png;base64,{encoded_str}" width="300">'


def make_dispatch_value_plot_interactive(df_dispatch, zone, year, scenario, unit_value, title, select_time=None):
 
    img = BytesIO()

    fig_width = 12
    fig_height = 2  # Shorter height for better fit
    fontsize=6

    make_complete_value_dispatch_plot(
        df_dispatch=df_dispatch, zone=zone, year=year, scenario=scenario, 
        unit_value=unit_value, title=title, filename=img, select_time=select_time, 
        figsize=(fig_width, fig_height),fontsize=fontsize
    )

    img.seek(0)
    encoded_str = base64.b64encode(img.getvalue()).decode()
    return f'<img src="data:image/png;base64,{encoded_str}" width="400">'


# def calculate_color_gradient(value, min_val, max_val, cmap_name='coolwarm'):
#     norm_val = (value - min_val) / (max_val - min_val)
#     norm_val = min(max(norm_val, 0), 1)
#     cmap = plt.get_cmap(cmap_name)
#     r, g, b, _ = cmap(norm_val)
#     return f'#{int(r*255):02x}{int(g*255):02x}{int(b*255):02x}'


def calculate_color_gradient(value, min_val, max_val, start_color=(135, 206, 250), end_color=(139, 0, 0)):
    """Generates a color gradient based on a value range."""
    ratio = (value - min_val) / (max_val - min_val)
    ratio = min(max(ratio, 0), 1)  # Clamp between 0 and 1
    ratio = ratio**2.5  # Exponential scaling
    r = int(start_color[0] * (1 - ratio) + end_color[0] * ratio)
    g = int(start_color[1] * (1 - ratio) + end_color[1] * ratio)
    b = int(start_color[2] * (1 - ratio) + end_color[2] * ratio)
    return f'#{r:02x}{g:02x}{b:02x}'


def make_multiple_lines_subplots(df, filename, dict_colors, selected_zone=None, selected_year=None, column_subplots='scenario',
                              column_multiple_lines='competition', column_xaxis='t',
                              column_value='value', select_subplots=None, order_index=None,
                              dict_scenarios=None, figsize=(10,6),
                              format_y=lambda y, _: '{:.0f} MW'.format(y),  annotation_format="{:.0f}",
                              order_stacked=None, max_ticks=10, annotate=True,
                              show_total=False, fonttick=12, rotation=0, title=None):
    """
    Subplots with stacked bars. Can be used to explore the evolution of capacity over time and across scenarios.

    Parameters
    ----------
    df : pd.DataFrame
        Dataframe with results.
    filename : str
        Path to save the figure.
    dict_colors : dict
        Dictionary with color arguments.
    selected_zone : str
        Zone to select.
    column_xaxis : str
        Column for choosing the subplots.
    column_stacked : str
        Column name for choosing the column to stack values.
    column_multiple_bars : str
        Column for choosing the type of bars inside a given subplot.
    column_value : str
        Column name for the values to be plotted.
    select_xaxis : list, optional
        Select a subset of subplots (e.g., a number of years).
    dict_grouping : dict, optional
        Dictionary for grouping variables and summing over a given group.
    order_index : list, optional
        Order of scenarios for plotting.
    dict_scenarios : dict, optional
        Dictionary for renaming scenarios.
    format_y : function, optional
        Function for formatting y-axis labels.
    order_stacked : list, optional
        Reordering the variables that will be stacked.
    cap : int, optional
        Under this cap, no annotation will be displayed.
    annotate : bool, optional
        Whether to annotate the bars.
    show_total : bool, optional
        Whether to show the total value on top of each bar.

    Example
    -------

    """
    if selected_zone is not None:
        df = df[(df['zone'] == selected_zone)]
        df = df.drop(columns=['zone'])

    if selected_year is not None:
        df = df[(df['year'] == selected_year)]
        df = df.drop(columns=['year'])

    if column_subplots is not None:
        df = (df.groupby([column_subplots, column_multiple_lines, column_xaxis], observed=False)[
                  column_value].mean().reset_index())
        df = df.set_index([column_multiple_lines, column_xaxis, column_subplots]).squeeze().unstack(column_subplots)
    else:  # no subplots in this case
        df = (df.groupby([column_multiple_lines, column_xaxis], observed=False)[column_value].mean().reset_index())
        df = df.set_index([column_multiple_lines, column_xaxis])

    # TODO: change select_axis name
    if select_subplots is not None:
        df = df.loc[:, [i for i in df.columns if i in select_subplots]]

    multiple_lines_subplot(df, column_multiple_lines, filename, figsize=figsize, dict_colors=dict_colors,  format_y=format_y,
                           annotation_format=annotation_format,  rotation=rotation, order_index=order_index, dict_scenarios=dict_scenarios,
                           order_columns=order_stacked, max_ticks=max_ticks, annotate=annotate, show_total=show_total,
                           fonttick=fonttick, title=title)


def multiple_lines_subplot(df, column_multiple_lines, filename, figsize=(10,6), dict_colors=None, order_index=None,
                            order_columns=None, dict_scenarios=None, rotation=0, fonttick=14, legend=True,
                           format_y=lambda y, _: '{:.0f} GW'.format(y), annotation_format="{:.0f}",
                           max_ticks=10, annotate=True, show_total=False, title=None, ylim_bottom=None):
    """
    Create a stacked bar subplot from a DataFrame.
    Parameters
    ----------
    df : pandas.DataFrame
        DataFrame containing the data to plot.
    column_group : str
        Column name to group by for the stacked bars.
    filename : str
        Path to save the plot image. If None, the plot is shown instead.
    dict_colors : dict, optional
        Dictionary mapping column names to colors for the bars. Default is None.
    figsize : tuple, optional
        Size of the figure (width, height). Default is (10, 6).
    year_ini : str, optional
        Initial year to highlight in the plot. Default is None.
    order_index : list, optional
        List of scenario names to order the bars. Default is None.
    order_columns : list, optional
        List of column names to order the stacked bars. Default is None.
    dict_scenarios : dict, optional
        Dictionary mapping scenario names to new names for the plot. Default is None.
    rotation : int, optional
        Rotation angle for x-axis labels. Default is 0.
    fonttick : int, optional
        Font size for tick labels. Default is 14.
    legend : bool, optional
        Whether to display the legend. Default is True.
    format_y : function, optional
        Function to format y-axis labels. Default is a lambda function formatting as '{:.0f} GW'.
    cap : int, optional
        Minimum height of bars to annotate. Default is 6.
    annotate : bool, optional
        Whether to annotate each bar with its height. Default is True.
    show_total : bool, optional
        Whether to show the total value on top of each bar. Default is False.
    Returns
    -------
    None
    """

    valid_keys = []
    df_temps = {}

    for key in df.columns:
        try:
            df_temp = df[key].unstack(column_multiple_lines)

            # Apply filters before checking emptiness
            if dict_scenarios is not None:
                df_temp.index = df_temp.index.map(lambda x: dict_scenarios.get(x, x))
            if order_index is not None:
                df_temp = df_temp.loc[[c for c in order_index if c in df_temp.index], :]
            if order_columns is not None:
                df_temp = df_temp[[c for c in order_columns if c in df_temp.columns]]

            df_temp = df_temp.dropna(axis=1, how='all')  # drop columns with all NaNs

            if not df_temp.empty:
                valid_keys.append(key)
                df_temps[key] = df_temp

        except Exception:
            continue

    num_subplots = len(valid_keys)
    if num_subplots == 0:
        print("No data available to plot.")
        return

    n_columns = min(3, num_subplots)
    n_rows = int(np.ceil(num_subplots / n_columns))
    fig, axes = plt.subplots(n_rows, n_columns, figsize=(figsize[0], figsize[1] * n_rows), sharey='all',
                             gridspec_kw={'width_ratios': [1] * n_columns})

    if n_rows * n_columns == 1:  # If only one subplot, `axes` is not an array
        axes = [axes]  # Convert to list to maintain indexing consistency
    else:
        axes = np.array(axes).flatten()  # Ensure it's always a 1D array


    handles, labels = None, None
    all_handles, all_labels = [], []
    for k, key in enumerate(valid_keys):
        ax = axes[k]
        df_temp = df_temps[key]

        plot = df_temp.plot(ax=ax, kind='line', marker='o',
                     color=dict_colors if dict_colors is not None else None)

        handles, labels = ax.get_legend_handles_labels()
        all_handles += handles
        all_labels += labels

        num_xticks = min(len(df_temp.index), max_ticks)  # Set a reasonable max number of ticks
        xticks_positions = np.linspace(0, len(df_temp.index) - 1, num_xticks, dtype=int)
        ax.set_xticks(xticks_positions)  # Set tick positions
        ax.set_xticklabels(df_temp.index[xticks_positions], rotation=rotation)

        ax.spines['left'].set_visible(False)
        ax.spines['right'].set_visible(False)
        ax.spines['top'].set_visible(False)

        plt.setp(ax.xaxis.get_majorticklabels(), rotation=rotation)
        # put tick label in bold
        ax.tick_params(axis='both', which=u'both', length=0)
        ax.set_xlabel('')

        if len(valid_keys) > 1:
            title = key
            if isinstance(key, tuple):
                title = '{}-{}'.format(key[0], key[1])
            ax.set_title(title, fontweight='bold', color='dimgrey', pad=-1.6, fontsize=fonttick)
        else:
            if title is not None:
                if isinstance(title, tuple):
                    title = '{}-{}'.format(title[0], title[1])
                ax.set_title(title, fontweight='bold', color='dimgrey', pad=-1.6, fontsize=fonttick)

        if k == 0:
            ax.yaxis.set_major_formatter(plt.FuncFormatter(format_y))
        if k % n_columns != 0:
            ax.set_ylabel('')
            ax.tick_params(axis='y', which='both', left=False, labelleft=False)

        ax.get_legend().remove()

        if ylim_bottom is not None:
            ax.set_ylim(bottom=ylim_bottom)

        # Add a horizontal line at 0
        # ax.axhline(0, color='black', linewidth=0.5)


    if legend:
        seen = set()
        unique = [(h, l) for h, l in zip(all_handles, all_labels) if not (l in seen or seen.add(l))]
        fig.legend(
            [h for h, _ in unique],
            [l.replace('_', ' ') for _, l in unique],
            loc='center left',
            frameon=False,
            ncol=1,
            bbox_to_anchor=(1, 0.5)
        )

        # fig.legend(handles[::-1], labels[::-1], loc='center left', frameon=False, ncol=1,
        #            bbox_to_anchor=(1, 0.5))

    # Hide unused subplots
    for j in range(k + 1, len(axes)):
        fig.delaxes(axes[j])

    if filename is not None:
        plt.savefig(filename, bbox_inches='tight')
        plt.close(fig)
    else:
        plt.show()


def make_line_subplots(df, filename, x_column, y_column, subplot_column,
                       group_column=None, dict_colors=None, format_y=None,
                       figsize=(10, 5), rotation=0, fonttick=12, title=None,
                       xlabel=None, ylabel=None):
    """
    Create multiple line subplots from a DataFrame, sliced by a given column.

    Parameters
    ----------
    df : pd.DataFrame
        The data to be plotted.
    filename : str
        Path to save the resulting figure.
    x_column : str
        Name of the column for the x-axis.
    y_column : str
        Name of the column for the y-axis.
    subplot_column : str
        Column used to create one subplot per unique value (e.g., 'zone', 'attribute').
    group_column : str, optional
        If specified, plots one line per value of this column inside each subplot.
    dict_colors : dict, optional
        Dictionary mapping group_column values to colors.
    format_y : function, optional
        A function for formatting the y-axis ticks.
    figsize : tuple, default=(10, 5)
        Size of each subplot (width, height).
    rotation : int, default=0
        Rotation of the x-axis tick labels.
    fonttick : int, default=12
        Font size for tick labels.
    title : str, optional
        Title for the entire figure.
    xlabel : str, optional
        Label for the x-axis.
    ylabel : str, optional
        Label for the y-axis.
    """

    unique_subplots = df[subplot_column].unique()
    ncols = min(3, len(unique_subplots))
    nrows = int(np.ceil(len(unique_subplots) / ncols))

    fig, axes = plt.subplots(nrows, ncols, figsize=(figsize[0] * ncols, figsize[1] * nrows), sharey=True)
    axes = np.array(axes).flatten()

    for i, key in enumerate(unique_subplots):
        ax = axes[i]
        subset = df[df[subplot_column] == key]

        if group_column:
            for g, data in subset.groupby(group_column):
                color = dict_colors[g] if dict_colors and g in dict_colors else None
                ax.plot(data[x_column], data[y_column], label=str(g), color=color)
        else:
            ax.plot(subset[x_column], subset[y_column], color='steelblue')

        ax.set_title(str(key), fontsize=fonttick, fontweight='bold')
        ax.tick_params(axis='x', rotation=rotation)
        ax.grid(True, linestyle='--', alpha=0.5)

        if format_y:
            ax.yaxis.set_major_formatter(plt.FuncFormatter(format_y))

        if i % ncols == 0:
            ax.set_ylabel(ylabel if ylabel else y_column, fontsize=fonttick)

        if i >= (nrows - 1) * ncols:
            ax.set_xlabel(xlabel if xlabel else x_column, fontsize=fonttick)

        if group_column:
            ax.legend(frameon=False, fontsize=fonttick - 2)

    for j in range(i + 1, len(axes)):
        fig.delaxes(axes[j])

    if title:
        fig.suptitle(title, fontsize=fonttick + 2)

    plt.tight_layout()
    plt.savefig(filename, bbox_inches='tight')
    plt.show()


def keep_max_direction(df):
    # Make sure zone names are consistent strings
    df_grouped = df.copy()
    df_grouped['zone'] = df_grouped['zone'].astype(str)
    df_grouped['z2'] = df_grouped['z2'].astype(str)

    # Create a canonical pair identifier (sorted zones)
    df_grouped['zone_pair'] = df_grouped.apply(lambda row: tuple(sorted([row['zone'], row['z2']])), axis=1)

    df_grouped = df_grouped.sort_values('value', ascending=False)
    # Group by scenario, year, and zone_pair
    # df_grouped = df_grouped.sort_values('value', ascending=False).groupby(['scenario', 'year', 'zone_pair'], as_index=False)['value'].sum()
    df_sum = df_grouped.groupby(['scenario', 'year', 'zone_pair'], as_index=False)['value'].sum()

    df_grouped = df_grouped.groupby(['scenario', 'year', 'zone_pair'], as_index=False).first()  # this line is used to keep the direction corresponding to the maximum utilization
>>>>>>> 4bc869ec

    return RESULTS_FOLDER, dict_specs, epm_input, epm_results



def generate_summary_excel(results_folder, template_file="epm_results_summary_dis_template.xlsx"):

    # Get the data

    results_folder, graphs_folder, dict_specs, epm_input, epm_results, mapping_gen_fuel = process_simulation_results(
    results_folder, folder='')

    tabs_to_update=['pEnergyBalance','pCapacityFuel','pEnergyFuel','pYearlyCostsZone','pYearlyCostsZoneCountry','pEmissions','pInterchange']

    output_file = f"{results_folder}_results_summary_dis.xlsx"

    # Create the file from the template
    shutil.copyfile(template_file, output_file)

    # Charge data
    with pd.ExcelWriter(output_file, engine='openpyxl', mode='a', if_sheet_exists='replace') as writer:
        for tab in tabs_to_update:
            if tab in epm_results.keys():
                df_temp = epm_results[tab].copy()
                col_order = [col for col in df_temp.columns if col != "scenario"] + ["scenario"]
                df_temp = df_temp[col_order]
                df_temp.to_excel(writer, sheet_name=tab, index=False)
            else:
                print(f"No data for '{tab}' — ignored")

    print(f"Excel generated : {output_file}")<|MERGE_RESOLUTION|>--- conflicted
+++ resolved
@@ -1043,2997 +1043,8 @@
             # Create the mapping
             plant_to_color = dict(zip(plant_fuel_pairs['generator'], plant_fuel_pairs['colors']))
 
-<<<<<<< HEAD
             # Update dict_specs with the new colors
             dict_specs['colors'].update(plant_to_color)
-=======
-    # Save the figure if filename is provided
-    plt.tight_layout()
-
-    if filename:
-        plt.savefig(filename, bbox_inches='tight')
-        plt.close()
-    else:
-        plt.show()
-
-
-def plot_pie_on_ax(ax, df, index, percent_cap, colors, title, radius=None, annotation_size=8):
-    """Pie plot on a single axis."""
-    if radius is not None:
-        df.plot.pie(
-            ax=ax,
-            y='value',
-            autopct=lambda p: f'{p:.0f}%' if p > percent_cap else '',
-            startangle=140,
-            legend=False,
-            colors=colors,
-            labels=None,
-            radius=radius
-        )
-    else:
-        df.plot.pie(
-            ax=ax,
-            y='value',
-            autopct=lambda p: f'{p:.0f}%' if p > percent_cap else '',
-            startangle=140,
-            legend=False,
-            colors=colors,
-            labels=None
-        )
-    ax.set_ylabel('')
-    ax.set_title(title)
-
-    # Adjust annotation font sizes
-    for text in ax.texts:
-        if text.get_text().endswith('%'):  # Check if the text is a percentage annotation
-            text.set_fontsize(annotation_size)
-
-    # Generate legend handles and labels manually
-    handles = [Patch(facecolor=color, label=label) for color, label in zip(colors, df[index])]
-    labels = list(df[index])
-    return handles, labels
-
-
-def stacked_area_plot(df, filename, dict_colors=None, x_column='year', y_column='value', stack_column='fuel',
-                      df_2=None, title='', x_label='Years', y_label='',
-                      legend_title='', y2_label='', figsize=(10, 6), selected_scenario=None,
-                      annotate=None, sorting_column=None):
-    """
-    Generate a stacked area chart.
-
-    Parameters
-    ----------
-    df : pd.DataFrame
-        DataFrame containing the data.
-    filename : str
-        Path to save the plot.
-    dict_colors : dict, optional
-        Dictionary mapping fuel types to colors.
-    x_column : str, default 'year'
-        Column for x-axis.
-    y_column : str, default 'value'
-        Column for y-axis.
-    stack_column : str, default 'fuel'
-        Column for stacking.
-    legend_title : str
-        Title for the legend.
-    df_2 : pd.DataFrame, optional
-        DataFrame containing data for the secondary y-axis.
-    title : str
-        Title of the plot.
-    x_label : str
-        Label for the x-axis.
-    y_label : str
-        Label for the primary y-axis.
-    y2_label : str
-        Label for the secondary y-axis.
-    figsize : tuple, default (10, 6)
-        Size of the figure.
-    selected_scenario : str, optional
-        Name of the scenario.
-    annotate : dict, optional
-        Dictionary containing the annotations.
-    """
-    fig, ax1 = plt.subplots(figsize=figsize)
-
-    if selected_scenario is not None:
-        df = df[df['scenario'] == selected_scenario]
-
-    if sorting_column is not None:
-        # Create a mapping to control order
-        sorting_column = df.groupby(stack_column)[sorting_column].first().sort_values().index
-
-    # Plot stacked area for generation
-    temp = df.groupby([x_column, stack_column])[y_column].sum().unstack(stack_column)
-
-    if sorting_column is not None:
-        temp = temp[sorting_column]
-
-    temp.plot.area(ax=ax1, stacked=True, alpha=0.8, color=dict_colors)
-
-    if annotate is not None:
-        for key, value in annotate.items():
-            x = key - 2
-            y = temp.loc[key].sum() / 2
-            ax1.annotate(value, xy=(x, y), xytext=(x, y * 1.2))
-
-    ax1.set_xlabel(x_label)
-    ax1.set_ylabel(y_label)
-    ax1.set_title(title)
-    format_ax(ax1)
-    
-    years = temp.index  # Assuming the x-axis data corresponds to years
-    ticks = [year for year in years if year % 5 == 0]
-    ax1.xaxis.set_major_locator(FixedLocator(ticks))
-
-    # Secondary y-axis
-    if df_2 is not None:
-        # Remove legend ax1
-        ax1.get_legend().remove()
-
-        temp = df_2.groupby([x_column])[y_column].sum()
-        ax2 = ax1.twinx()
-        line, = ax2.plot(temp.index, temp, color='brown', label=y2_label)
-        ax2.set_ylabel(y2_label, color='brown')
-        format_ax(ax2, linewidth=False)
-
-        # Combine legends for ax1 and ax2
-        handles_ax1, labels_ax1 = ax1.get_legend_handles_labels()  # Collect from ax1
-        handles_ax2, labels_ax2 = [line], [y2_label]  # Collect from ax2
-        handles = handles_ax1 + handles_ax2  # Combine handles
-        labels = labels_ax1 + labels_ax2  # Combine labels
-        fig.legend(
-            handles,
-            labels,
-            loc='center left',
-            bbox_to_anchor=(1.1, 0.5),  # Right side, centered vertically
-            frameon=False,
-        )
-    else:
-        ax1.legend(
-            loc='center left',
-            bbox_to_anchor=(1.1, 0.5),  # Right side, centered vertically
-            title=legend_title,
-            frameon=False,
-        )
-    if filename:
-        plt.savefig(filename, bbox_inches='tight')
-        plt.close()
-    else:
-        plt.tight_layout()
-        plt.show()
-    plt.close(fig)
-
-
-def make_stacked_area_subplots(df, filename, dict_colors, selected_zone=None, selected_year=None, selected_scenario=None, column_xaxis='year',
-                              column_stacked='fuel', column_subplots='scenario', format_y=lambda y, _: '{:.0f} MW'.format(y),
-                              column_value='value', select_xaxis=None, rotation=0):
-    if selected_zone is not None:
-        df = df[(df['zone'] == selected_zone)]
-        df = df.drop(columns=['zone'])
-
-    if selected_year is not None:
-        df = df[(df['year'] == selected_year)]
-        df = df.drop(columns=['year'])
-
-    if selected_scenario is not None:
-        df = df[(df['scenario'] == selected_scenario)]
-        df = df.drop(columns=['scenario'])
-
-    if column_subplots is not None:
-        df = (df.groupby([column_xaxis, column_stacked, column_subplots], observed=False)[column_value].sum().reset_index())
-        df = df.set_index([column_stacked, column_subplots, column_xaxis]).squeeze().unstack(column_subplots)
-    else:  # no subplots in this case
-        df = (df.groupby([column_stacked, column_xaxis], observed=False)[column_value].sum().reset_index())
-        df = df.set_index([column_stacked, column_xaxis])
-
-    if select_xaxis is not None:
-        df = df.loc[:, [i for i in df.columns if i in select_xaxis]]
-
-    stacked_area_subplots(df, column_stacked, filename, dict_colors, format_y=format_y,
-                        rotation=rotation)
-
-
-def stacked_area_subplots(df, column_group, filename, dict_colors=None, order_scenarios=None, order_columns=None,
-                        dict_scenarios=None, rotation=0, fonttick=14, legend=True, format_y=lambda y, _: '{:.0f} GW'.format(y),
-                        title=None, figsize=(10,6)):
-    """
-    Create a stacked bar subplot from a DataFrame.
-    Parameters
-    ----------
-    df : pandas.DataFrame
-        DataFrame containing the data to plot.
-    column_group : str
-        Column name to group by for the stacked bars.
-    filename : str
-        Path to save the plot image. If None, the plot is shown instead.
-    dict_colors : dict, optional
-        Dictionary mapping column names to colors for the bars. Default is None.
-    figsize : tuple, optional
-        Size of the figure (width, height). Default is (10, 6).
-    year_ini : str, optional
-        Initial year to highlight in the plot. Default is None.
-    order_scenarios : list, optional
-        List of scenario names to order the bars. Default is None.
-    order_columns : list, optional
-        List of column names to order the stacked bars. Default is None.
-    dict_scenarios : dict, optional
-        Dictionary mapping scenario names to new names for the plot. Default is None.
-    rotation : int, optional
-        Rotation angle for x-axis labels. Default is 0.
-    fonttick : int, optional
-        Font size for tick labels. Default is 14.
-    legend : bool, optional
-        Whether to display the legend. Default is True.
-    format_y : function, optional
-        Function to format y-axis labels. Default is a lambda function formatting as '{:.0f} GW'.
-    cap : int, optional
-        Minimum height of bars to annotate. Default is 6.
-    annotate : bool, optional
-        Whether to annotate each bar with its height. Default is True.
-    show_total : bool, optional
-        Whether to show the total value on top of each bar. Default is False.
-    Returns
-    -------
-    None
-    """
-
-    list_keys = list(df.columns)
-    num_subplots = len(list_keys)
-    n_columns = min(3, num_subplots)  # Limit to 3 columns per row
-    n_rows = int(np.ceil(num_subplots / n_columns))
-
-    fig, axes = plt.subplots(n_rows, n_columns, figsize=(figsize[0], figsize[1] * n_rows), sharey='all')
-    if n_rows * n_columns == 1:  # If only one subplot, `axes` is not an array
-        axes = [axes]  # Convert to list to maintain indexing consistency
-    else:
-        axes = np.array(axes).flatten()  # Ensure it's always a 1D array
-
-    handles, labels = None, None
-    for k, key in enumerate(list_keys):
-        ax = axes[k]
-
-        try:
-            df_temp = df[key].unstack(column_group)
-
-            if order_columns is not None:
-                df_temp = df_temp[order_columns]
-
-            df_temp.plot.area(ax=ax, stacked=True, alpha=0.8, color=dict_colors if dict_colors else None)
-
-            ax.spines['left'].set_visible(False)
-            ax.spines['right'].set_visible(False)
-            ax.spines['top'].set_visible(False)
-            plt.setp(ax.xaxis.get_majorticklabels(), rotation=rotation)
-            ax.tick_params(axis='both', which=u'both', length=0)
-            ax.set_xlabel('')
-
-            if len(list_keys) > 1:
-                title = key
-                if isinstance(key, tuple):
-                    title = '{}-{}'.format(key[0], key[1])
-                ax.set_title(title, fontweight='bold', color='dimgrey', pad=-1.6, fontsize=fonttick)
-            else:
-                if title is not None:
-                    if isinstance(title, tuple):
-                        title = '{}-{}'.format(title[0], title[1])
-                    ax.set_title(title, fontweight='bold', color='dimgrey', pad=-1.6, fontsize=fonttick)
-
-            if k == 0:
-                handles, labels = ax.get_legend_handles_labels()
-                labels = [l.replace('_', ' ') for l in labels]
-                ax.yaxis.set_major_formatter(plt.FuncFormatter(format_y))
-            if k % n_columns != 0:
-                ax.set_ylabel('')
-                ax.tick_params(axis='y', which='both', left=False, labelleft=False)
-            ax.get_legend().remove()
-
-            # Grid settings
-            ax.axhline(0, color='black', linewidth=0.5)
-
-        except IndexError:
-            ax.axis('off')
-
-    if legend:
-        fig.legend(handles[::-1], labels[::-1], loc='center left', frameon=False, ncol=1, bbox_to_anchor=(1, 0.5))
-
-    # Hide unused subplots
-    for j in range(k + 1, len(axes)):
-        fig.delaxes(axes[j])
-
-    if filename is not None:
-        plt.savefig(filename, bbox_inches='tight')
-        plt.close(fig)
-    else:
-        plt.show()
-
-
-
-def make_annotated_stacked_area_plot(df, filename, dict_colors=None, x_column='year', y_column='value',
-                                     stack_column='fuel', annotate_column='generator'):
-    df.sort_values(stack_column, inplace=True)
-    # complete year with 0 capacity when no data
-    years = df[x_column].unique()
-
-    result = {}
-    for n, g in df.groupby([annotate_column]):
-        g.set_index(x_column, inplace=True)
-        g = g.loc[:, y_column]
-        g = g.reindex(years, fill_value=0)
-        g.sort_index(inplace=True)
-        g = g.diff()
-        g = g[g > 1].to_dict()
-        g = {k: '{} - {:.0f}'.format(n[0], i) for k, i in g.items()}
-        # if k in result.keys() add values to the existing dictionary
-        for k, i in g.items():
-            if k in result.keys():
-                result[k] += '\n' + i
-            else:
-                result[k] = i
-
-    stacked_area_plot(df, filename, dict_colors, x_column='year', y_column='value', stack_column='fuel',
-                      annotate=result)
-
-
-def format_dispatch_ax(ax, pd_index):
-
-    # Adding the representative days and seasons
-    n_rep_days = len(pd_index.get_level_values('day').unique())
-    dispatch_seasons = pd_index.get_level_values('season').unique()
-    total_days = len(dispatch_seasons) * n_rep_days
-    y_max = ax.get_ylim()[1]
-
-    for d in range(total_days):
-        x_d = 24 * d
-
-        # Add vertical lines to separate days
-        is_end_of_season = d % n_rep_days == 0
-        linestyle = '-' if is_end_of_season else '--'
-        ax.axvline(x=x_d, color='slategrey', linestyle=linestyle, linewidth=0.8)
-
-        # Add day labels (d1, d2, ...)
-        ax.text(
-            x=x_d + 12,  # Center of the day (24 hours per day)
-            y=y_max * 0.99,
-            s=f'd{(d % n_rep_days) + 1}',
-            ha='center',
-            fontsize=7
-        )
-
-    # Add season labels
-    season_x_positions = [24 * n_rep_days * s + 12 * n_rep_days for s in range(len(dispatch_seasons))]
-    ax.set_xticks(season_x_positions)
-    ax.set_xticklabels(dispatch_seasons, fontsize=8)
-    ax.set_xlim(left=0, right=24 * total_days)
-    ax.set_xlabel('')
-    # Remove grid
-    ax.grid(False)
-    # Remove top spine to let days appear
-    ax.spines['top'].set_visible(False)
-
-
-def dispatch_plot(df_area=None, filename=None, dict_colors=None, df_line=None, figsize=(10, 6), legend_loc='bottom',
-                  bottom=0, ylabel=None, title=None):
-    """
-    Generate and display or save a dispatch plot with area and line plots.
-    
-    
-    Parameters
-    ----------
-    df_area : pandas.DataFrame, optional
-        DataFrame containing data for the area plot. If provided, the area plot will be stacked.
-    filename : str, optional
-        Path to save the plot image. If not provided, the plot will be displayed.
-    dict_colors : dict, optional
-        Dictionary mapping column names to colors for the plot.
-    df_line : pandas.DataFrame, optional
-        DataFrame containing data for the line plot. If provided, the line plot will be overlaid on the area plot.
-    figsize : tuple, default (10, 6)
-        Size of the figure in inches.
-    legend_loc : str, default 'bottom'
-        Location of the legend. Options are 'bottom' or 'right'.
-    ymin : int or float, default 0
-        Minimum value for the y-axis.
-    Raises
-    ------
-    ValueError
-        If neither `df_area` nor `df_line` is provided.
-    Notes
-    -----
-    The function will raise an assertion error if `df_area` and `df_line` are provided but do not share the same index.
-    
-    Examples
-    --------
-    >>> dispatch_plot(df_area=df_area, df_line=df_line, dict_colors=color_dict, filename='dispatch_plot.png')
-    """    
-
-    fig, ax = plt.subplots(figsize=figsize)
-
-    if df_area is not None:
-        df_area.plot.area(ax=ax, stacked=True, color=dict_colors, linewidth=0)
-        pd_index = df_area.index
-    if df_line is not None:
-        if df_area is not None:
-            assert df_area.index.equals(
-                df_line.index), 'Dataframes used for area and line do not share the same index. Update the input dataframes.'
-        df_line.plot(ax=ax, color=dict_colors)
-        pd_index = df_line.index
-
-    if (df_area is None) and (df_line is None):
-        raise ValueError('No dataframes provided for the plot. Please provide at least one dataframe.')
-
-    format_dispatch_ax(ax, pd_index)
-
-    # Add axis labels and title
-    if ylabel is not None:
-        ax.set_ylabel(ylabel, fontweight='bold')
-    else:
-        ax.set_ylabel('Generation (MW)', fontsize=8.5)
-    # ax.text(0, 1.2, f'Dispatch', fontsize=9, fontweight='bold', transform=ax.transAxes)
-    # set ymin to 0
-    if bottom is not None:
-        ax.set_ylim(bottom=bottom)
-
-    # Add legend bottom center
-    if legend_loc == 'bottom':
-        if df_area is not None:
-            # ax.legend(loc='upper center', bbox_to_anchor=(0.5, -0.1), ncol=len(df_area.columns), frameon=False)
-            fig.subplots_adjust(bottom=0.25)  # Adds space for the legend
-            ax.legend(loc='upper center', bbox_to_anchor=(0.5, -0.15), ncol=len(df_area.columns), frameon=False)
-
-        else:
-            # ax.legend(loc='upper center', bbox_to_anchor=(0.5, -0.1), ncol=len(df_line.columns), frameon=False)
-            fig.subplots_adjust(bottom=0.25)  # Adds space for the legend
-            ax.legend(loc='upper center', bbox_to_anchor=(0.5, -0.15), ncol=len(df_line.columns), frameon=False)
-
-    # TODO: needs to be fixed (dispatch plot was updated to work with interactive map, so that the legend is now inside the plot. Not working anymore when legend on the right)
-    elif legend_loc == 'right':
-        ax.legend(loc='center left', bbox_to_anchor=(1.1, 0.5), ncol=1, frameon=False)
-    
-    if title is not None:
-        ax.text(
-        y=ax.get_ylim()[1] * 1.2,
-        x = sum(ax.get_xlim()) / 2,
-        s=title,
-        ha='center',
-        fontsize=8.5
-        )
-
-    if filename is not None:
-        # fig.savefig(filename, bbox_inches='tight')
-        fig.savefig(filename, bbox_inches=None, pad_inches=0.1, dpi=100)
-
-        plt.close()
-    else:
-        plt.show()
-
-
-def select_time_period(df, select_time):
-    """Select a specific time period in a dataframe.
-
-    Parameters
-    ----------
-    df: pd.DataFrame
-        Columns contain season and day
-    select_time: dict
-        For each key, specifies a subset of the dataframe
-        
-    Returns
-    -------
-    pd.DataFrame: Dataframe with the selected time period
-    str: String with the selected time period
-    """
-    temp = ''
-    if 'season' in select_time.keys():
-        df = df.loc[df.season.isin(select_time['season'])]
-        temp += '_'.join(select_time['season'])
-    if 'day' in select_time.keys():
-        df = df.loc[df.day.isin(select_time['day'])]
-        temp += '_'.join(select_time['day'])
-    return df, temp
-
-
-def clean_dataframe(df, zone, year, scenario, column_stacked, fuel_grouping=None, select_time=None):
-    """
-    Transforms a dataframe from the results GDX into a dataframe with season, day, and time as the index, and format ready for plot.
-    
-    Parameters
-    ----------
-    df : pd.DataFrame
-        Input dataframe containing the results.
-    zone : str
-        The zone to filter the data for.
-    year : int
-        The year to filter the data for.
-    scenario : str
-        The scenario to filter the data for.
-    column_stacked : str
-        Column to use for stacking values in the transformed dataframe.
-    fuel_grouping : dict, optional
-        A dictionary mapping fuels to their respective groups and to sum values over those groups.
-    select_time : dict or None, optional
-        Specific time filter to apply (e.g., "summer").
-
-    Returns
-    -------
-    pd.DataFrame
-        A transformed dataframe with multi-level index (season, day, time).
-
-    Example
-    -------
-    df = epm_dict['FuelDispatch']
-    column_stacked = 'fuel'
-    select_time = {'season': ['m1'], 'day': ['d21', 'd22', 'd23', 'd24', 'd25', 'd26', 'd27', 'd28', 'd29', 'd30']}
-    df = clean_dataframe(df, zone='Liberia', year=2025, scenario='Baseline', column_stacked='fuel', fuel_grouping=None, select_time=select_time)
-    """
-    if 'zone' in df.columns:
-        df = df[(df['zone'] == zone) & (df['year'] == year) & (df['scenario'] == scenario)]
-        df = df.drop(columns=['zone', 'year', 'scenario'])
-    else:
-        df = df[(df['year'] == year) & (df['scenario'] == scenario)]
-        df = df.drop(columns=['year', 'scenario'])
-
-    if column_stacked == 'fuel':
-        if fuel_grouping is not None:
-            df['fuel'] = df['fuel'].replace(
-                fuel_grouping)  # case-specific, according to level of preciseness for dispatch plot
-
-    if column_stacked is not None:
-        df = (df.groupby(['season', 'day', 't', column_stacked], observed=False)['value'].sum().reset_index())
-
-    if select_time is not None:
-        df, temp = select_time_period(df, select_time)
-    else:
-        temp = None
-
-    if column_stacked is not None:
-        df = df.set_index(['season', 'day', 't', column_stacked]).unstack(column_stacked)
-    else:
-        df = df.set_index(['season', 'day', 't'])
-    return df, temp
-
-
-def remove_na_values(df):
-    """Removes na values from a dataframe, to avoind unnecessary labels in plots."""
-    df = df.where((df > 1e-6) | (df < -1e-6),
-                                    np.nan)
-    df = df.dropna(axis=1, how='all')
-    return df
-
-
-def make_complete_fuel_dispatch_plot(dfs_area, dfs_line, dict_colors, zone, year, scenario, stacked=True,
-                                    filename=None, fuel_grouping=None, select_time=None, reorder_dispatch=None,
-                                    legend_loc='bottom', bottom=None, figsize=(10,6), ylabel=None, title=None):
-    """
-    Generates and saves a fuel dispatch plot, including only generation plants.
-
-    Parameters
-    ----------
-    dfs_area : dict
-        Dictionary containing dataframes for area plots.
-    dfs_line : dict
-        Dictionary containing dataframes for line plots.
-    graph_folder : str
-        Path to the folder where the plot will be saved.
-    dict_colors : dict
-        Dictionary mapping fuel types to colors.
-    fuel_grouping : dict
-        Mapping to create aggregate fuel categories, e.g.,
-        {'Battery Storage 4h': 'Battery Storage'}.
-    select_time : dict
-        Time selection parameters for filtering the data.
-    dfs_line_2 : dict, optional
-        Optional dictionary containing dataframes for a secondary line plot.
-
-    Returns
-    -------
-    None
-
-    Example
-    -------
-    Generate and save a fuel dispatch plot:
-    dfs_to_plot_area = {
-        'pFuelDispatch': epm_dict['pFuelDispatch'],
-        'pCurtailedVRET': epm_dict['pCurtailedVRET'],
-        'pDispatch': subset_dispatch
-    }
-    subset_demand = epm_dict['pDispatch'].loc[epm_dict['pDispatch'].attribute.isin(['Demand'])]
-    dfs_to_plot_line = {
-        'pDispatch': subset_demand
-    }
-    fuel_grouping = {
-        'Battery Storage 4h': 'Battery Discharge',
-        'Battery Storage 8h': 'Battery Discharge',
-        'Battery Storage 2h': 'Battery Discharge',
-        'Battery Storage 3h': 'Battery Discharge',
-    }
-    make_complete_fuel_dispatch_plot(dfs_to_plot_area, dfs_to_plot_line, folder_results / Path('images'), dict_specs['colors'],
-                                 zone='Liberia', year=2030, scenario=scenario, fuel_grouping=fuel_grouping,
-                                 select_time=select_time, reorder_dispatch=['MtCoffee', 'Oil', 'Solar'], season=False)
-    """
-    # TODO: Add ax2 to show other data. For example prices would be interesting to show in the same plot.
-
-    tmp_concat_area = []
-    for key in dfs_area:
-        df = dfs_area[key]
-        if stacked:  # we want to group data by a given column (eg, fuel for dispatch)
-            column_stacked = NAME_COLUMNS[key]
-        else:
-            column_stacked = None
-        df, temp = clean_dataframe(df, zone, year, scenario, column_stacked, fuel_grouping=fuel_grouping, select_time=select_time)
-        tmp_concat_area.append(df)
-
-    tmp_concat_line = []
-    for key in dfs_line:
-        df = dfs_line[key]
-        if stacked:  # we want to group data by a given column (eg, fuel for dispatch)
-            column_stacked = NAME_COLUMNS[key]
-        else:
-            column_stacked = None
-        df, temp = clean_dataframe(df, zone, year, scenario, column_stacked, fuel_grouping=fuel_grouping, select_time=select_time)
-        tmp_concat_line.append(df)
-
-    if len(tmp_concat_area) > 0:
-        df_tot_area = pd.concat(tmp_concat_area, axis=1)
-        df_tot_area = df_tot_area.droplevel(0, axis=1)
-        df_tot_area = remove_na_values(df_tot_area)
-    else:
-        df_tot_area = None
-
-    if len(tmp_concat_line) > 0:
-        df_tot_line = pd.concat(tmp_concat_line, axis=1)
-        if df_tot_line.columns.nlevels > 1:
-            df_tot_line = df_tot_line.droplevel(0, axis=1)
-        # df_tot_line = remove_na_values(df_tot_line)
-    else:
-        df_tot_line = None
-
-    if reorder_dispatch is not None:
-        new_order = [col for col in reorder_dispatch if col in df_tot_area.columns] + [col for col in df_tot_area.columns if col not in reorder_dispatch]
-        df_tot_area = df_tot_area[new_order]
-
-    if select_time is None:
-        temp = 'all'
-    temp = f'{year}_{temp}'
-    if filename is not None and isinstance(filename, str):  # Only modify filename if it's a string
-        filename = filename.split('.png')[0] + f'_{temp}.png'
-
-    dispatch_plot(df_tot_area, filename, df_line=df_tot_line, dict_colors=dict_colors, legend_loc=legend_loc, bottom=bottom,
-                  figsize=figsize, ylabel=ylabel, title=title)
-
-
-def stacked_bar_subplot(df, column_group, filename, df_errorbars=None, dict_colors=None, year_ini=None,order_scenarios=None,
-                        order_columns=None, dict_scenarios=None, rotation=0, fonttick=14, legend=True, format_y=lambda y, _: '{:.0f} GW'.format(y),
-                        cap=6, annotate=True, show_total=False, title=None, figsize=(10,6), fontsize_label=10,
-                        format_label="{:.1f}", hspace=0.4, cols_per_row=3, juxtaposed=False):
-    """
-    Create a stacked bar subplot from a DataFrame.
-    Parameters
-    ----------
-    df : pandas.DataFrame
-        DataFrame containing the data to plot. Index may be multiple levels. First level corresponds to x axis, second level corresponds to stacked values.
-        Columns of df correspond to subplots.
-    column_group : str
-        Column name to group by for the stacked bars.
-    filename : str
-        Path to save the plot image. If None, the plot is shown instead.
-    dict_colors : dict, optional
-        Dictionary mapping column names to colors for the bars. Default is None.
-    figsize : tuple, optional
-        Size of the figure (width, height). Default is (10, 6).
-    year_ini : str, optional
-        Initial year to highlight in the plot. Default is None.
-    order_scenarios : list, optional
-        List of scenario names to order the bars. Default is None.
-    order_columns : list, optional
-        List of column names to order the stacked bars. Default is None.
-    dict_scenarios : dict, optional
-        Dictionary mapping scenario names to new names for the plot. Default is None.
-    rotation : int, optional
-        Rotation angle for x-axis labels. Default is 0.
-    fonttick : int, optional
-        Font size for tick labels. Default is 14.
-    legend : bool, optional
-        Whether to display the legend. Default is True.
-    format_y : function, optional
-        Function to format y-axis labels. Default is a lambda function formatting as '{:.0f} GW'.
-    cap : int, optional
-        Minimum height of bars to annotate. Default is 6.
-    annotate : bool, optional
-        Whether to annotate each bar with its height. Default is True.
-    show_total : bool, optional
-        Whether to show the total value on top of each bar. Default is False.
-    Returns
-    -------
-    None
-    """
-    
-    list_keys = list(df.columns)
-    n_scenario = df.index.get_level_values([i for i in df.index.names if i != column_group][0]).unique()
-    num_subplots = int(len(list_keys))
-    n_columns = min(cols_per_row, num_subplots)  # Limit to 3 columns per row
-    n_rows = int(np.ceil(num_subplots / n_columns))
-    if year_ini is not None:
-        width_ratios = [1] + [len(n_scenario)] * (n_columns - 1)
-    else:
-        width_ratios = [1] * n_columns
-    fig, axes = plt.subplots(n_rows, n_columns, figsize=(figsize[0], figsize[1]*n_rows), sharey='all',
-                             gridspec_kw={'width_ratios': width_ratios, 'hspace': hspace})
-    if n_rows * n_columns == 1:  # If only one subplot, `axes` is not an array
-        axes = [axes]  # Convert to list to maintain indexing consistency
-    else:
-        axes = np.array(axes).flatten()  # Ensure it's always a 1D array
-
-    # should we use a stacked bar plot or not
-    stacked = True
-    if column_group is None:
-        stacked = False
-
-    handles, labels = None, None
-    for k, key in enumerate(list_keys):
-        ax = axes[k]
-
-        try:
-            df_temp = df[key].unstack(column_group) if column_group else df[key].to_frame()
-
-            if key == year_ini:
-                df_temp = df_temp.iloc[0, :]
-                df_temp = df_temp.to_frame().T
-                df_temp.index = ['Initial']
-            else:
-                if dict_scenarios is not None:  # Renaming scenarios for plots
-                    df_temp.index = df_temp.index.map(lambda x: dict_scenarios.get(x, x))
-                if order_scenarios is not None:  # Reordering scenarios
-                    df_temp = df_temp.loc[[c for c in order_scenarios if c in df_temp.index], :]
-                if order_columns is not None:
-                    new_order = [c for c in order_columns if c in df_temp.columns] + [c for c in df_temp.columns if c not in order_columns]
-                    df_temp = df_temp.loc[:,new_order]
-
-            if not juxtaposed:
-                df_temp.plot(ax=ax, kind='bar', stacked=stacked, linewidth=0,
-                            color=dict_colors if dict_colors else None)
-            else:  # stacked columns become one next to each other
-                df_temp.T.plot(ax=ax, kind='bar', stacked=False, linewidth=0,
-                            color=dict_colors if dict_colors else None)
-
-            # Plot error bars if provided
-            df_total = df_temp.sum(axis=1)
-
-            if df_errorbars is not None:
-                if not juxtaposed:
-                    df_errorbars_temp = df_errorbars[key].unstack('error')
-                    df_err_low = df_errorbars_temp['min'].reindex(df_temp.index)
-                    df_err_high = df_errorbars_temp['max'].reindex(df_temp.index)
-
-                    for i, idx in enumerate(df_temp.index):
-                        x = i  # bar positions correspond to index in this order
-                        height = df_total.loc[idx]
-                        low = df_err_low.loc[idx] if pd.notna(df_err_low.loc[idx]) else height
-                        high = df_err_high.loc[idx] if pd.notna(df_err_high.loc[idx]) else height
-                        err_low = max(height - low, 0)
-                        err_high = max(high - height, 0)
-                        ax.errorbar(x, height, yerr=[[err_low], [err_high]], fmt='none',
-                                    color='black', capsize=3, linewidth=1)
-
-                else:
-                    # New method
-                    df_err_low = df_errorbars[key].unstack('error')['min']
-                    df_err_high = df_errorbars[key].unstack('error')['max']
-
-                    df_plot = df_temp.T  # rows: attribute, columns: scenario
-
-                    # Build (scenario, attribute) -> x position from actual bar patches
-                    bar_positions = {}
-                    attr_list = list(df_plot.index)
-
-                    # Loop through all containers and all bars inside
-                    for container in ax.containers:
-                        label = container.get_label()
-                        if label == "_nolegend_":
-                            continue
-
-                        for i, bar in enumerate(container):
-                            x = bar.get_x() + bar.get_width() / 2
-                            if i < len(attr_list):
-                                attr = attr_list[i]
-                                bar_positions[(label, attr)] = x
-
-                            # Try to infer which (scenario, attribute) this bar corresponds to
-                            # for attr in df_plot.index:
-                            #     expected_height = df_plot.loc[attr, label]
-                            #     if pd.notna(expected_height) and np.isclose(expected_height, height):
-                            #         bar_positions[(label, attr)] = x
-
-                    # Now plot error bars for all expected combinations
-                    for scenario in df_temp.index:
-                        for attr in df_temp.columns:
-                            height = df_temp.loc[scenario, attr]
-                            height = 0 if pd.isna(height) else height
-                            low = df_err_low.get((attr, scenario), np.nan)
-                            high = df_err_high.get((attr, scenario), np.nan)
-
-                            if pd.notna(low) and pd.notna(high):
-                                err_low = max(height - low, 0)
-                                err_high = max(high - height, 0)
-
-                                # Real position if bar was drawn, else estimate
-                                x = bar_positions.get((scenario, attr))
-                                if x is None:
-                                    i = list(df_temp.index).index(scenario)
-                                    j = list(df_temp.columns).index(attr)
-                                    x = i + j / (len(df_temp.columns) + 1)
-
-                                ax.errorbar(x, height, yerr=[[err_low], [err_high]], fmt='none',
-                                            color='black', capsize=3, linewidth=1)
-
-            # Annotate each bar
-            if annotate:
-                for container in ax.containers:
-                    for bar in container:
-                        height = bar.get_height()
-                        if height > cap:  # Only annotate bars with a height
-                            ax.text(
-                                bar.get_x() + bar.get_width() / 2,  # X position: center of the bar
-                                bar.get_y() + height / 2,  # Y position: middle of the bar
-                                format_label.format(height),  # Annotation text (formatted value)
-                                ha="center", va="center",  # Center align the text
-                                fontsize=fontsize_label, color="black"  # Font size and color
-                            )
-
-            if show_total:
-                df_total = df_temp.sum(axis=1)
-                for x, y in zip(df_temp.index, df_total.values):
-                    # Put the total at the y-position equal to the total
-                    ax.text(x, y * (1 + 0.02), f"{y:,.0f}", ha='center', va='bottom', fontsize=10,
-                            color='black', fontweight='bold')
-                ax.scatter(df_temp.index, df_total, color='black', s=20)
-
-            ax.spines['left'].set_visible(False)
-            ax.spines['right'].set_visible(False)
-            ax.spines['top'].set_visible(False)
-
-            plt.setp(ax.xaxis.get_majorticklabels(), rotation=rotation)
-            # put tick label in bold
-            ax.tick_params(axis='both', which=u'both', length=0)
-            ax.set_xlabel('')
-            ax.tick_params(axis='x', labelrotation=rotation)
-
-            if len(list_keys) > 1:
-                title = key
-                if isinstance(key, tuple):
-                    title = '{}-{}'.format(key[0], key[1])
-                ax.set_title(title, fontweight='bold', color='dimgrey', pad=-1.6, fontsize=fonttick)
-            else:
-                if title is not None:
-                    if isinstance(title, tuple):
-                        title = '{}-{}'.format(title[0], title[1])
-                    ax.set_title(title, fontweight='bold', color='dimgrey', pad=-1.6, fontsize=fonttick)
-
-            if k == 0:
-                handles, labels = ax.get_legend_handles_labels()
-                labels = [l.replace('_', ' ') for l in labels]
-                ax.yaxis.set_major_formatter(plt.FuncFormatter(format_y))
-            if k % n_columns != 0:
-                ax.set_ylabel('')
-                ax.tick_params(axis='y', which='both', left=False, labelleft=False)
-            ax.get_legend().remove()
-
-
-            # Add a horizontal line at 0
-            ax.axhline(0, color='black', linewidth=0.5)
-
-        except IndexError:
-            ax.axis('off')
-
-        if legend:
-            fig.legend(handles[::-1], labels[::-1], loc='center left', frameon=False, ncol=1,
-                       bbox_to_anchor=(1, 0.5))
-
-    # Hide unused subplots
-    for j in range(k + 1, len(axes)):
-        fig.delaxes(axes[j])
-
-    if filename is not None:
-        plt.savefig(filename, bbox_inches='tight')
-        plt.close(fig)
-    else:
-        plt.show()
-
-
-
-def make_stacked_bar_subplots(df, filename, dict_colors, df_errorbars=None, selected_zone=None, selected_year=None, column_xaxis='year',
-                              column_stacked='fuel', column_multiple_bars='scenario',
-                              column_value='value', select_xaxis=None, dict_grouping=None, order_scenarios=None, dict_scenarios=None,
-                              format_y=lambda y, _: '{:.0f} MW'.format(y), order_stacked=None, cap=2, annotate=True,
-                              show_total=False, fonttick=12, rotation=0, title=None, fontsize_label=10,
-                              format_label="{:.1f}", figsize=(10,6), hspace=0.4, cols_per_row=3, juxtaposed=False):
-    """
-    Subplots with stacked bars. Can be used to explore the evolution of capacity over time and across scenarios.
-    
-    Parameters
-    ----------
-    df : pd.DataFrame
-        Dataframe with results.
-    filename : str
-        Path to save the figure.
-    dict_colors : dict
-        Dictionary with color arguments.
-    selected_zone : str
-        Zone to select.
-    column_xaxis : str
-        Column for choosing the subplots.
-    column_stacked : str
-        Column name for choosing the column to stack values.
-    column_multiple_bars : str
-        Column for choosing the type of bars inside a given subplot.
-    column_value : str
-        Column name for the values to be plotted.
-    select_xaxis : list, optional
-        Select a subset of subplots (e.g., a number of years).
-    dict_grouping : dict, optional
-        Dictionary for grouping variables and summing over a given group.
-    order_scenarios : list, optional
-        Order of scenarios for plotting.
-    dict_scenarios : dict, optional
-        Dictionary for renaming scenarios.
-    format_y : function, optional
-        Function for formatting y-axis labels.
-    order_stacked : list, optional
-        Reordering the variables that will be stacked.
-    cap : int, optional
-        Under this cap, no annotation will be displayed.
-    annotate : bool, optional
-        Whether to annotate the bars.
-    show_total : bool, optional
-        Whether to show the total value on top of each bar.
-
-    Example
-    -------
-    Stacked bar subplots for capacity (by fuel) evolution:
-    filename = Path(RESULTS_FOLDER) / Path('images') / Path('CapacityEvolution.png')
-    fuel_grouping = {
-        'Battery Storage 4h': 'Battery',
-        'Battery Storage 8h': 'Battery',
-        'Hydro RoR': 'Hydro',
-        'Hydro Storage': 'Hydro'
-    }
-    scenario_names = {
-        'baseline': 'Baseline',
-        'HydroHigh': 'High Hydro',
-        'DemandHigh': 'High Demand',
-        'LowImport_LowThermal': 'LowImport_LowThermal'
-    }
-    make_stacked_bar_subplots(epm_dict['pCapacityByFuel'], filename, dict_specs['colors'], selected_zone='Liberia',
-                              select_xaxis=[2025, 2028, 2030], dict_grouping=fuel_grouping, dict_scenarios=scenario_names,
-                              order_scenarios=['Baseline', 'High Hydro', 'High Demand', 'LowImport_LowThermal'],
-                              format_y=lambda y, _: '{:.0f} MW'.format(y))
-
-    Stacked bar subplots for reserve evolution:
-    filename = Path(RESULTS_FOLDER) / Path('images') / Path('ReserveEvolution.png')
-    make_stacked_bar_subplots(epm_dict['pReserveByPlant'], filename, dict_colors=dict_specs['colors'], selected_zone='Liberia',
-                              column_xaxis='year', column_stacked='fuel', column_multiple_bars='scenario',
-                              select_xaxis=[2025, 2028, 2030], dict_grouping=dict_grouping, dict_scenarios=scenario_names,
-                              order_scenarios=['Baseline', 'High Hydro', 'High Demand', 'LowImport_LowThermal'],
-                              format_y=lambda y, _: '{:.0f} GWh'.format(y),
-                              order_stacked=['Hydro', 'Oil'], cap=2)
-    """
-    if selected_zone is not None:
-        df = df[(df['zone'] == selected_zone)]
-        df = df.drop(columns=['zone'])
-        if df_errorbars is not None:
-            df_errorbars = df_errorbars[(df_errorbars['zone'] == selected_zone)]
-            df_errorbars = df_errorbars.drop(columns=['zone'])
-
-    if selected_year is not None:
-        df = df[(df['year'] == selected_year)]
-        df = df.drop(columns=['year'])
-        if df_errorbars is not None:
-            df_errorbars = df_errorbars[(df_errorbars['year'] == selected_year)]
-            df_errorbars = df_errorbars.drop(columns=['year'])
-
-    if dict_grouping is not None:
-        for key, grouping in dict_grouping.items():
-            assert key in df.columns, f'Grouping parameter with key {key} is used but {key} is not in the columns.'
-            df[key] = df[key].replace(grouping)  # case-specific, according to level of preciseness for dispatch plot
-
-    if column_xaxis is not None:
-        if column_stacked is not None:
-            df = (df.groupby([column_xaxis, column_stacked, column_multiple_bars], observed=False)[column_value].sum().reset_index())
-            df = df.set_index([column_stacked, column_multiple_bars, column_xaxis]).squeeze().unstack(column_xaxis)
-
-        else:
-            df = (df.groupby([column_xaxis, column_multiple_bars], observed=False)[column_value].sum().reset_index())
-            df = df.set_index([column_multiple_bars, column_xaxis]).squeeze().unstack(column_xaxis)
-        if df_errorbars is not None:
-            if not juxtaposed:  # we sum over the stacked column
-                df_errorbars = (df_errorbars.groupby([column_xaxis, 'error', column_multiple_bars], observed=False)[
-                          column_value].sum().reset_index())
-                df_errorbars = df_errorbars.set_index(['error', column_multiple_bars, column_xaxis]).squeeze().unstack(column_xaxis)
-            else:  # we keep the stacked column
-                df_errorbars = (df_errorbars.groupby([column_xaxis, 'error', column_stacked, column_multiple_bars], observed=False)[
-                          column_value].sum().reset_index())
-                df_errorbars = df_errorbars.set_index(['error', column_stacked, column_multiple_bars, column_xaxis]).squeeze().unstack(
-                    column_xaxis)
-
-    else:  # no subplots in this case
-        if column_stacked is not None:
-            df = (df.groupby([column_stacked, column_multiple_bars], observed=False)[column_value].sum().reset_index())
-            df = df.set_index([column_stacked, column_multiple_bars])
-        else:
-            df = (df.groupby([column_multiple_bars], observed=False)[column_value].sum().reset_index())
-            df = df.set_index([column_multiple_bars])
-        if df_errorbars is not None:
-            df_errorbars = (df_errorbars.groupby(['error', column_multiple_bars], observed=False)[column_value].sum().reset_index())
-            df_errorbars = df_errorbars.set_index(['error', column_multiple_bars])
-
-
-    if select_xaxis is not None:
-        df = df.loc[:, [i for i in df.columns if i in select_xaxis]]
-
-    if not df.empty:  # handling the case where the subset is empty
-        stacked_bar_subplot(df, column_stacked, filename, dict_colors=dict_colors, df_errorbars=df_errorbars, format_y=format_y,
-                            rotation=rotation, order_scenarios=order_scenarios, dict_scenarios=dict_scenarios,
-                            order_columns=order_stacked, cap=cap, annotate=annotate, show_total=show_total, fonttick=fonttick, title=title, fontsize_label=fontsize_label,
-                            format_label=format_label, figsize=figsize, hspace=hspace, cols_per_row=cols_per_row,
-                            juxtaposed=juxtaposed)
-
-
-def scatter_plot_with_colors(df, column_xaxis, column_yaxis, column_color, color_dict, ymax=None, xmax=None, title='',
-                             legend=None, filename=None, size_scale=None, annotate_thresh=None):
-    """
-    Creates a scatter plot with points colored based on the values in a specific column.
-
-    Parameters
-    ----------
-    df : pd.DataFrame
-        DataFrame containing the data.
-    column_xaxis : str
-        Column name for x-axis values.
-    column_yaxis : str
-        Column name for y-axis values.
-    column_color : str
-        Column name for categorical values determining color.
-    color_dict : dict
-        Dictionary mapping values in column_color to specific colors.
-    size_proportional : bool, optional
-        Whether to size points proportionally to x-axis values.
-    size_scale : float, optional
-        Scaling factor for point sizes if size_proportional is True.
-    ymax : float, optional
-        Maximum y-axis value.
-    title : str, optional
-        Title of the plot.
-    legend_title : str, optional
-        Title for the legend.
-    filename : str, optional
-        File name to save the plot. If None, the plot is displayed.
-
-    Returns
-    -------
-    None
-        Displays the scatter plot.
-    """
-    # Ensure all values in value_col have a defined color
-    unique_values = df[column_color].unique()
-    for val in unique_values:
-        if val not in color_dict:
-            raise ValueError(f"No color specified for value '{val}' in {column_color}")
-    color_dict = {val: color_dict[val] for val in unique_values}
-
-    # Determine sizes of points
-    sizes = 50
-    if size_scale is not None:
-        sizes = df[column_xaxis] * size_scale
-
-    # Create the scatter plot
-    plt.figure(figsize=(8, 6))
-    handles = []  # To store legend handles
-    labels = []
-
-    for value, color in color_dict.items():
-        subset = df[df[column_color] == value]
-        scatter = plt.scatter(
-            subset[column_xaxis],
-            subset[column_yaxis],
-            label=value,
-            color=color,
-            alpha=0.7,
-            s=sizes[subset.index] if size_scale else sizes)
-        handles.append(plt.Line2D([0], [0], marker='o', color='w',
-                                  markerfacecolor=color, markersize=8))
-        labels.append(value)  # Add the label for each unique group
-
-        # Add the name of the 'generator' for the points with a value above the threshold
-        if annotate_thresh is not None:
-            for i, txt in enumerate(subset['generator']):
-                if subset[column_xaxis].iloc[i] > annotate_thresh:
-                    plt.annotate(txt, (subset[column_xaxis].iloc[i], subset[column_yaxis].iloc[i]), color='black')
-
-    if ymax is not None:
-        plt.ylim(0, ymax)
-
-    if xmax is not None:
-        plt.xlim(0, xmax)
-
-    # Add labels and legend
-    plt.xlabel(column_xaxis)
-    plt.ylabel(column_yaxis)
-    plt.title(title)
-
-    # remove legend
-    plt.legend().remove()
-    if legend is not None:
-        plt.legend(handles=handles, labels=labels, title=legend or column_color, frameon=False)
-    plt.grid(True, linestyle='--', alpha=0.5)
-
-    if filename is not None:
-        plt.savefig(filename, bbox_inches='tight')
-        plt.close()
-    else:
-        plt.show()
-
-
-def subplot_scatter(df, column_xaxis, column_yaxis, column_color, color_dict, figsize=(12,8),
-                             ymax=None, xmax=None, title='', legend=None, filename=None,
-                             size_scale=None, annotate_thresh=None, subplot_column=None):
-    """
-    Creates scatter plots with points colored based on the values in a specific column.
-    Supports optional subplots based on a categorical column.
-
-    Parameters
-    ----------
-    df : pd.DataFrame
-        DataFrame containing the data.
-    column_xaxis : str
-        Column name for x-axis values.
-    column_yaxis : str
-        Column name for y-axis values.
-    column_color : str
-        Column name for categorical values determining color.
-    color_dict : dict
-        Dictionary mapping values in column_color to specific colors.
-    ymax : float, optional
-        Maximum y-axis value.
-    xmax : float, optional
-        Maximum x-axis value.
-    title : str, optional
-        Title of the plot.
-    legend : str, optional
-        Title for the legend.
-    filename : str, optional
-        File name to save the plot. If None, the plot is displayed.
-    size_scale : float, optional
-        Scaling factor for point sizes.
-    annotate_thresh : float, optional
-        Threshold for annotating points with generator names.
-    subplot_column : str, optional
-        Column name to split the data into subplots.
-
-    Returns
-    -------
-    None
-        Displays the scatter plots.
-    """
-    # If subplots are required
-    if subplot_column is not None:
-        unique_values = df[subplot_column].unique()
-        n_subplots = len(unique_values)
-        ncols = min(3, n_subplots)  # Limit to 3 columns per row
-        nrows = int(np.ceil(n_subplots / ncols))
-
-        fig, axes = plt.subplots(nrows=nrows, ncols=ncols, figsize=(figsize[0] * ncols, figsize[1] * nrows), sharex=True, sharey=True)
-        axes = np.array(axes).flatten()  # Ensure axes is an iterable 1D array
-
-        for i, val in enumerate(unique_values):
-            ax = axes[i]
-            subset_df = df[df[subplot_column] == val]
-
-            scatter_plot_on_ax(ax, subset_df, column_xaxis, column_yaxis, column_color, color_dict,
-                               ymax, xmax, title=f"{title} - {subplot_column}: {val}",
-                               legend=legend, size_scale=size_scale, annotate_thresh=annotate_thresh)
-
-        # Hide unused subplots
-        for j in range(i + 1, len(axes)):
-            fig.delaxes(axes[j])
-
-        plt.tight_layout()
-    else:
-        # If no subplots, plot normally
-        fig, ax = plt.subplots(figsize=(8, 6))
-        scatter_plot_on_ax(ax, df, column_xaxis, column_yaxis, column_color, color_dict,
-                           ymax, xmax, title=title, legend=legend,
-                           size_scale=size_scale, annotate_thresh=annotate_thresh)
-
-    if filename is not None:
-        plt.savefig(filename, bbox_inches='tight')
-        plt.close()
-    else:
-        plt.show()
-
-
-def scatter_plot_on_ax(ax, df, column_xaxis, column_yaxis, column_color, color_dict,
-                       ymax=None, xmax=None, title='', legend=None,
-                       size_scale=None, annotate_thresh=None):
-    """
-    Helper function to create a scatter plot on a given matplotlib Axes.
-    """
-    unique_values = df[column_color].unique()
-    for val in unique_values:
-        if val not in color_dict:
-            raise ValueError(f"No color specified for value '{val}' in {column_color}")
-
-    color_dict = {val: color_dict[val] for val in unique_values}
-
-    # Determine sizes of points
-    sizes = 50
-    if size_scale is not None:
-        sizes = df[column_xaxis] * size_scale
-
-    # Plot each category separately
-    for value, color in color_dict.items():
-        subset = df[df[column_color] == value]
-        scatter = ax.scatter(subset[column_xaxis], subset[column_yaxis],
-                             label=value, color=color, alpha=0.7,
-                             s=sizes[subset.index] if size_scale else sizes)
-
-        # Annotate points above a certain threshold
-        if annotate_thresh is not None:
-            for i, txt in enumerate(subset['generator']):
-                if subset[column_xaxis].iloc[i] > annotate_thresh:
-                    x_value, y_value = subset[column_xaxis].iloc[i], subset[column_yaxis].iloc[i]
-                    ax.annotate(
-                        txt,
-                        (x_value, y_value),  # Point location
-                        xytext=(5, 10),  # Offset in points (x, y)
-                        textcoords='offset points',  # Use an offset from the data point
-                        fontsize=9,
-                        color='black',
-                        ha='left'
-                    )
-                    # ax.annotate(txt, (subset[column_xaxis].iloc[i], subset[column_yaxis].iloc[i]), color='black')
-
-    if ymax is not None:
-        ax.set_ylim(0, ymax)
-
-    if xmax is not None:
-        ax.set_xlim(0, xmax)
-
-    ax.set_xlabel(column_xaxis)
-    ax.set_ylabel(column_yaxis)
-    ax.set_title(title)
-
-    # Remove legend from each subplot to avoid redundancy
-    if legend is not None:
-        ax.legend(title=legend, frameon=False)
-
-    ax.grid(True, linestyle='--', alpha=0.5)
-
-
-def heatmap_plot(data, filename=None, percentage=False, baseline='Baseline'):
-    """
-    Plots a heatmap showing differences from baseline with color scales defined per column.
-
-    Parameters
-    ----------
-    data : pd.DataFrame
-        Input data with scenarios as rows and metrics as columns.
-    filename : str
-        Path to save the plot.
-    percentage : bool, optional
-        Whether to show differences as percentages.
-    """
-
-    # Calculate differences from baseline
-    baseline_values = data.loc[baseline, :]
-    diff_from_baseline = data.subtract(baseline_values, axis=1)
-
-    # Combine differences and baseline values for annotations
-    annotations = data.map(lambda x: f"{x:,.0f}")  # Format baseline values
-    # Format differences in percentage
-    if percentage:
-        diff_from_baseline = diff_from_baseline / baseline_values
-        diff_annotations = diff_from_baseline.map(lambda x: f" ({x:+,.0%})")
-    else:
-        diff_annotations = diff_from_baseline.map(lambda x: f" ({x:+,.0f})")
-    combined_annotations = annotations + diff_annotations  # Combine both
-
-    # Normalize the color scale by column
-    diff_normalized = diff_from_baseline.copy()
-    for column in diff_from_baseline.columns:
-        col_min = diff_from_baseline[column].min()
-        col_max = diff_from_baseline[column].max()
-        diff_normalized[column] = (diff_from_baseline[column] - col_min) / (col_max - col_min)
-
-    # Create a figure
-    fig, ax = plt.subplots(figsize=(12, 8))
-
-    # Plot the heatmap
-    sns.heatmap(
-        diff_normalized,
-        cmap=sns.diverging_palette(220, 20, as_cmap=True),
-        annot=combined_annotations,  # Show baseline values and differences
-        fmt="",  # Disable default formatting
-        linewidths=0.5,
-        ax=ax,
-        cbar=False  # Remove color bar
-    )
-
-    # Customize the axes
-    ax.xaxis.set_label_position('top')
-    ax.xaxis.tick_top()
-    ax.set_xticklabels(ax.get_xticklabels(), rotation=0, fontsize=9)
-    ax.set_yticklabels(ax.get_yticklabels(), rotation=0)
-    ax.set_xlabel("")
-    ax.set_ylabel("")
-
-    if filename:
-        plt.savefig(filename, bbox_inches='tight')
-        plt.close()
-    else:
-        plt.tight_layout()
-        plt.show()
-
-
-def rename_and_reoder(df, rename_index=None, rename_columns=None, order_index=None, order_columns=None):
-    if rename_index is not None:
-        df.index = df.index.map(lambda x: rename_index.get(x, x))
-    if rename_columns is not None:
-        df.columns = df.columns.map(lambda x: rename_columns.get(x, x))
-    if order_index is not None:
-        df = df.loc[order_index, :]
-    if order_columns is not None:
-        df = df.loc[:, order_columns]
-    return df
-
-
-def make_heatmap_plot(epm_results, filename, percentage=False, scenario_order=None,
-                       discount_rate=0, year=2050, required_keys=None, fuel_capa_list=None,
-                       fuel_gen_list=None, summary_metrics_list=None, zone_list=None, rows_index='zone',
-                       rename_columns=None):
-    """
-    Make a heatmap plot for the results of the EPM model.
-
-
-    Parameters
-    ----------
-    epm_results: dict
-    filename: str
-    percentage: bool, optional, default is False
-    scenario_order
-    discount_rate
-    """
-    summary = []
-
-    if required_keys is None:
-        required_keys = ['pCapacityByFuel', 'pEnergyByFuel', 'pEmissions', 'pDemandSupplyCountry', 'pCostSummary',
-                         'pNPVByYear']
-
-    assert all(
-        key in epm_results for key in required_keys), "Required keys for the summary are not included in epm_results"
-
-    if fuel_capa_list is None:
-        fuel_capa_list = ['Hydro', 'Solar', 'Wind']
-
-    if fuel_gen_list is None:
-        fuel_gen_list = ['Hydro', 'Oil']
-
-    if summary_metrics_list is None:
-        summary_metrics_list = ['Capex: $m']
-
-    if 'pCapacityByFuel' in required_keys:
-        temp = epm_results['pCapacityByFuel'].copy()
-        temp = temp[(temp['year'] == year)]
-        if zone_list is not None:
-            temp = temp[temp['zone'].isin(zone_list)]
-        temp = temp.pivot_table(index=[rows_index], columns=NAME_COLUMNS['pCapacityByFuel'], values='value')
-        temp = temp.loc[:, fuel_capa_list]
-        temp = rename_and_reoder(temp, rename_columns=RENAME_COLUMNS)
-        temp.columns = [f'{col} (MW)' for col in temp.columns]
-        temp = temp.round(0)
-        summary.append(temp)
-
-    if 'pEnergyByFuel' in required_keys:
-        temp = epm_results['pEnergyByFuel'].copy()
-        temp = temp[(temp['year'] == year)]
-        if zone_list is not None:
-            temp = temp[temp['zone'].isin(zone_list)]
-        temp = temp.loc[:, fuel_gen_list]
-        temp = temp.pivot_table(index=[rows_index], columns=NAME_COLUMNS['pEnergyByFuel'], values='value')
-        temp.columns = [f'{col} (GWh)' for col in temp.columns]
-        temp = temp.round(0)
-        summary.append(temp)
-
-    if 'pEmissions' in required_keys:
-        temp = epm_results['pEmissions'].copy()
-        temp = temp[(temp['year'] == year)]
-        if zone_list is not None:
-            temp = temp[temp['zone'].isin(zone_list)]
-        temp = temp.set_index(['scenario'])['value']
-        temp = temp * 1e3
-        temp.rename('ktCO2', inplace=True).to_frame()
-        summary.append(temp)
-
-    if 'pDemandSupplyCountry' in required_keys:
-        temp = epm_results['pDemandSupplyCountry'].copy()
-        temp = temp[temp['attribute'] == 'Unmet demand: GWh']
-        temp = temp.groupby(['scenario'])['value'].sum()
-
-        t = epm_results['pDemandSupplyCountry'].copy()
-        t = t[t['attribute'] == 'Demand: GWh']
-        t = t.groupby(['scenario'])['value'].sum()
-        temp = (temp / t) * 1e3
-        temp.rename('Unmet (‰)', inplace=True).to_frame()
-        summary.append(temp)
-
-        temp = epm_results['pDemandSupplyCountry'].copy()
-        if zone_list is not None:
-            temp = temp[temp['zone'].isin(zone_list)]
-        temp = temp[temp['attribute'] == 'Surplus generation: GWh']
-        temp = temp.groupby(['scenario'])['value'].sum()
-
-        t = epm_results['pDemandSupplyCountry'].copy()
-        if zone_list is not None:
-            t = t[t['zone'].isin(zone_list)]
-        t = t[t['attribute'] == 'Demand: GWh']
-        t = t.groupby(['scenario'])['value'].sum()
-        temp = (temp / t) * 1000
-
-        temp.rename('Surplus (‰)', inplace=True).to_frame()
-        summary.append(temp)
-
-    if 'pCostSummary' in required_keys:
-        temp = epm_results['pCostSummary'].copy()
-        temp = temp[temp['attribute'] == 'Total Annual Cost by Zone: $m']
-        temp = calculate_total_system_cost(temp, discount_rate)
-
-        t = epm_results['pDemandSupply'].copy()
-        if zone_list is not None:
-            t = t[t['zone'].isin(zone_list)]
-        t = t[t['attribute'] == 'Demand: GWh']
-        t = calculate_total_system_cost(t, discount_rate)
-
-        temp = (temp * 1e6) / (t * 1e3)
-
-        if isinstance(temp, (float, int)):
-            temp = pd.Series(temp, index=[epm_results['pNPVByYear']['scenario'][0]])
-        temp.rename('NPV ($/MWh)', inplace=True).to_frame()
-        summary.append(temp)
-
-    summary = pd.concat(summary, axis=1)
-
-    if scenario_order is not None:
-        scenario_order = [i for i in scenario_order if i in summary.index] + [i for i in summary.index if
-                                                                              i not in scenario_order]
-        summary = summary.loc[scenario_order]
-
-    heatmap_plot(summary, filename, percentage=percentage, baseline=summary.index[0])
-
-
-def create_zonemap(zone_map, map_geojson_to_epm):
-    """
-    Convert zone map to the correct coordinate reference system (CRS) and extract centroids.
-
-    This function ensures that the provided `zone_map` is in EPSG:4326 (latitude/longitude),
-    extracts the centroid coordinates of each zone, and maps them to the EPM zone names.
-
-    Parameters
-    ----------
-    zone_map : gpd.GeoDataFrame
-        A GeoDataFrame containing zone geometries and attributes.
-    map_geojson_to_epm : dict
-        Dictionary mapping GeoJSON zone names to EPM zone names.
-
-    Returns
-    -------
-    tuple
-        - zone_map (gpd.GeoDataFrame): The zone map converted to EPSG:4326.
-        - centers (dict): Dictionary mapping EPM zone names to their centroid coordinates [longitude, latitude].
-    """
-    if zone_map.crs is not None and zone_map.crs.to_epsg() != 4326:
-        zone_map = zone_map.to_crs(epsg=4326)  # Convert to EPSG:4326 for folium
-
-    # Get the coordinates of the centers of the zones
-    centers = {
-        row['ADMIN']: [row.geometry.centroid.x, row.geometry.centroid.y]
-        for _, row in zone_map.iterrows()
-    }
-
-    centers = {map_geojson_to_epm[c]: v for c, v in centers.items() if c in map_geojson_to_epm}
-
-    return zone_map, centers
-
-
-def get_json_data(epm_results=None, selected_zones=None, dict_specs=None, geojson_to_epm=None, geo_add=None,
-                  zone_map=None):
-    """
-    Extract and process zone map data, handling divisions for sub-national regions.
-
-    This function retrieves the zone map, identifies zones that need to be divided
-    (e.g., North-South or East-West split), applies the `divide` function, and
-    returns a processed GeoDataFrame ready for visualization.
-
-    Parameters
-    ----------
-    epm_results : dict
-        Dictionary containing EPM results, including transmission capacity data.
-    dict_specs : dict
-        Dictionary with mapping specifications, including:
-        - `geojson_to_epm`: Mapping from GeoJSON names to EPM zone names.
-        - `map_countries`: GeoDataFrame of all countries.
-
-    Returns
-    -------
-    tuple
-        - zone_map (gpd.GeoDataFrame): Processed zone map including divided regions.
-        - geojson_to_epm (dict): Updated mapping of GeoJSON names to EPM zones.
-    """
-    assert ((dict_specs is not None) or (geojson_to_epm is not None)), "Mapping zone names from geojson to EPM must be provided either under dict_specs or under geojson_to_epm"
-
-    if dict_specs is None:
-        if 'postprocessing' in os.getcwd():
-            dict_specs = read_plot_specs(folder='')
-        else:
-            dict_specs = read_plot_specs(folder='postprocessing')
-    if geojson_to_epm is None:
-        geojson_to_epm = dict_specs['geojson_to_epm']
-    else:
-        geojson_to_epm = pd.read_csv(geojson_to_epm)
-    epm_to_geojson = {v: k for k, v in
-                      geojson_to_epm.set_index('Geojson')['EPM'].to_dict().items()}  # Reverse dictionary
-    geojson_to_divide = geojson_to_epm.loc[geojson_to_epm.region.notna()]
-    geojson_complete = geojson_to_epm.loc[~geojson_to_epm.region.notna()]
-    if selected_zones is None:
-        selected_zones_epm = geojson_to_epm['EPM'].unique()
-    else:
-        selected_zones_epm = selected_zones
-    selected_zones_to_divide = [e for e in selected_zones_epm if e in geojson_to_divide['EPM'].values]
-    selected_countries_geojson = [
-        epm_to_geojson[key] for key in selected_zones_epm if
-        ((key not in selected_zones_to_divide) and (key in epm_to_geojson))
-    ]
-
-    if zone_map is None:
-        zone_map = dict_specs['map_countries']  # getting json data on all countries
-    else:
-        zone_map = gpd.read_file(zone_map)
-
-    zone_map = zone_map[zone_map['ADMIN'].isin(selected_countries_geojson)]
-
-    if geo_add is not None:
-        zone_map_add = gpd.read_file(geo_add)
-        zone_map = pd.concat([zone_map, zone_map_add])
-
-    divided_parts = []
-    for (country, division), subset in geojson_to_divide.groupby(['country', 'division']):
-        # Apply division function
-        divided_parts.append(divide(dict_specs['map_countries'], country, division))
-
-    if divided_parts:
-        zone_map_divide = pd.concat(divided_parts)
-
-        zone_map_divide = \
-        geojson_to_divide.rename(columns={'country': 'ADMIN'}).merge(zone_map_divide, on=['region', 'ADMIN'])[
-            ['Geojson', 'ISO_A3', 'ISO_A2', 'geometry']]
-        zone_map_divide = zone_map_divide.rename(columns={'Geojson': 'ADMIN'})
-        # Convert zone_map_divide back to a GeoDataFrame
-        zone_map_divide = gpd.GeoDataFrame(zone_map_divide, geometry='geometry', crs=zone_map.crs)
-
-        # Ensure final zone_map is in EPSG:4326
-        zone_map = pd.concat([zone_map, zone_map_divide]).to_crs(epsg=4326)
-    geojson_to_epm = geojson_to_epm.set_index('Geojson')['EPM'].to_dict()  # get only relevant info
-    return zone_map, geojson_to_epm
-
-
-def divide(geodf, country, division):
-    """
-    Divide a country's geometry into two subzones using North-South (NS) or East-West (EW) division.
-
-    This function overlays the country geometry with a dividing polygon and extracts
-    the two subregions.
-
-    Parameters
-    ----------
-    geodf : gpd.GeoDataFrame
-        GeoDataFrame containing geometries of all countries.
-    country : str
-        Name of the country to divide.
-    division : str
-        Type of division:
-        - 'NS' (North-South) splits along the latitude midpoint.
-        - 'EW' (East-West) splits along the longitude midpoint.
-
-    Returns
-    -------
-    gpd.GeoDataFrame
-        GeoDataFrame containing the divided subregions with the correct CRS.
-    """
-    # Get the country geometry
-    crs = geodf.crs
-    country_geometry = geodf.loc[geodf['ADMIN'] == country, 'geometry'].values[0]
-
-    # Get bounds
-    minx, miny, maxx, maxy = country_geometry.bounds
-
-    if division == 'NS':
-        median_latitude = (miny + maxy) / 2
-        south_polygon = Polygon([(minx, miny), (minx, median_latitude), (maxx, median_latitude), (maxx, miny)])
-        north_polygon = Polygon([(minx, median_latitude), (minx, maxy), (maxx, maxy), (maxx, median_latitude)])
-
-        # Convert to GeoDataFrame with the correct CRS
-        south_gdf = gpd.GeoDataFrame(geometry=[south_polygon], crs=crs)
-        north_gdf = gpd.GeoDataFrame(geometry=[north_polygon], crs=crs)
-
-        south_part = gpd.overlay(geodf.loc[geodf['ADMIN'] == country], south_gdf, how='intersection')
-        north_part = gpd.overlay(geodf.loc[geodf['ADMIN'] == country], north_gdf, how='intersection')
-        south_part = south_part.to_crs(crs)
-        north_part = north_part.to_crs(crs)
-        south_part['region'] = 'south'
-        north_part['region'] = 'north'
-
-        return pd.concat([south_part, north_part])
-
-    elif division == 'EW':
-        median_longitude = (minx + maxx) / 2
-        west_polygon = Polygon([(minx, miny), (minx, maxy), (median_longitude, maxy), (median_longitude, miny)])
-        east_polygon = Polygon([(median_longitude, miny), (median_longitude, maxy), (maxx, maxy), (maxx, miny)])
-
-        # Convert to GeoDataFrame with the correct CRS
-        west_gdf = gpd.GeoDataFrame(geometry=[west_polygon], crs=crs)
-        east_gdf = gpd.GeoDataFrame(geometry=[east_polygon], crs=crs)
-
-        west_part = gpd.overlay(geodf.loc[geodf['ADMIN'] == country],west_gdf, how='intersection')
-        east_part = gpd.overlay(geodf.loc[geodf['ADMIN'] == country], east_gdf, how='intersection')
-        west_part['region'] = 'west'
-        east_part['region'] = 'east'
-
-        return pd.concat([west_part, east_part])
-
-    else:
-        raise ValueError("Invalid division type. Use 'NS' (North-South) or 'EW' (East-West).")
-
-
-def plot_zone_map_on_ax(ax, zone_map):
-    zone_map.plot(ax=ax, color='white', edgecolor='black')
-
-    # Adjusting the limits to better center the zone_map on the region
-    ax.set_xlim(zone_map.bounds.minx.min() - 1, zone_map.bounds.maxx.max() + 1)
-    ax.set_ylim(zone_map.bounds.miny.min() - 1, zone_map.bounds.maxy.max() + 1)
-
-
-def make_overall_map(zone_map, dict_colors, centers, year, region, scenario, filename, map_epm_to_geojson,
-                     df_capacity=None, df_transmission=None, column_lines='value', min_lines=0,
-                     min_line_width=1, max_line_width=5, index_pie='fuel',
-                     figsize=(10, 6), percent_cap=25, bbox_to_anchor=(0.5, -0.1), loc='center left', min_size=0.5,
-                     max_size =2.5, pie_sizing=True, show_arrows=False, arrow_style='-|>', arrow_size = 20,
-                     arrow_offset_ratio=0.1, plot_colored_countries=True, plot_lines=True, offset=0.5,
-                     arrow_linewidth=1, mutation_scale=3, predefined_colors=None):
-
-    # Define consistent colors for each country
-    if predefined_colors is None:
-        unique_countries = zone_map['ADMIN'].unique()
-        colors = get_extended_pastel_palette(len(unique_countries))
-        predefined_colors = {country: colors[i] for i, country in enumerate(unique_countries)}
-        # predefined_colors = {country: plt.cm.Pastel1(i % 9) for i, country in enumerate(unique_countries)}
-
-    # Filter data for the given year and scenario
-    transmission_data = df_transmission[
-        (df_transmission['year'] == year) &
-        (df_transmission['scenario'] == scenario) &
-        (df_transmission[column_lines] > min_lines)
-        ]
-
-    capacity_data = df_capacity[
-        (df_transmission['year'] == year) &
-        (df_transmission['scenario'] == scenario)
-        ]
-
-    # Compute capacity range for scaling line width
-    if not transmission_data.empty:
-        min_cap = transmission_data[column_lines].min()
-        max_cap = transmission_data[column_lines].max()
-    else:
-        min_cap = max_cap = 1  # Avoid division by zero
-
-    # Function to scale line width
-    def scale_line_width(capacity):
-        if max_cap == min_cap:
-            return min_line_width
-        return min_line_width + (capacity - min_cap) / (max_cap - min_cap) * (max_line_width - min_line_width)
-
-    def calculate_pie_size(zone, capacity_data):
-        """Calculate pie chart size based on region area."""
-        # area = region_sizes.loc[region_sizes['Name'] == zone, 'area'].values[0]
-        # normalized_area = (area - region_sizes['area'].min()) / (region_sizes['area'].max() - region_sizes['area'].min())
-        area = capacity_data[(capacity_data['zone'] == zone) ].value.sum()
-        normalized_area = (area - capacity_data.groupby('zone').value.sum().min()) / (capacity_data.groupby('zone').value.sum().max() - capacity_data.groupby('zone').value.sum().min())
-        return min_size + normalized_area * (max_size - min_size)
-
-    # Create figure and axis
-    fig, ax = plt.subplots(figsize=figsize, constrained_layout=True)
-
-    # Plot the base zone map with predefined colors for each country
-    if isinstance(plot_colored_countries, bool):
-        if plot_colored_countries:
-            zone_map['color'] = zone_map['ADMIN'].map(predefined_colors)
-            zone_map.plot(ax=ax, color=zone_map['color'], edgecolor='black')
-        else:
-            zone_map.plot(ax=ax, color='white', edgecolor='black')
-    else:  # plot_colored_countries is a list of countries
-        assert isinstance(plot_colored_countries, list), 'plot_colored_countries must be a list or a bool'
-        zone_map['color'] = zone_map['ADMIN'].apply(
-            lambda c: predefined_colors[c] if c in plot_colored_countries else 'white'
-        )
-        zone_map.plot(ax=ax, color=zone_map['color'], edgecolor='black')
-
-    handles, labels = [], []
-    # Plot pie charts for each zone
-    for zone in capacity_data['zone'].unique():
-        # Extract capacity mix for the given zone and year
-        CapacityMix_plot = (capacity_data[(capacity_data['zone'] == zone)]
-                            .set_index(index_pie)['value']
-                            .fillna(0)).reset_index()
-
-        # Skip empty plots
-        if CapacityMix_plot['value'].sum() == 0:
-            continue
-
-        # Get map coordinates
-        coordinates = centers.get(zone, (0, 0))
-        loc = fig.transFigure.inverted().transform(ax.transData.transform(coordinates))
-
-        # Pie chart positioning and size
-        size = [0.03, 0.07]
-        if pie_sizing:
-            pie_size = calculate_pie_size(zone, df_capacity)
-        else:
-            pie_size = None
-
-        # Create inset pie chart
-        ax_pie = fig.add_axes([loc[0] - 0.45 * size[0], loc[1] - 0.5 * size[1], size[0], size[1]])
-        colors = [dict_colors[f] for f in CapacityMix_plot[index_pie]]
-        h, l = plot_pie_on_ax(ax_pie, CapacityMix_plot, index_pie, percent_cap, colors, None, radius= pie_size)
-        ax_pie.set_axis_off()
-
-        for handle, label in zip(h, l):
-            if label not in labels:  # Avoid duplicates
-                handles.append(handle)
-                labels.append(label)
-
-    fig.legend(handles, labels, loc=loc, frameon=False, ncol=1,
-               bbox_to_anchor=bbox_to_anchor)
-
-    # Save and show figure
-    if filename is not None:
-        plt.savefig(filename, bbox_inches='tight')
-        plt.close(fig)
-    else:
-        plt.show()
-
-    return 0
-
-
-
-def make_capacity_mix_map(zone_map, pCapacityByFuel, dict_colors, centers, year, region, scenario, filename,
-                          map_epm_to_geojson, index='fuel', list_reduced_size=None, figsize=(10, 6), percent_cap=25,
-                          bbox_to_anchor=(0.5, -0.1), loc='center left', min_size=0.5, max_size =2.5, pie_sizing=True):
-    """
-    Plots a capacity mix map with pie charts overlaid on a regional map.
-
-    Parameters:
-    - zone_map: GeoDataFrame containing the map regions.
-    - CapacityMix_scen: DataFrame containing the capacity mix data per zone.
-    - fuels_list: List of fuels to include in the plot.
-    - centers: Dictionary mapping zones to their center coordinates.
-    - year: The target year for the plot.
-    - region_name: Name of the region for the title.
-    - scenario: Scenario name for the title.
-    - graphs_folder: Path where the plot will be saved.
-    - selected_scenario: The specific scenario being plotted.
-    - geojson_names: List of country names in the GeoJSON file.
-    - model_names: List of country names used in the model.
-    - list_reduced_size: List of zones where pie size should be reduced.
-    - colorf: Function mapping fuel names to colors.
-    """
-
-    # Create figure and axes
-    fig, ax = plt.subplots(figsize=figsize, constrained_layout=True)
-
-    # Plot the base zone map
-    plot_zone_map_on_ax(ax, zone_map)
-
-    # Remove axes for a clean map
-    ax.set_aspect('equal')
-    ax.set_axis_off()
-    ax.set_title(f'Capacity mix - {region} \n {scenario} - {year}', loc='center')
-
-    # Compute pie sizes for each zone
-    region_sizes = zone_map.copy()
-    region_sizes['area'] = region_sizes.geometry.area
-    region_sizes['Name'] = region_sizes['ADMIN'].replace(map_epm_to_geojson)
-
-    def calculate_pie_size(zone, CapacityByFuel):
-        """Calculate pie chart size based on region area."""
-        # area = region_sizes.loc[region_sizes['Name'] == zone, 'area'].values[0]
-        # normalized_area = (area - region_sizes['area'].min()) / (region_sizes['area'].max() - region_sizes['area'].min())
-        area = pCapacityByFuel[(pCapacityByFuel['zone'] == zone) & (pCapacityByFuel['year'] == year)].value.sum()
-        normalized_area = (area - CapacityByFuel.groupby('zone').value.sum().min()) / (CapacityByFuel.groupby('zone').value.sum().max() - CapacityByFuel.groupby('zone').value.sum().min())
-        return min_size + normalized_area * (max_size - min_size)
-
-    handles, labels = [], []
-    # Plot pie charts for each zone
-    for zone in pCapacityByFuel['zone'].unique():
-        # Extract capacity mix for the given zone and year
-        CapacityMix_plot = (pCapacityByFuel[(pCapacityByFuel['zone'] == zone) & (pCapacityByFuel['year'] == year)  & (pCapacityByFuel['scenario'] == scenario)]
-                            .set_index(index)['value']
-                            .fillna(0)).reset_index()
-
-        # Skip empty plots
-        if CapacityMix_plot['value'].sum() == 0:
-            continue
-
-        # Get map coordinates
-        coordinates = centers.get(zone, (0, 0))
-        loc = fig.transFigure.inverted().transform(ax.transData.transform(coordinates))
-
-        # Pie chart positioning and size
-        size = [0.03, 0.07]
-        if pie_sizing:
-            if list_reduced_size is not None:
-                pie_size = 0.7 if zone in list_reduced_size else calculate_pie_size(zone, pCapacityByFuel)
-            else:
-                pie_size = calculate_pie_size(zone, pCapacityByFuel)
-        else:
-            pie_size = None
-
-        # Create inset pie chart
-        ax_pie = fig.add_axes([loc[0] - 0.45 * size[0], loc[1] - 0.5 * size[1], size[0], size[1]])
-        colors = [dict_colors[f] for f in CapacityMix_plot[index]]
-        h, l = plot_pie_on_ax(ax_pie, CapacityMix_plot, index, percent_cap, colors, None, radius= pie_size)
-        ax_pie.set_axis_off()
-
-        for handle, label in zip(h, l):
-            if label not in labels:  # Avoid duplicates
-                handles.append(handle)
-                labels.append(label)
-
-    fig.legend(handles, labels, loc=loc, frameon=False, ncol=1,
-               bbox_to_anchor=bbox_to_anchor)
-
-    # Save and show figure
-    if filename is not None:
-        plt.savefig(filename, bbox_inches='tight')
-        plt.close(fig)
-    else:
-        plt.show()
-
-
-def make_interconnection_map(zone_map, pAnnualTransmissionCapacity, centers, year, scenario, column='value', color_col=None, filename=None,
-                             min_capacity=0.1, figsize=(12, 8), show_labels=True, label_yoffset=0.02, label_xoffset=0.02,
-                             label_fontsize=12, predefined_colors=None, min_display_value=100,
-                             min_line_width=1, max_line_width=5, format_y=lambda y, _: '{:.0f} MW'.format(y),
-                             title='Transmission capacity', show_arrows=False,
-                             arrow_style='-|>', arrow_size = 20,
-                             arrow_offset_ratio=0.1, plot_colored_countries=True, plot_lines=True, offset=0.5,
-                             arrow_linewidth=1, mutation_scale=3):
-    """
-    Plots an interconnection map showing transmission capacities between different zones.
-
-    Parameters:
-    - zone_map: pd.DataFrame
-    GeoDataFrame containing the map regions.
-    - pAnnualTransmissionCapacity: pd.DataFrame
-     Dataframe containing transmission capacities (zone_from, zone_to, value).
-    - centers: dict
-    Dictionary mapping zones to their center coordinates.
-    - year: int
-    The target year for the plot.
-    - scenario: str
-    Scenario name for the title.
-    - filename: Path
-    Path where the plot will be saved (optional).
-    - min_capacity: float
-    Minimum capacity threshold for plotting lines (default 0.1 GW).
-    - figsize: tuple
-    Tuple defining figure size (default (12, 8)).
-    - show_labels: bool
-    Whether to display country names on the map (default True).
-    - label_yoffset: float
-    Proportion of figure height to shift labels vertically (default 0.02, normalized value).
-    - label_xoffset: float
-    Proportion of figure width to shift labels horizontally (default 0.02, normalized value).
-    - label_fontsize: int
-    Font size for country labels (default 12).
-    - predefined_colors: dict
-    Dictionary mapping country names to predefined colors to ensure consistency across plots.
-    - min_display_capacity: float
-    Minimum capacity value required to display text on the transmission line (default 0.5 GW).
-    - min_line_width: float
-    Minimum line width for transmission lines (default 1).
-    - max_line_width: float
-    Maximum line width for the largest transmission capacity (default 5).
-    """
-    # Define consistent colors for each country
-    if predefined_colors is None:
-        unique_countries = zone_map['ADMIN'].unique()
-        colors = get_extended_pastel_palette(len(unique_countries))
-        predefined_colors = {country: colors[i] for i, country in enumerate(unique_countries)}
-        # predefined_colors = {country: plt.cm.Pastel1(i % 9) for i, country in enumerate(unique_countries)}
-
-    # Filter data for the given year and scenario
-    transmission_data = pAnnualTransmissionCapacity[
-        (pAnnualTransmissionCapacity['year'] == year) &
-        (pAnnualTransmissionCapacity['scenario'] == scenario) &
-        (pAnnualTransmissionCapacity[column] > min_capacity)
-        ]
-
-    # Compute capacity range for scaling line width
-    if not transmission_data.empty:
-        min_cap = transmission_data[column].min()
-        max_cap = transmission_data[column].max()
-    else:
-        min_cap = max_cap = 1  # Avoid division by zero
-
-    # Function to scale line width
-    def scale_line_width(capacity):
-        if max_cap == min_cap:
-            return min_line_width
-        return min_line_width + (capacity - min_cap) / (max_cap - min_cap) * (max_line_width - min_line_width)
-
-    # Create figure and axis
-    fig, ax = plt.subplots(figsize=figsize, constrained_layout=True)
-
-    # Plot the base zone map with predefined colors for each country
-    if isinstance(plot_colored_countries, bool):
-        if plot_colored_countries:
-            zone_map['color'] = zone_map['ADMIN'].map(predefined_colors)
-            zone_map.plot(ax=ax, color=zone_map['color'], edgecolor='black')
-        else:
-            zone_map.plot(ax=ax, color='white', edgecolor='black')
-    else:  # plot_colored_countries is a list of countries
-        assert isinstance(plot_colored_countries, list), 'plot_colored_countries must be a list or a bool'
-        zone_map['color'] = zone_map['ADMIN'].apply(
-            lambda c: predefined_colors[c] if c in plot_colored_countries else 'white'
-        )
-        zone_map.plot(ax=ax, color=zone_map['color'], edgecolor='black')
-
-
-    # Remove axes for a clean map
-    ax.set_aspect('equal')
-    ax.set_axis_off()
-    ax.set_title(f'{title} - {scenario} - {year}', loc='center')
-
-    # Get vertical and horizontal extent of the figure to normalize offsets
-    ymin, ymax = ax.get_ylim()
-    xmin, xmax = ax.get_xlim()
-    y_offset = (ymax - ymin) * label_yoffset
-    x_offset = (xmax - xmin) * label_xoffset
-
-    min_color_value = transmission_data[column].min()
-    max_color_value = transmission_data[column].max()
-
-    if color_col is not None:
-        min_color_value_arrow = transmission_data[color_col].min()
-        max_color_value_arrow = transmission_data[color_col].max()
-
-    # Plot interconnections
-    for _, row in transmission_data.iterrows():
-        zone_from, zone_to, value = row['zone_from'], row['zone_to'], row[column]
-
-        if zone_from in centers and zone_to in centers:
-            coord_from, coord_to = centers[zone_from], centers[zone_to]
-            coor_mid = [(coord_from[0] + coord_to[0]) / 2, (coord_from[1] + coord_to[1]) / 2]
-
-            line_width = scale_line_width(value)
-
-            color = calculate_color_gradient(value, min_color_value, max_color_value)
-
-            if plot_lines:  # plotting transmission lines
-                ax.plot([coord_from[0], coord_to[0]], [coord_from[1], coord_to[1]], color=color,
-                        linewidth=3)
-
-                # Optional arrow
-                if show_arrows:
-                    dx = coord_to[0] - coord_from[0]
-                    dy = coord_to[1] - coord_from[1]
-                    start_x = coord_from[0] + dx * (0.5 - arrow_offset_ratio)
-                    start_y = coord_from[1] + dy * (0.5 - arrow_offset_ratio)
-                    end_x = coord_from[0] + dx * (0.5 + arrow_offset_ratio)
-                    end_y = coord_from[1] + dy * (0.5 + arrow_offset_ratio)
-
-                    arrow = FancyArrowPatch((start_x, start_y), (end_x, end_y),
-                                            arrowstyle=arrow_style,
-                                            color=color,
-                                            mutation_scale=arrow_size,
-                                            linewidth=0)
-                    ax.add_patch(arrow)
-
-                if value >= min_display_value:
-                    ax.text(coor_mid[0], coor_mid[1], format_y(value, None), ha='center', va='center',
-                            bbox=dict(facecolor='white', edgecolor='black', boxstyle='round,pad=0.3'), fontsize=10)
-
-            else:   # Plotting flows
-
-                dx = coord_to[0] - coord_from[0]
-                dy = coord_to[1] - coord_from[1]
-
-                # Midpoint for label placement
-                mid_x = (coord_from[0] + coord_to[0]) / 2
-                mid_y = (coord_from[1] + coord_to[1]) / 2
-
-                # Shorten the arrow to avoid overlapping arrowheads
-                arrow_offset = arrow_offset_ratio
-                start_x = coord_from[0] + dx * arrow_offset
-                start_y = coord_from[1] + dy * arrow_offset
-                end_x = coord_to[0] - dx * arrow_offset
-                end_y = coord_to[1] - dy * arrow_offset
-
-                # Compute direction for label offset
-                norm = np.hypot(dx, dy)
-                unit_dx, unit_dy = dx / norm, dy / norm
-                norm_dx = -unit_dy
-                norm_dy = unit_dx
-
-                if color_col is not None:
-                    color_value = row[color_col]
-                    color = calculate_color_gradient(color_value, min_color_value_arrow, max_color_value_arrow)
-                else:
-                    color = 'black'
-
-                # Arrow width scaling with value
-                arrow_linewidth = scale_line_width(value)  # or define your own scaling logic
-                arrowstyle = f"simple,head_length={0.5},head_width={0.5},tail_width={0.2*arrow_linewidth}"
-
-                # Plot arrow
-                arrow = FancyArrowPatch((start_x, start_y), (end_x, end_y),
-                                        arrowstyle=arrowstyle,
-                                        color=color,
-                                        edgecolor='black',  # Optional: to match the example style
-                                        linewidth=0,  # outline thickness (not width of the arrow)
-                                        mutation_scale=mutation_scale,
-                                        zorder=5)
-                ax.add_patch(arrow)
-
-                # Add text at midpoint with perpendicular offset
-                if value >= min_display_value:
-                    text_x = mid_x + offset * norm_dx
-                    text_y = mid_y + offset * norm_dy
-
-                    ax.text(text_x, text_y, format_y(value, None),
-                            ha='center', va='center', fontsize=label_fontsize,
-                            fontweight='bold', color='black')
-
-    # Optionally plot zone labels with a normalized offset
-    if show_labels:
-        for zone, coord in centers.items():
-            ax.text(coord[0] + x_offset, coord[1] + y_offset, zone.replace('_', ' '), fontsize=label_fontsize,
-                    ha='center', va='bottom')
-
-    # Save or show the figure
-    if filename:
-        plt.savefig(filename, bbox_inches='tight')
-        plt.close(fig)
-    else:
-        plt.show()
-
-
-def get_extended_pastel_palette(n):
-    # Get base pastel colormaps
-    pastel1 = [plt.cm.Pastel1(i) for i in range(9)]
-    pastel2 = [plt.cm.Pastel2(i) for i in range(8)]
-
-    # Combine and repeat if needed
-    base_colors = pastel1 + pastel2
-    if n <= len(base_colors):
-        return base_colors[:n]
-
-    # Generate extra soft pastel colors if needed
-    import colorsys
-    extra_needed = n - len(base_colors)
-    extra_colors = []
-    for i in range(extra_needed):
-        h = (i / extra_needed)
-        s = 0.4  # low saturation = pastel
-        v = 0.9  # high brightness = pastel
-        r, g, b = colorsys.hsv_to_rgb(h, s, v)
-        extra_colors.append((r, g, b))
-
-    return base_colors + extra_colors
-
-
-def create_interactive_map(zone_map, centers, transmission_data, energy_data, year, scenario, filename,
-                           dict_specs, pCapacityByFuel, pEnergyByFuel, pDispatch, pPlantDispatch, pPrice, label_size=14):
-    """
-    Create an interactive HTML map displaying energy capacity, dispatch, and interconnections.
-
-    Parameters:
-    - zone_map (GeoDataFrame): Geospatial data for regions
-    - centers (dict): Mapping of zone names to coordinates
-    - transmission_data (DataFrame): Transmission line capacities and utilization rates
-    - energy_data (DataFrame): Energy-related data including capacity, generation, and demand
-    - graphs_folder (str): Folder path for saving generated plots
-    - year (int): Year of the analysis
-    - scenario (str): Scenario name
-    - filename (str): Output HTML file name
-    - dict_specs (dict): Specifications for plotting
-    - pCapacityByFuel (DataFrame): Capacity mix data
-    - pDispatch (DataFrame): Dispatch data
-    """
-    # Focus the map on the bounding box of the region
-    bounds = zone_map.total_bounds  # [minx, miny, maxx, maxy]
-    region_center = [(bounds[1] + bounds[3]) / 2, (bounds[0] + bounds[2]) / 2]  # Center latitude, longitude
-    energy_map = folium.Map(location=region_center, zoom_start=6, tiles='CartoDB positron')
-
-    # Add country zones
-    folium.GeoJson(zone_map, style_function=lambda feature: {
-        'fillColor': '#ffffff', 'color': '#000000', 'weight': 1, 'fillOpacity': 0.3
-    }).add_to(energy_map)
-
-    # Plotting transmission information
-    transmission_data = transmission_data.copy()
-    transmission_data = transmission_data.loc[(transmission_data.year == year) & (transmission_data.scenario == scenario)]
-    if not transmission_data.empty:  # ie, there is transmission data to plot
-        transmission_data.drop(columns=['scenario'], inplace=True)
-        transmission_data = transmission_data.set_index(['zone_from', 'zone_to'])
-
-        # Getting the topology of lines, counting each line a unique time
-        topology = set(transmission_data.index.unique())
-        final_topology = set()
-        for (z, z2) in topology:
-            if (z2, z) not in final_topology:
-                final_topology.add((z, z2))
-
-        for (z, z2) in final_topology:
-            row1 = transmission_data.loc[(z, z2)]
-            row2 = transmission_data.loc[(z2, z)]
-            zone1, zone2 = row1.name[0], row1.name[1]
-            capacity, utilization_1to2, utilization_2to1 = max(row1.fillna(0)['capacity'], row2.fillna(0)['capacity']), row1['utilization'], row2['utilization']
-
-            if zone1 in centers and zone2 in centers:
-                coords = [[centers[zone1][1], centers[zone1][0]],  # Lat, Lon
-                          [centers[zone2][1], centers[zone2][0]]]  # Lat, Lon
-                color = calculate_color_gradient(utilization_1to2 + utilization_2to1, 0, 100)
-
-                tooltip_text = f"""
-                <div style="font-size: {label_size}px;">
-                <b>Capacity:</b> {capacity:.2f} GW <br>
-                <b>Utilization {zone1} - {zone2}:</b> {utilization_1to2:.0f}% <br>
-                <b>Utilization {zone2} - {zone1}:</b> {utilization_2to1:.0f}%
-                </div>
-                """
-
-                folium.PolyLine(
-                    locations=coords, color=color, weight=4,
-                    tooltip=tooltip_text
-                ).add_to(energy_map)
-
-    # Add zone markers with popup information and dynamically generated images
-    for zone, coords in centers.items():
-        coords = [coords[1], coords[0]]  # changing to Lat,Long as required by Folium
-        popup_content = f"""
-        <b>{zone}</b><br>
-        Generation: {get_value(energy_data, zone, year, scenario, 'Total production: GWh'):.1f} GWh<br>
-        Demand: {get_value(energy_data, zone, year, scenario, 'Demand: GWh'):.1f} GWh<br>
-        Imports: {get_value(energy_data, zone, year, scenario, 'Imports exchange: GWh'):.1f} GWh<br>
-        Exports: {get_value(energy_data, zone, year, scenario, 'Exports exchange: GWh'):.1f} GWh
-        """
-
-        # Generate and embed capacity mix and dispatch plots
-        popup_content += generate_zone_plots(zone, year, scenario, dict_specs, pCapacityByFuel, pEnergyByFuel, pDispatch,
-                                             pPlantDispatch, pPrice, scale_factor=0.8)
-
-        folium.Marker(
-            location=coords,
-            popup=folium.Popup(popup_content, min_width=800, max_height=700),
-            icon=folium.Icon(color='blue', icon="")
-        ).add_to(energy_map)
-
-    # Fit map to bounds
-    energy_map.fit_bounds([[bounds[1], bounds[0]], [bounds[3], bounds[2]]])
-
-    # Save the map
-    energy_map.save(filename)
-    print(f"Interactive map saved to {filename}")
-
-
-def get_value(df, zone, year, scenario, attribute, column_to_select='attribute'):
-    """Safely retrieves an energy value for a given zone, year, scenario, and attribute."""
-    value = df.loc[
-        (df['zone'] == zone) & (df['year'] == year) & (df['scenario'] == scenario) & (df[column_to_select] == attribute),
-        'value'
-    ]
-    return value.values[0] if not value.empty else 0
-
-
-def make_complete_value_dispatch_plot(df_dispatch, zone, year, scenario, unit_value, title,
-                                      filename=None, select_time=None, legend_loc='bottom', bottom=0, figsize=(20,6), fontsize=12):
-    """
-    Generates and saves a dispatch plot for a specific value (e.g., Imports, Exports, Demand).
-
-    Parameters
-    ----------
-    dfs_value : dict
-        Dictionary containing dataframes for the selected value plot.
-    zone : str
-        The zone to visualize.
-    year : int
-        The target year.
-    scenario : str
-        The scenario to visualize.
-    value : str
-        The specific attribute to visualize (e.g., 'Imports', 'Exports', 'Demand').
-    unit_value : str
-        Unit of the displayed value (e.g., 'GWh', 'MW').
-    title : str
-        Title of the plot.
-    filename : str, optional
-        Path to save the figure, default is None.
-    select_time : dict, optional
-        Time selection parameters for filtering the data.
-    legend_loc : str, optional
-        Location of the legend (default is 'bottom').
-    bottom : float, optional
-        Adjusts bottom margin for better layout (default is 0).
-    figsize : tuple, optional
-        Size of the figure, default is (10,6).
-
-    Returns
-    -------
-    None
-    """
-
-    df_dispatch_value = df_dispatch.loc[(df_dispatch['zone']==zone)&(df_dispatch['scenario']==scenario)&(df_dispatch['year']==year)]
-
-    # Extracting unique seasons and representative days
-    dispatch_seasons = list(df_dispatch['season'].unique())
-    n_rep_days = len(list(df_dispatch['day'].unique()))
-
-    # Selecting
-
-    # Plot
-    fig, ax = plt.subplots(figsize=figsize, sharex=True, sharey=True)
-
-    # Plot the selected value dispatch
-    df_dispatch_value = df_dispatch_value.set_index(['scenario', 'year', 'season', 'day', 't'])
-    df_dispatch_value.plot(ax=ax, color='steelblue')
-
-    ax.legend().remove()
-    ax.spines['top'].set_visible(False)
-    ax.spines['right'].set_visible(False)
-    ax.spines['bottom'].set_visible(False)
-    ax.spines['left'].set_visible(False)
-
-    # Adding the representative days as vertical lines
-    m = 0
-    d_m = 0
-    x_ds = []
-    for d in range(len(dispatch_seasons) * n_rep_days):
-        if d != 0:
-            m = m + 1
-            d_m = d_m + 1
-            x_d = 24 * d - 1
-            if m == n_rep_days:
-                ax.axvline(x=x_d, color='slategrey', linestyle='-')
-                ax.text(x=x_d-12, y=(ax.get_ylim()[1]) * 0.99, s=f'd{str(int(d_m))}', ha='center')
-                m = 0
-                d_m = 0
-            else:
-                ax.axvline(x=x_d, color='slategrey', linestyle='--')
-                ax.text(x=x_d-12, y=(ax.get_ylim()[1]) * 0.99, s=f'd{str(int(d_m))}', ha='center')
-            x_ds = x_ds + [x_d]
-
-    # Adding the last day label
-    ax.text(x=x_d+12, y=(ax.get_ylim()[1]) * 0.9, s=f'd{str(int(d_m+1))}', ha='center')
-    ax.set_xlabel("")
-    ax.set_ylabel(unit_value, fontsize=fontsize, fontweight='bold')
-    ax.text(0, 1.2, title, fontsize=fontsize, fontweight='bold', transform=ax.transAxes)
-    ax.set_xticks([])
-    ax.set_xticks([24 * n_rep_days * s - 24 * n_rep_days / 2 for s in range(len(dispatch_seasons) + 1)])
-    ax.set_xticklabels([''] + [str(s) for s in dispatch_seasons])
-    ax.set_xlim(left=0)
-
-    fig.text(0.5, 0.05, 'Hours', ha='center', fontsize=fontsize, fontweight='bold')
-
-    # Save plot if filename is provided
-    if filename:
-        plt.savefig(filename, bbox_inches='tight')
-        plt.close()
-    else:
-        plt.show()
-
-
-def generate_zone_plots(zone, year, scenario, dict_specs, pCapacityByFuel, pEnergyByFuel, pDispatch, pPlantDispatch, pPrice, scale_factor=0.8):
-    """Generate capacity mix and dispatch plots for a given zone and return them as base64 strings."""
-    # Generate capacity mix pie chart using existing function
-    df1 = pCapacityByFuel.copy()
-    df1['attribute'] = 'Capacity'
-    df2 = pEnergyByFuel.copy()
-    df2['attribute'] = 'Energy'
-    df = pd.concat([df1, df2])
-    capacity_plot = make_pie_chart_interactive(
-        df=df, zone=zone, year=year, scenario=scenario,
-        dict_colors=dict_specs['colors'], index='fuel'
-    )
-
-    df_exchanges = pDispatch.loc[pDispatch['attribute'].isin(['Imports', 'Exports'])]
-    df_exchanges_piv = df_exchanges.pivot(index= ['scenario', 'year', 'season', 'day', 't', 'zone'], columns = 'attribute', values = 'value').reset_index()
-    df_exchanges_piv[['Exports', 'Imports']] = df_exchanges_piv[['Exports', 'Imports']].fillna(0)
-    df_exchanges_piv['Net imports'] =  df_exchanges_piv['Imports'] + df_exchanges_piv['Exports']
-    time_index = df_exchanges_piv[['year', 'season', 'day', 't']].drop_duplicates()
-    zone_scenario_index = df_exchanges_piv[['zone', 'scenario']].drop_duplicates()
-    full_index = zone_scenario_index.merge(time_index, how='cross')
-    df_exchanges_piv = full_index.merge(df_exchanges_piv, on=['scenario', 'year', 'season', 'day', 't', 'zone'], how='left')
-    df_exchanges_piv['Net imports'] = df_exchanges_piv['Net imports'].fillna(0)
-    df_net_imports = df_exchanges_piv.drop(columns=['Imports', 'Exports']).copy()
-
-    df_price = pPrice.copy()
-
-    dfs_to_plot_area = {
-        'pPlantDispatch': filter_dataframe(pPlantDispatch, {'attribute': ['Generation']}),
-        'pDispatch': filter_dataframe(pDispatch, {'attribute': ['Unmet demand', 'Exports', 'Imports', 'Storage Charge']})
-    }
-
-    dfs_to_plot_line = {
-        'pDispatch': filter_dataframe(pDispatch, {'attribute': ['Demand']})
-    }
-
-    seasons = pPlantDispatch.season.unique()
-    days = pPlantDispatch.day.unique()
-
-    select_time = {'season': seasons, 'day': days}
-
-    dispatch_plot =  make_dispatch_plot_interactive(dfs_to_plot_area, dfs_to_plot_line, dict_specs['colors'], zone, year, scenario,
-                                                    select_time=select_time, stacked=True,
-                                                    reorder_dispatch=['Hydro', 'Solar', 'Wind', 'Nuclear', 'Coal', 'Oil', 'Gas', 'Imports', 'Battery Storage'])
-
-    dfs_to_plot_area = {
-    }
-
-    dfs_to_plot_line = {
-        'pPrice': df_price.rename(columns={'value': 'price'})
-    }
-
-    price_plot = make_dispatch_plot_interactive(dfs_to_plot_area, dfs_to_plot_line, dict_colors=None, zone=zone,
-                                                    year=year, scenario=scenario, select_time=select_time, stacked=False,
-                                                    ylabel='Price (US $/MWh)')
-
-    dfs_to_plot_area = {
-    }
-
-    dfs_to_plot_line = {
-        'pNetImports': df_net_imports[['year', 'season', 'day', 't', 'zone', 'scenario', 'Net imports']]
-    }
-
-    imports_zero = dfs_to_plot_line['pNetImports']
-    imports_zero = imports_zero.loc[(imports_zero.scenario == scenario) & ((imports_zero.zone == zone)) & (imports_zero.year == year)]
-    imports_zero = (imports_zero['Net imports'] == 0).all().all()
-    if not imports_zero:  # plotting net imports only when there is some variation
-        net_imports_plots = make_dispatch_plot_interactive(dfs_to_plot_area, dfs_to_plot_line, dict_colors=None, zone=zone,
-                                                        year=year, scenario=scenario, select_time=select_time, stacked=False,
-                                                        ylabel='Net imports (MWh)')
-
-        final_image = combine_and_resize_images([capacity_plot, dispatch_plot, price_plot, net_imports_plots], scale_factor=scale_factor)
-    else:
-        final_image = combine_and_resize_images([capacity_plot, dispatch_plot, price_plot],
-                                                scale_factor=scale_factor)
-
-    # Convert images to base64 and embed in popup
-    return f'<br>{final_image}'
-
-
-def combine_and_resize_images(image_list, scale_factor=0.6):
-    """
-    Takes a list of base64-encoded images, resizes them to the same width,
-    and vertically stacks them before returning as a base64-encoded image.
-
-    Parameters:
-    - image_list: List of base64-encoded images
-    - scale_factor: Factor to scale down images
-
-    Returns:
-    - base64-encoded combined image
-    """
-    images = []
-
-    # Decode base64 images into PIL images
-    for img_str in image_list:
-        if img_str:
-            img_data = base64.b64decode(img_str.split(",")[1])
-            img = Image.open(io.BytesIO(img_data))
-            images.append(img)
-
-    if not images:
-        return ""
-
-    # Resize all images to the same width
-    target_width = max(img.width for img in images)
-    resized_images = [img.resize((target_width, int(img.height * (target_width / img.width)))) for img
-                      in images]
-
-    # Stack images vertically
-    total_height = sum(img.height for img in resized_images)
-    final_img = Image.new("RGB", (target_width, total_height), (255, 255, 255))  # White background
-
-    y_offset = 0
-    for img in resized_images:
-        final_img.paste(img, (0, y_offset))
-        y_offset += img.height
-
-    # Resize the entire combined image
-    new_width = int(final_img.width * scale_factor)
-    new_height = int(final_img.height * scale_factor)
-    final_img = final_img.resize((new_width, new_height))
-
-    # Convert back to base64
-    img_io = io.BytesIO()
-    final_img.save(img_io, format="PNG")
-    img_io.seek(0)
-    encoded_str = base64.b64encode(img_io.getvalue()).decode()
-
-    return f'<img src="data:image/png;base64,{encoded_str}" width="{new_width}">'
-
-
-def make_complete_dispatch_plot_for_interactive(pFuelDispatch, pDispatch, dict_colors, zone, year, scenario,
-                                filename=None, BESS_included=True, Hydro_stor_included=True,title='Dispatch',
-                                select_time=None, legend_loc='bottom', bottom=0, figsize=(20,6), fontsize=12):
-    """
-    Generates and saves a dispatch plot for fuel-based generation in a given zone, year, and scenario.
-
-    Parameters
-    ----------
-    pFuelDispatch : DataFrame
-        Dataframe containing dispatch data by fuel type.
-    pDispatch : DataFrame
-        Dataframe containing total demand and other key dispatch attributes.
-    dict_colors : dict
-        Dictionary mapping fuel types to colors.
-    zone : str
-        The zone to visualize.
-    year : int
-        The target year.
-    scenario : str
-        The scenario to visualize.
-    filename : str, optional
-        Path to save the figure, default is None.
-    BESS_included : bool, optional
-        Whether to include Battery Storage in the dispatch, default is True.
-    Hydro_stor_included : bool, optional
-        Whether to include Pumped-Hydro Storage, default is True.
-    select_time : dict, optional
-        Time selection parameters for filtering the data.
-    legend_loc : str, optional
-        Location of the legend (default is 'bottom').
-    bottom : float, optional
-        Adjusts bottom margin for better layout (default is 0).
-    figsize : tuple, optional
-        Size of the figure, default is (20,6).
-    fontsize : int, optional
-        Font size for labels and titles.
-
-    Returns
-    -------
-    None
-    """
-
-       # Extracting unique seasons and representative days
-    dispatch_seasons = list(pFuelDispatch['season'].unique())
-    n_rep_days = len(list(pFuelDispatch['day'].unique()))
-
-    # Filtrer les données de production
-    pFuelDispatch_zone = pFuelDispatch.loc[
-        (pFuelDispatch['zone'] == zone) & (pFuelDispatch['year'] == year) & (pFuelDispatch['scenario'] == scenario)
-    ]
-
-    # Exclure les stockages si nécessaire
-    if not BESS_included:
-        pFuelDispatch_zone = pFuelDispatch_zone[pFuelDispatch_zone['fuel'] != 'Battery Storage']
-    if not Hydro_stor_included:
-        pFuelDispatch_zone = pFuelDispatch_zone[pFuelDispatch_zone['fuel'] != 'Pumped-Hydro']
-    y_max_dispatch = float(pFuelDispatch_zone['value'].max())
-
-    # Mise en forme pour le stacked area plot
-    pFuelDispatch_pivot = pFuelDispatch_zone.pivot_table(index=['season', 'day', 't'],
-                                                          columns='fuel', values='value', aggfunc='sum')
-
-    # Récupérer la demande
-    pDemand_zone = pDispatch.loc[
-        (pDispatch['zone'] == zone) & (pDispatch['year'] == year) & (pDispatch['scenario'] == scenario) & (pDispatch['attribute'] == 'Demand')
-    ]
-    y_max_demand = float(pDemand_zone['value'].max())
-
-    pDemand_pivot = pDemand_zone.pivot_table(index=['season', 'day', 't'], values='value')
-
-    # Extraire les saisons et jours représentatifs
-    dispatch_seasons = list(pFuelDispatch['season'].unique())
-    n_rep_days = len(list(pFuelDispatch['day'].unique()))
-
-    # Créer le graphique
-    fig, ax = plt.subplots(figsize=figsize, sharex=True, sharey=True)
-
-    # Tracer la production en stacked area
-    if not pFuelDispatch_pivot.empty:
-        pFuelDispatch_pivot.plot.area(ax=ax, stacked=True, linewidth=0, color=[dict_colors.get(fuel, 'gray') for fuel in pFuelDispatch_pivot.columns])
-
-    # Tracer la demande
-    if not pDemand_pivot.empty:
-        pDemand_pivot.plot(ax=ax, linewidth=1.5, color='darkred', linestyle='-', label='Demand')
-
-    ax.legend().remove()
-    ax.spines['top'].set_visible(False)
-    ax.spines['right'].set_visible(False)
-    ax.spines['bottom'].set_visible(False)
-    ax.spines['left'].set_visible(False)
-
-    # Adding the representative days as vertical lines
-    m = 0
-    d_m = 0
-    x_ds = []
-    for d in range(len(dispatch_seasons) * n_rep_days):
-        if d != 0:
-            m = m + 1
-            d_m = d_m + 1
-            x_d = 24 * d - 1
-            if m == n_rep_days:
-                ax.axvline(x=x_d, color='slategrey', linestyle='-')
-                ax.text(x=x_d-12, y=(ax.get_ylim()[1]) * 0.99, s=f'd{str(int(d_m))}', ha='center')
-                m = 0
-                d_m = 0
-            else:
-                ax.axvline(x=x_d, color='slategrey', linestyle='--')
-                ax.text(x=x_d-12, y=(ax.get_ylim()[1]) * 0.99, s=f'd{str(int(d_m))}', ha='center')
-            x_ds = x_ds + [x_d]
-
-    # Adding the last day label
-    ax.text(x=x_d+12, y=(ax.get_ylim()[1]) * 0.9, s=f'd{str(int(d_m+1))}', ha='center')
-    ax.set_xlabel("")
-    ax.set_ylabel('GWh', fontsize=fontsize, fontweight='bold')
-    ax.text(0, 1.2, title, fontsize=fontsize, fontweight='bold', transform=ax.transAxes)
-    ax.set_xticks([])
-    ax.set_xticks([24 * n_rep_days * s - 24 * n_rep_days / 2 for s in range(len(dispatch_seasons) + 1)])
-    ax.set_xticklabels([''] + [str(s) for s in dispatch_seasons])
-    ax.set_xlim(left=0)
-    ax.set_ylim(top=max(y_max_dispatch, y_max_demand))
-
-    fig.text(0.5, 0.05, 'Hours', ha='center', fontsize=fontsize, fontweight='bold')
-
-    # Save plot if filename is provided
-    if filename:
-        plt.savefig(filename, bbox_inches='tight')
-        plt.close()
-    else:
-        plt.show()
-
-
-def make_pie_chart_interactive(df, zone, year, scenario, dict_colors, index='fuel'):
-    """
-    Generates a pie chart using the existing subplot_pie function and returns it as a base64 image string.
-    """
-
-    temp_df = df[(df['zone'] == zone) & (df['year'] == year) & (df['scenario'] == scenario)]
-    if temp_df.empty:
-        return ""
-
-    img = BytesIO()
-
-    fig_width = 12
-    fig_height = 2  # Shorter height for better fit
-
-    subplot_pie(
-        df=temp_df, index=index, dict_colors=dict_colors, title=f'Power mix - {zone} - {year}',
-        filename=img, figsize=(fig_width, fig_height), subplot_column='attribute', legend_ncol=1, legend_fontsize=8,
-        bbox_to_anchor=(0.9, 0.5), legend=False
-    )
-
-    img.seek(0)
-    encoded_str = base64.b64encode(img.getvalue()).decode()
-    return f'<img src="data:image/png;base64,{encoded_str}" width="300">'
-
-
-def make_dispatch_plot_interactive(dfs_area, dfs_line, dict_colors, zone, year, scenario, select_time, stacked=True,
-                                       ylabel=None, bottom=None, reorder_dispatch=None):
-    """Generates a dispatch plot and returns it as a base64 image string."""
-    img = BytesIO()
-
-    fig_width = 14
-    fig_height = 4  # Shorter height for better fit
-
-    make_complete_fuel_dispatch_plot(
-        dfs_area=dfs_area, dfs_line=dfs_line, dict_colors=dict_colors,
-        zone=zone, year=year, scenario=scenario, select_time=select_time, filename=img, figsize=(fig_width,fig_height),
-        stacked=stacked, ylabel=ylabel, bottom=bottom, reorder_dispatch=reorder_dispatch,
-    )
-
-    img.seek(0)
-    encoded_str = base64.b64encode(img.getvalue()).decode()
-    return f'<img src="data:image/png;base64,{encoded_str}" width="400">'
-
-
-def encode_image_from_memory(img):
-    """Encodes an in-memory image (BytesIO) to base64 for embedding in HTML."""
-    if img is None:
-        return ""
-    encoded_str = base64.b64encode(img.read()).decode()
-    return f'<img src="data:image/png;base64,{encoded_str}" width="300">'
-
-
-def make_dispatch_value_plot_interactive(df_dispatch, zone, year, scenario, unit_value, title, select_time=None):
- 
-    img = BytesIO()
-
-    fig_width = 12
-    fig_height = 2  # Shorter height for better fit
-    fontsize=6
-
-    make_complete_value_dispatch_plot(
-        df_dispatch=df_dispatch, zone=zone, year=year, scenario=scenario, 
-        unit_value=unit_value, title=title, filename=img, select_time=select_time, 
-        figsize=(fig_width, fig_height),fontsize=fontsize
-    )
-
-    img.seek(0)
-    encoded_str = base64.b64encode(img.getvalue()).decode()
-    return f'<img src="data:image/png;base64,{encoded_str}" width="400">'
-
-
-# def calculate_color_gradient(value, min_val, max_val, cmap_name='coolwarm'):
-#     norm_val = (value - min_val) / (max_val - min_val)
-#     norm_val = min(max(norm_val, 0), 1)
-#     cmap = plt.get_cmap(cmap_name)
-#     r, g, b, _ = cmap(norm_val)
-#     return f'#{int(r*255):02x}{int(g*255):02x}{int(b*255):02x}'
-
-
-def calculate_color_gradient(value, min_val, max_val, start_color=(135, 206, 250), end_color=(139, 0, 0)):
-    """Generates a color gradient based on a value range."""
-    ratio = (value - min_val) / (max_val - min_val)
-    ratio = min(max(ratio, 0), 1)  # Clamp between 0 and 1
-    ratio = ratio**2.5  # Exponential scaling
-    r = int(start_color[0] * (1 - ratio) + end_color[0] * ratio)
-    g = int(start_color[1] * (1 - ratio) + end_color[1] * ratio)
-    b = int(start_color[2] * (1 - ratio) + end_color[2] * ratio)
-    return f'#{r:02x}{g:02x}{b:02x}'
-
-
-def make_multiple_lines_subplots(df, filename, dict_colors, selected_zone=None, selected_year=None, column_subplots='scenario',
-                              column_multiple_lines='competition', column_xaxis='t',
-                              column_value='value', select_subplots=None, order_index=None,
-                              dict_scenarios=None, figsize=(10,6),
-                              format_y=lambda y, _: '{:.0f} MW'.format(y),  annotation_format="{:.0f}",
-                              order_stacked=None, max_ticks=10, annotate=True,
-                              show_total=False, fonttick=12, rotation=0, title=None):
-    """
-    Subplots with stacked bars. Can be used to explore the evolution of capacity over time and across scenarios.
-
-    Parameters
-    ----------
-    df : pd.DataFrame
-        Dataframe with results.
-    filename : str
-        Path to save the figure.
-    dict_colors : dict
-        Dictionary with color arguments.
-    selected_zone : str
-        Zone to select.
-    column_xaxis : str
-        Column for choosing the subplots.
-    column_stacked : str
-        Column name for choosing the column to stack values.
-    column_multiple_bars : str
-        Column for choosing the type of bars inside a given subplot.
-    column_value : str
-        Column name for the values to be plotted.
-    select_xaxis : list, optional
-        Select a subset of subplots (e.g., a number of years).
-    dict_grouping : dict, optional
-        Dictionary for grouping variables and summing over a given group.
-    order_index : list, optional
-        Order of scenarios for plotting.
-    dict_scenarios : dict, optional
-        Dictionary for renaming scenarios.
-    format_y : function, optional
-        Function for formatting y-axis labels.
-    order_stacked : list, optional
-        Reordering the variables that will be stacked.
-    cap : int, optional
-        Under this cap, no annotation will be displayed.
-    annotate : bool, optional
-        Whether to annotate the bars.
-    show_total : bool, optional
-        Whether to show the total value on top of each bar.
-
-    Example
-    -------
-
-    """
-    if selected_zone is not None:
-        df = df[(df['zone'] == selected_zone)]
-        df = df.drop(columns=['zone'])
-
-    if selected_year is not None:
-        df = df[(df['year'] == selected_year)]
-        df = df.drop(columns=['year'])
-
-    if column_subplots is not None:
-        df = (df.groupby([column_subplots, column_multiple_lines, column_xaxis], observed=False)[
-                  column_value].mean().reset_index())
-        df = df.set_index([column_multiple_lines, column_xaxis, column_subplots]).squeeze().unstack(column_subplots)
-    else:  # no subplots in this case
-        df = (df.groupby([column_multiple_lines, column_xaxis], observed=False)[column_value].mean().reset_index())
-        df = df.set_index([column_multiple_lines, column_xaxis])
-
-    # TODO: change select_axis name
-    if select_subplots is not None:
-        df = df.loc[:, [i for i in df.columns if i in select_subplots]]
-
-    multiple_lines_subplot(df, column_multiple_lines, filename, figsize=figsize, dict_colors=dict_colors,  format_y=format_y,
-                           annotation_format=annotation_format,  rotation=rotation, order_index=order_index, dict_scenarios=dict_scenarios,
-                           order_columns=order_stacked, max_ticks=max_ticks, annotate=annotate, show_total=show_total,
-                           fonttick=fonttick, title=title)
-
-
-def multiple_lines_subplot(df, column_multiple_lines, filename, figsize=(10,6), dict_colors=None, order_index=None,
-                            order_columns=None, dict_scenarios=None, rotation=0, fonttick=14, legend=True,
-                           format_y=lambda y, _: '{:.0f} GW'.format(y), annotation_format="{:.0f}",
-                           max_ticks=10, annotate=True, show_total=False, title=None, ylim_bottom=None):
-    """
-    Create a stacked bar subplot from a DataFrame.
-    Parameters
-    ----------
-    df : pandas.DataFrame
-        DataFrame containing the data to plot.
-    column_group : str
-        Column name to group by for the stacked bars.
-    filename : str
-        Path to save the plot image. If None, the plot is shown instead.
-    dict_colors : dict, optional
-        Dictionary mapping column names to colors for the bars. Default is None.
-    figsize : tuple, optional
-        Size of the figure (width, height). Default is (10, 6).
-    year_ini : str, optional
-        Initial year to highlight in the plot. Default is None.
-    order_index : list, optional
-        List of scenario names to order the bars. Default is None.
-    order_columns : list, optional
-        List of column names to order the stacked bars. Default is None.
-    dict_scenarios : dict, optional
-        Dictionary mapping scenario names to new names for the plot. Default is None.
-    rotation : int, optional
-        Rotation angle for x-axis labels. Default is 0.
-    fonttick : int, optional
-        Font size for tick labels. Default is 14.
-    legend : bool, optional
-        Whether to display the legend. Default is True.
-    format_y : function, optional
-        Function to format y-axis labels. Default is a lambda function formatting as '{:.0f} GW'.
-    cap : int, optional
-        Minimum height of bars to annotate. Default is 6.
-    annotate : bool, optional
-        Whether to annotate each bar with its height. Default is True.
-    show_total : bool, optional
-        Whether to show the total value on top of each bar. Default is False.
-    Returns
-    -------
-    None
-    """
-
-    valid_keys = []
-    df_temps = {}
-
-    for key in df.columns:
-        try:
-            df_temp = df[key].unstack(column_multiple_lines)
-
-            # Apply filters before checking emptiness
-            if dict_scenarios is not None:
-                df_temp.index = df_temp.index.map(lambda x: dict_scenarios.get(x, x))
-            if order_index is not None:
-                df_temp = df_temp.loc[[c for c in order_index if c in df_temp.index], :]
-            if order_columns is not None:
-                df_temp = df_temp[[c for c in order_columns if c in df_temp.columns]]
-
-            df_temp = df_temp.dropna(axis=1, how='all')  # drop columns with all NaNs
-
-            if not df_temp.empty:
-                valid_keys.append(key)
-                df_temps[key] = df_temp
-
-        except Exception:
-            continue
-
-    num_subplots = len(valid_keys)
-    if num_subplots == 0:
-        print("No data available to plot.")
-        return
-
-    n_columns = min(3, num_subplots)
-    n_rows = int(np.ceil(num_subplots / n_columns))
-    fig, axes = plt.subplots(n_rows, n_columns, figsize=(figsize[0], figsize[1] * n_rows), sharey='all',
-                             gridspec_kw={'width_ratios': [1] * n_columns})
-
-    if n_rows * n_columns == 1:  # If only one subplot, `axes` is not an array
-        axes = [axes]  # Convert to list to maintain indexing consistency
-    else:
-        axes = np.array(axes).flatten()  # Ensure it's always a 1D array
-
-
-    handles, labels = None, None
-    all_handles, all_labels = [], []
-    for k, key in enumerate(valid_keys):
-        ax = axes[k]
-        df_temp = df_temps[key]
-
-        plot = df_temp.plot(ax=ax, kind='line', marker='o',
-                     color=dict_colors if dict_colors is not None else None)
-
-        handles, labels = ax.get_legend_handles_labels()
-        all_handles += handles
-        all_labels += labels
-
-        num_xticks = min(len(df_temp.index), max_ticks)  # Set a reasonable max number of ticks
-        xticks_positions = np.linspace(0, len(df_temp.index) - 1, num_xticks, dtype=int)
-        ax.set_xticks(xticks_positions)  # Set tick positions
-        ax.set_xticklabels(df_temp.index[xticks_positions], rotation=rotation)
-
-        ax.spines['left'].set_visible(False)
-        ax.spines['right'].set_visible(False)
-        ax.spines['top'].set_visible(False)
-
-        plt.setp(ax.xaxis.get_majorticklabels(), rotation=rotation)
-        # put tick label in bold
-        ax.tick_params(axis='both', which=u'both', length=0)
-        ax.set_xlabel('')
-
-        if len(valid_keys) > 1:
-            title = key
-            if isinstance(key, tuple):
-                title = '{}-{}'.format(key[0], key[1])
-            ax.set_title(title, fontweight='bold', color='dimgrey', pad=-1.6, fontsize=fonttick)
-        else:
-            if title is not None:
-                if isinstance(title, tuple):
-                    title = '{}-{}'.format(title[0], title[1])
-                ax.set_title(title, fontweight='bold', color='dimgrey', pad=-1.6, fontsize=fonttick)
-
-        if k == 0:
-            ax.yaxis.set_major_formatter(plt.FuncFormatter(format_y))
-        if k % n_columns != 0:
-            ax.set_ylabel('')
-            ax.tick_params(axis='y', which='both', left=False, labelleft=False)
-
-        ax.get_legend().remove()
-
-        if ylim_bottom is not None:
-            ax.set_ylim(bottom=ylim_bottom)
-
-        # Add a horizontal line at 0
-        # ax.axhline(0, color='black', linewidth=0.5)
-
-
-    if legend:
-        seen = set()
-        unique = [(h, l) for h, l in zip(all_handles, all_labels) if not (l in seen or seen.add(l))]
-        fig.legend(
-            [h for h, _ in unique],
-            [l.replace('_', ' ') for _, l in unique],
-            loc='center left',
-            frameon=False,
-            ncol=1,
-            bbox_to_anchor=(1, 0.5)
-        )
-
-        # fig.legend(handles[::-1], labels[::-1], loc='center left', frameon=False, ncol=1,
-        #            bbox_to_anchor=(1, 0.5))
-
-    # Hide unused subplots
-    for j in range(k + 1, len(axes)):
-        fig.delaxes(axes[j])
-
-    if filename is not None:
-        plt.savefig(filename, bbox_inches='tight')
-        plt.close(fig)
-    else:
-        plt.show()
-
-
-def make_line_subplots(df, filename, x_column, y_column, subplot_column,
-                       group_column=None, dict_colors=None, format_y=None,
-                       figsize=(10, 5), rotation=0, fonttick=12, title=None,
-                       xlabel=None, ylabel=None):
-    """
-    Create multiple line subplots from a DataFrame, sliced by a given column.
-
-    Parameters
-    ----------
-    df : pd.DataFrame
-        The data to be plotted.
-    filename : str
-        Path to save the resulting figure.
-    x_column : str
-        Name of the column for the x-axis.
-    y_column : str
-        Name of the column for the y-axis.
-    subplot_column : str
-        Column used to create one subplot per unique value (e.g., 'zone', 'attribute').
-    group_column : str, optional
-        If specified, plots one line per value of this column inside each subplot.
-    dict_colors : dict, optional
-        Dictionary mapping group_column values to colors.
-    format_y : function, optional
-        A function for formatting the y-axis ticks.
-    figsize : tuple, default=(10, 5)
-        Size of each subplot (width, height).
-    rotation : int, default=0
-        Rotation of the x-axis tick labels.
-    fonttick : int, default=12
-        Font size for tick labels.
-    title : str, optional
-        Title for the entire figure.
-    xlabel : str, optional
-        Label for the x-axis.
-    ylabel : str, optional
-        Label for the y-axis.
-    """
-
-    unique_subplots = df[subplot_column].unique()
-    ncols = min(3, len(unique_subplots))
-    nrows = int(np.ceil(len(unique_subplots) / ncols))
-
-    fig, axes = plt.subplots(nrows, ncols, figsize=(figsize[0] * ncols, figsize[1] * nrows), sharey=True)
-    axes = np.array(axes).flatten()
-
-    for i, key in enumerate(unique_subplots):
-        ax = axes[i]
-        subset = df[df[subplot_column] == key]
-
-        if group_column:
-            for g, data in subset.groupby(group_column):
-                color = dict_colors[g] if dict_colors and g in dict_colors else None
-                ax.plot(data[x_column], data[y_column], label=str(g), color=color)
-        else:
-            ax.plot(subset[x_column], subset[y_column], color='steelblue')
-
-        ax.set_title(str(key), fontsize=fonttick, fontweight='bold')
-        ax.tick_params(axis='x', rotation=rotation)
-        ax.grid(True, linestyle='--', alpha=0.5)
-
-        if format_y:
-            ax.yaxis.set_major_formatter(plt.FuncFormatter(format_y))
-
-        if i % ncols == 0:
-            ax.set_ylabel(ylabel if ylabel else y_column, fontsize=fonttick)
-
-        if i >= (nrows - 1) * ncols:
-            ax.set_xlabel(xlabel if xlabel else x_column, fontsize=fonttick)
-
-        if group_column:
-            ax.legend(frameon=False, fontsize=fonttick - 2)
-
-    for j in range(i + 1, len(axes)):
-        fig.delaxes(axes[j])
-
-    if title:
-        fig.suptitle(title, fontsize=fonttick + 2)
-
-    plt.tight_layout()
-    plt.savefig(filename, bbox_inches='tight')
-    plt.show()
-
-
-def keep_max_direction(df):
-    # Make sure zone names are consistent strings
-    df_grouped = df.copy()
-    df_grouped['zone'] = df_grouped['zone'].astype(str)
-    df_grouped['z2'] = df_grouped['z2'].astype(str)
-
-    # Create a canonical pair identifier (sorted zones)
-    df_grouped['zone_pair'] = df_grouped.apply(lambda row: tuple(sorted([row['zone'], row['z2']])), axis=1)
-
-    df_grouped = df_grouped.sort_values('value', ascending=False)
-    # Group by scenario, year, and zone_pair
-    # df_grouped = df_grouped.sort_values('value', ascending=False).groupby(['scenario', 'year', 'zone_pair'], as_index=False)['value'].sum()
-    df_sum = df_grouped.groupby(['scenario', 'year', 'zone_pair'], as_index=False)['value'].sum()
-
-    df_grouped = df_grouped.groupby(['scenario', 'year', 'zone_pair'], as_index=False).first()  # this line is used to keep the direction corresponding to the maximum utilization
->>>>>>> 4bc869ec
 
     return RESULTS_FOLDER, dict_specs, epm_input, epm_results
 
