# General packages to process and plot EPM results
# Docstring formatting should follow the NumPy/SciPy format: https://numpydoc.readthedocs.io/en/latest/format.html
# The first line should be a short and concise summary of the function's purpose.
# The second line should be blank, and any further lines should be wrapped at 72 characters.
# The docstring should describe the function's purpose, arguments, and return values, as well as any exceptions that the function may raise.
# The docstring should also provide examples of how to use the function.

# Importing necessary libraries
import pandas as pd
import matplotlib.pyplot as plt
from matplotlib.patches import Patch
import numpy as np
import os
import gams.transfer as gt
import seaborn as sns
from pathlib import Path
import geopandas as gpd
from matplotlib.ticker import MaxNLocator, FixedLocator
FUELS = 'static/fuels.csv'
TECHS = 'static/technologies.csv'
COLORS = 'static/colors.csv'
GEOJSON = 'static/countries.geojson'

NAME_COLUMNS = {
    'pFuelDispatch': 'fuel',
    'pDispatch': 'attribute',
    'pCostSummary': 'attribute',
    'pCapacityByFuel': 'fuel',
    'pEnergyByFuel': 'fuel'
}

UNIT = {
    'Capex: $m': 'M$/year',
    'Unmet demand costs: : $m': 'M$'
}


def create_folders_imgs(folder):
    """
    Creating folders for images
    
    Parameters:
    ----------
    folder: str
        Path to the folder where the images will be saved.
    
    """
    for p in [path for path in Path(folder).iterdir() if path.is_dir()]:
        if not (p / Path('images')).is_dir():
            os.mkdir(p / Path('images'))
    if not (Path(folder) / Path('images')).is_dir():
        os.mkdir(Path(folder) / Path('images'))


def read_plot_specs():
    """
    Read the specifications for the plots from the static files.
    
    Returns:
    -------
    dict_specs: dict
        Dictionary containing the specifications for the plots
    """

    colors = pd.read_csv(COLORS)
    fuel_mapping = pd.read_csv(FUELS)
    tech_mapping = pd.read_csv(TECHS)
    countries = gpd.read_file(GEOJSON)

    dict_specs = {
        'colors': colors.set_index('Processing')['Color'].to_dict(),
        'fuel_mapping': fuel_mapping.set_index('EPM_Fuel')['Processing'].to_dict(),
        'tech_mapping': tech_mapping.set_index('EPM_Tech')['Processing'].to_dict(),
        'map_countries': countries
    }
    return dict_specs


def extract_gdx(file):
    """
    Extract information as pandas DataFrame from a gdx file.

    Parameters
    ----------
    file: str
        Path to the gdx file

    Returns
    -------
    epm_result: dict
        Dictionary containing the extracted information
    """
    df = {}
    container = gt.Container(file)
    for param in container.getParameters():
        if container.data[param.name].records is not None:
            df[param.name] = container.data[param.name].records.copy()

    return df


def extract_epm_folder(results_folder, file='epmresults.gdx'):
    """
    Extract information from a folder containing multiple scenarios.
    
    Parameters
    ----------
    results_folder: str
        Path to the folder containing the scenarios
    file: str, optional, default='epmresults.gdx'
        Name of the gdx file to extract
        
    Returns
    -------
    inverted_dict: dict
        Dictionary containing the extracted information for each scenario
    """
    # Dictionary to store the extracted information for each scenario
    dict_df = {}
    for scenario in [i for i in os.listdir(results_folder) if os.path.isdir(os.path.join(results_folder, i))]:
        if file in os.listdir(os.path.join(results_folder, scenario)):
            dict_df.update({scenario: extract_gdx(os.path.join(results_folder, scenario, file))})

    inverted_dict = {
        k: {outer: inner[k] for outer, inner in dict_df.items() if k in inner}
        for k in {key for inner in dict_df.values() for key in inner}
    }

    inverted_dict = {k: pd.concat(v, names=['scenario']).reset_index('scenario') for k, v in inverted_dict.items()}
    return inverted_dict


def standardize_names(dict_df, key, mapping, column='fuel'):
    """
    Standardize the names of fuels in the dataframes.

    Only works when dataframes have fuel and value (with numerical values) columns.
    
    Parameters
    ----------
    dict_df: dict
        Dictionary containing the dataframes
    key: str
        Key of the dictionary to modify
    mapping: dict
        Dictionary mapping the original fuel names to the standardized names
    column: str, optional, default='fuel'
        Name of the column containing the fuels
    """

    if key in dict_df.keys():
        temp = dict_df[key].copy()
        temp[column] = temp[column].replace(mapping)
        temp = temp.groupby([i for i in temp.columns if i != 'value']).sum().reset_index()

        new_fuels = [f for f in temp[column].unique() if f not in mapping.values()]
        if new_fuels:
            raise ValueError(f'New fuels found in {key}: {new_fuels}. '
                             f'Add fuels to the mapping in the /static folder and add in the colors.csv file.')

        dict_df[key] = temp.copy()
    else:
        print(f'{key} not found in epm_dict')


def process_epm_inputs(epm_input, dict_specs, scenarios_rename=None):
    """
    Processing EPM inputs to use in plots.  
    
    Parameters
    ----------
    epm_input: dict
        Dictionary containing the input data
    dict_specs: dict
        Dictionary containing the specifications for the plots
    """

    keys = ['ftfindex', 'pGenDataExcel', 'pTechDataExcel', 'pZoneIndex', 'pDemandProfile', 'pDemandForecast', 'pScalars']
    epm_input = {k: i for k, i in epm_input.items() if k in keys}
    if scenarios_rename is not None:
        for k, i in epm_input.items():
            if 'scenario' in i.columns:
                i['scenario'] = i['scenario'].replace(scenarios_rename)

    # t = epm_input['pGenDataExcel'].pivot(index=['scenario', 'Plants'], columns='uni', values='value')

    epm_input['pDemandForecast'].rename(columns={'uni_0': 'zone', 'uni_2': 'year'}, inplace=True)
    epm_input['pDemandForecast']['year'] = epm_input['pDemandForecast']['year'].astype(int)

    epm_input['ftfindex'].rename(columns={'uni_0': 'fuel1', 'uni_1': 'fuel2'}, inplace=True)
    mapping_fuel1 = epm_input['ftfindex'].loc[:, ['fuel1', 'value']].drop_duplicates().set_index(
        'value').squeeze().to_dict()
    mapping_fuel2 = epm_input['ftfindex'].loc[:, ['fuel2', 'value']].drop_duplicates().set_index(
        'value').squeeze().to_dict()

    temp = epm_input['pTechDataExcel']
    temp['uni'] = temp['uni'].astype(str)
    temp = temp[temp['uni'] == 'Assigned Value']
    mapping_tech = temp.loc[:, ['Abbreviation', 'value']].drop_duplicates().set_index(
        'value').squeeze()
    mapping_tech.replace(dict_specs['tech_mapping'], inplace=True)

    mapping_zone = epm_input['pZoneIndex'].loc[:, ['value', 'ZONE']].set_index('value').loc[:, 'ZONE'].to_dict()
    epm_input.update({'mapping_zone': mapping_zone})

    # Modify pGenDataExcel
    df = epm_input['pGenDataExcel'].pivot(index=['scenario', 'Plants'], columns='uni', values='value')
    df = df.loc[:, ['Type', 'fuel1']]
    df['fuel1'] = df['fuel1'].replace(mapping_fuel1)
    # df['fuel2'] = df['fuel2'].replace(mapping_fuel2)

    df['fuel1'] = df['fuel1'].replace(dict_specs['fuel_mapping'])
    # df['fuel2'] = df['fuel2'].replace(dict_specs['fuel_mapping'])

    df['Type'] = df['Type'].replace(mapping_tech)

    epm_input['pGenDataExcel'] = df.reset_index()

    epm_input['pGenDataExcel'].rename(columns={'Plants': 'generator'}, inplace=True)

    return epm_input


def remove_unused_tech(epm_dict, list_keys):
    """
    Remove rows that correspond to technologies that are never used across the whole time horizon

    Parameters
    ----------
    epm_dict: dict
        Dictionary containing the dataframes
    list_keys: list
        List of keys to remove unused technologies
        
    Returns
    -------
    epm_dict: dict
        Dictionary containing the dataframes with unused technologies removed
    """
    for key in list_keys:
        epm_dict[key] = epm_dict[key].where((epm_dict[key]['value'] > 2e-6) | (epm_dict[key]['value'] < -2e-6),np.nan)  # get rid of small values to avoid unneeded labels
        epm_dict[key] = epm_dict[key].dropna(subset=['value'])

    return epm_dict


def process_epm_results(epm_results, dict_specs, scenarios_rename=None, mapping_gen_fuel=None):
    """
    Processing EPM results to use in plots.
    
    Parameters
    ----------
    epm_results: dict
        Dictionary containing the results
    dict_specs: dict
        Dictionary containing the specifications for the plots
    scenarios_rename: dict, optional
        Dictionary mapping the original scenario names to the standardized names
    mapping_gen_fuel: pd.DataFrame, optional
        DataFrame containing the mapping between generators and fuels
        
    Returns
    -------
    epm_dict: dict
        Dictionary containing the processed results    
    """

    rename_columns = {'c': 'zone', 'country': 'zone', 'y': 'year', 'v': 'value', 's': 'scenario', 'uni': 'attribute',
                      'z': 'zone', 'g': 'generator', 'f': 'fuel', 'q': 'season', 'd': 'day', 't': 't'}

    keys = {'pDemandSupplyCountry', 'pDemandSupply', 'pEnergyByPlant', 'pEnergyByFuel', 'pCapacityByFuel', 'pCapacityPlan',
            'pPlantUtilization', 'pCostSummary', 'pCostSummaryCountry', 'pEmissions', 'pPrice', 'pHourlyFlow',
            'pDispatch', 'pFuelDispatch', 'pPlantFuelDispatch', 'pInterconUtilization',
            'pSpinningReserveByPlantCountry', 'InterconUtilization', 'pInterchange', 'Interchange', 'interchanges', 'pInterconUtilizationExt',
            'InterconUtilizationExt', 'pInterchangeExt', 'InterchangeExt', 'annual_line_capa', 'pAnnualTransmissionCapacity',
            'AdditiononalCapacity_trans', 'pDemandSupplySeason', 'pCurtailedVRET', 'pCurtailedStoHY',
            'pNewCapacityFuelCountry', 'pPlantAnnualLCOE', 'pStorageComponents', 'pNPVByYear',
            'pSpinningReserveByPlantCountry', 'pPlantDispatch'}

    # Rename columns
    epm_dict = {k: i.rename(columns=rename_columns) for k, i in epm_results.items() if k in keys and k in epm_results.keys()}
    epm_dict.update({rename_keys[k]: i for k, i in epm_dict.items() if k in rename_keys.keys()})

    if scenarios_rename is not None:
        for k, i in epm_dict.items():
            if 'scenario' in i.columns:
                i['scenario'] = i['scenario'].replace(scenarios_rename)

    list_keys = ['pSpinningReserveByPlantCountry', 'pPlantReserve', 'pCapacityPlan']
    list_keys = [i for i in list_keys if i in epm_dict.keys()]
    epm_dict = remove_unused_tech(epm_dict, list_keys)

    # Convert columns to the right type
    for k, i in epm_dict.items():
        if 'year' in i.columns:
            epm_dict[k] = epm_dict[k].astype({'year': 'int'})
        if 'value' in i.columns:
            epm_dict[k] = epm_dict[k].astype({'value': 'float'})
        if 'zone' in i.columns:
            epm_dict[k] = epm_dict[k].astype({'zone': 'str'})
        if 'country' in i.columns:
            epm_dict[k] = epm_dict[k].astype({'country': 'str'})
        if 'generator' in i.columns:
            epm_dict[k] = epm_dict[k].astype({'generator': 'str'})
        if 'fuel' in i.columns:
            epm_dict[k] = epm_dict[k].astype({'fuel': 'str'})
        if 'scenario' in i.columns:
            epm_dict[k] = epm_dict[k].astype({'scenario': 'str'})
        if 'attribute' in i.columns:
            epm_dict[k] = epm_dict[k].astype({'attribute': 'str'})

    # Standardize names
    standardize_names(epm_dict, 'pEnergyByFuel', dict_specs['fuel_mapping'])
    standardize_names(epm_dict, 'pCapacityByFuel', dict_specs['fuel_mapping'])
    standardize_names(epm_dict, 'pNewCapacityFuelCountry', dict_specs['fuel_mapping'])

    standardize_names(epm_dict, 'pFuelDispatch', dict_specs['fuel_mapping'])
    standardize_names(epm_dict, 'pPlantFuelDispatch', dict_specs['tech_mapping'])

    # Add fuel type to the results
    if mapping_gen_fuel is not None:
        # Add fuel type to the results
        plant_result = ['pSpinningReserveByPlantCountry', 'pPlantAnnualLCOE', 'pEnergyByPlant', 'pCapacityPlan', 'pPlantDispatch']
        for key in [k for k in plant_result if k in epm_dict.keys()]:
            epm_dict[key] = epm_dict[key].merge(mapping_gen_fuel, on=['scenario', 'generator'], how='left')

    return epm_dict


def format_ax(ax, linewidth=True):
    """
    Format the axis of a plot.
    

    Parameters:
    ----------
    ax: plt.Axes
        Axis to format
    linewidth: bool, optional, default=True
        If True, set the linewidth of the spines to 1
    """
    # Remove the background
    ax.set_facecolor('none')

    # Remove grid lines
    ax.grid(False)

    # Optionally, make spines more prominent (if needed)
    if linewidth:
        for spine in ax.spines.values():
            spine.set_color('black')  # Ensure spines are visible
            spine.set_linewidth(1)  # Adjust spine thickness

    # Remove ticks if necessary (optional, can comment out)
    ax.tick_params(top=False, right=False, left=True, bottom=True, direction='in', width=0.8)

    # Ensure the entire frame is displayed
    ax.spines['top'].set_visible(True)
    ax.spines['right'].set_visible(True)
    ax.spines['bottom'].set_visible(True)
    ax.spines['left'].set_visible(True)


def calculate_total_system_cost(data, discount_rate, start_year=None, end_year=None):
    """
    Calculate the total system cost with interpolation and discounting.

    Parameters:
    ----------
    data: pd.DataFrame
        DataFrame with columns ['Scenario', 'Year', 'Cost']
    discount_rate: float
        Discount rate (e.g., 0.05 for 5%)
    start_year: int
        Starting year for cost calculation
    end_year: int
        Ending year for cost calculation

    Returns:
    -------
        pd.Series: Total system cost for each scenario
    """
    if start_year is None:
        start_year = data['year'].min()

    if end_year is None:
        end_year = data['year'].max()

    results = []

    # Group data by scenario
    for scenario, group in data.groupby('scenario'):
        # Sort data by year
        group = group.sort_values(by='year')

        # Create a full range of years
        years = np.arange(start_year, end_year + 1)

        # Interpolate costs
        interpolated_costs = np.interp(years, group['year'], group['value'])

        # Discount costs
        discounted_costs = [
            cost / ((1 + discount_rate) ** (year - start_year))
            for year, cost in zip(years, interpolated_costs)
        ]

        # Sum up discounted costs
        total_cost = sum(discounted_costs)

        # Store result
        results.append({'scenario': scenario, 'cost': total_cost})

    return pd.DataFrame(results).set_index('scenario').squeeze()


def line_plot(df, x, y, xlabel=None, ylabel=None, title=None, filename=None, figsize=(10, 6)):
    """Makes a line plot.

    Parameters:
    ----------
    df: pd.DataFrame
    x: str
        Column name for x-axis
    y: str
        Column name for y-axis
    xlabel: str, optional
        Label for x-axis
    ylabel: str, optional
        Label for y-axis
    title: str, optional
        Title of the plot
    filename: str, optional
        Path to save the plot
    figsize: tuple, optional, default=(10, 6)
    """
    fig, ax = plt.subplots(figsize=figsize)
    ax.plot(df[x], df[y])

    ax.set_xlabel(xlabel)
    ax.set_ylabel(ylabel)
    ax.set_title(title)
    ax.legend()

    if filename is not None:
        plt.savefig(filename)
        plt.close()

    else:
        plt.tight_layout()
        plt.show()
    plt.close(fig)
    return None


def bar_plot(df, x, y, xlabel=None, ylabel=None, title=None, filename=None, figsize=(8, 5)):
    """Makes a bar plot.

    Parameters:
    ----------
    df: pd.DataFrame
    x: str
        Column name for x-axis
    y: str
        Column name for y-axis
    xlabel: str, optional
        Label for x-axis
    ylabel: str, optional
        Label for y-axis
    title: str, optional
        Title of the plot
    filename: str, optional
        Path to save the plot
    figsize: tuple, optional, default=(10, 6)
    """
    fig, ax = plt.subplots(figsize=figsize)
    bars = ax.bar(df[x], df[y], width=0.5)

    for bar in bars:
        yval = bar.get_height()
        ax.text(bar.get_x() + bar.get_width() / 2.0, yval, f'{yval:,.0f}', va='bottom', ha='center')

    ax.set_xlabel(xlabel)
    ax.set_ylabel(ylabel)
    ax.set_title(title)

    if filename is not None:
        plt.savefig(filename, bbox_inches='tight')
        plt.close()
    else:
        plt.tight_layout()
        plt.show()
    plt.close(fig)
    return None


def make_demand_plot(pDemandSupplyCountry, folder, years=None, plot_option='bar', selected_scenario=None, unit='MWh'):
    """
    Depreciated. Makes a plot of demand for all countries.
    
    Parameters:
    ----------
    pDemandSupplyCountry: pd.DataFrame
        Contains demand data for all countries
    folder: str
        Path to folder where the plot will be saved
    years: list, optional
        List of years to include in the plot
    plot_option: str, optional, default='bar'
        Type of plot. Choose between 'line' and 'bar'
    selected_scenario: str, optional
        Name of the scenario
    unit: str, optional, default='GWh'
        Unit of the demand. Choose between 'GWh' and 'TWh'
    """
    # TODO: add scenario grouping, currently only works when selected_scenario is not None

    df_tot = pDemandSupplyCountry.loc[pDemandSupplyCountry['attribute'] == 'Demand: GWh']
    if selected_scenario is not None:
        df_tot = df_tot[df_tot['scenario'] == selected_scenario]
    df_tot = df_tot.groupby(['year']).agg({'value': 'sum'}).reset_index()

    if unit == 'TWh':
        df_tot['value'] = df_tot['value'] / 1000
    elif unit == '000 TWh':
        df_tot['value'] = df_tot['value'] / 1000000

    if years is not None:
        df_tot = df_tot.loc[df_tot['year'].isin(years)]

    if plot_option == 'line':
        line_plot(df_tot, 'year', 'value',
                       xlabel='Years',
                       ylabel=f'Demand {unit}',
                       title=f'Total demand - {selected_scenario} scenario',
                       filename=f'{folder}/TotalDemand_{plot_option}_{selected_scenario}.png')
    elif plot_option == 'bar':
        bar_plot(df_tot, 'year', 'value',
                      xlabel='Years',
                      ylabel=f'Demand {unit}',
                      title=f'Total demand - {selected_scenario} scenario',
                      filename=f'{folder}/TotalDemand_{plot_option}_{selected_scenario}.png')
    else:
        raise ValueError('Invalid plot_option argument. Choose between "line" and "bar"')


def make_generation_plot(pEnergyByFuel, folder, years=None, plot_option='bar', selected_scenario=None, unit='GWh',
                         BESS_included=True, Hydro_stor_included=True):
    """
    Makes a plot of demand for all countries.

    Parameters:
    ----------
    pDemandSupplyCountry: pd.DataFrame
        Contains demand data for all countries
    folder: str
        Path to folder where the plot will be saved
    years: list, optional
        List of years to include in the plot
    plot_option: str, optional, default='bar'
        Type of plot. Choose between 'line' and 'bar'
    selected_scenario: str, optional
        Name of the scenario
    unit: str, optional, default='GWh'
        Unit of the demand. Choose between 'GWh' and 'TWh'
    """
    # TODO: add scenario grouping, currently only works when selected_scenario is not None
    if selected_scenario is not None:
        pEnergyByFuel = pEnergyByFuel[pEnergyByFuel['scenario'] == selected_scenario]

    if not BESS_included:
        pEnergyByFuel = pEnergyByFuel[pEnergyByFuel['fuel'] != 'Battery Storage']

    if not Hydro_stor_included:
        pEnergyByFuel = pEnergyByFuel[pEnergyByFuel['fuel'] != 'Pumped-Hydro Storage']

    df_tot = pEnergyByFuel.groupby('year').agg({'value': 'sum'}).reset_index()

    if unit == 'TWh':
        df_tot['value'] = df_tot['value'] / 1000
    elif unit == '000 TWh':
        df_tot['value'] = df_tot['value'] / 1000000

    if years is not None:
        df_tot = df_tot.loc[df_tot['year'].isin(years)]

    if plot_option == 'line':
        line_plot(df_tot, 'year', 'value',
                       xlabel='Years',
                       ylabel=f'Generation {unit}',
                       title=f'Total generation - {selected_scenario} scenario',
                       filename=f'{folder}/TotalGeneration_{plot_option}_{selected_scenario}.png')
    elif plot_option == 'bar':
        bar_plot(df_tot, 'year', 'value',
                      xlabel='Years',
                      ylabel=f'Generation {unit}',
                      title=f'Total generation - {selected_scenario} scenario',
                      filename=f'{folder}/TotalGeneration_{plot_option}_{selected_scenario}.png')
    else:
        raise ValueError('Invalid plot_option argument. Choose between "line" and "bar"')


def subplot_pie(df, index, dict_colors, subplot_column=None, title='', figsize=(16, 4),
                percent_cap=1, filename=None, rename=None, bbox_to_anchor=(0.5, -0.1), loc='lower center'):
    """
    Creates pie charts for data grouped by a column, or a single pie chart if no grouping is specified.

    Parameters:
    ----------
    df: pd.DataFrame
        DataFrame containing the data
    index: str
        Column to use for the pie chart
    dict_colors: dict
        Dictionary mapping the index values to colors
    subplot_column: str, optional
        Column to use for subplots. If None, a single pie chart is created.
    title: str, optional
        Title of the plot
    figsize: tuple, optional, default=(16, 4)
        Size of the figure
    percent_cap: float, optional, default=1
        Minimum percentage to show in the pie chart
    filename: str, optional
        Path to save the plot
    bbox_to_anchor: tuple
        Position of the legend compared to the figure
    loc: str
        Localization of the legend
    """
    if rename is not None:
        df[index] = df[index].replace(rename)
    if subplot_column is not None:
        # Group by the column for subplots
        groups = df.groupby(subplot_column)

        # Calculate the number of subplots
        num_subplots = len(groups)
        ncols = min(3, num_subplots)  # Limit to 3 columns per row
        nrows = int(np.ceil(num_subplots / ncols))

        fig, axes = plt.subplots(nrows=nrows, ncols=ncols, figsize=(figsize[0], figsize[1]*nrows))
        axes = np.array(axes).flatten()  # Ensure axes is iterable 1D array


        all_labels = set()  # Collect all labels for the combined legend
        for ax, (name, group) in zip(axes, groups):
            colors = [dict_colors[f] for f in group[index]]
            handles, labels = plot_pie_on_ax(ax, group, index, percent_cap, colors, title=f"{title} - {subplot_column}: {name}")
            all_labels.update(group[index])  # Collect unique labels

        # Hide unused subplots
        for j in range(len(groups), len(axes)):
            fig.delaxes(axes[j])

        # Create a shared legend below the graphs
        all_labels = sorted(all_labels)  # Sort labels for consistency
        handles = [plt.Line2D([0], [0], marker='o', color=dict_colors[label], linestyle='', markersize=10)
                   for label in all_labels]
        fig.legend(
            handles,
            all_labels,
            loc=loc,
            bbox_to_anchor=bbox_to_anchor,
            ncol=1,  # Adjust number of columns based on subplots
            frameon=False, fontsize=16
        )

        # Add title for the whole figure
        fig.suptitle(title, fontsize=16)

    else:  # Create a single pie chart if no subplot column is specified
        fig, ax = plt.subplots(figsize=(8, 6))
        colors = [dict_colors[f] for f in df[index]]
        handles, labels = plot_pie_on_ax(ax, df, index, percent_cap, colors, title)

    # Save the figure if filename is provided
    plt.tight_layout()

    if filename:
        plt.savefig(filename, bbox_inches='tight')
        plt.close()
    else:
        plt.show()


def plot_pie_on_ax(ax, df, index, percent_cap, colors, title, radius=None, annotation_size=8):
    """Pie plot on a single axis."""
    if radius is not None:
        df.plot.pie(
            ax=ax,
            y='value',
            autopct=lambda p: f'{p:.0f}%' if p > percent_cap else '',
            startangle=140,
            legend=False,
            colors=colors,
            labels=None,
            radius=radius
        )
    else:
        df.plot.pie(
            ax=ax,
            y='value',
            autopct=lambda p: f'{p:.0f}%' if p > percent_cap else '',
            startangle=140,
            legend=False,
            colors=colors,
            labels=None
        )
    ax.set_ylabel('')
    ax.set_title(title)

    # Adjust annotation font sizes
    for text in ax.texts:
        if text.get_text().endswith('%'):  # Check if the text is a percentage annotation
            text.set_fontsize(annotation_size)

    # Generate legend handles and labels manually
    handles = [Patch(facecolor=color, label=label) for color, label in zip(colors, df[index])]
    labels = list(df[index])
    return handles, labels


def stacked_area_plot(df, filename, dict_colors=None, x_column='year', y_column='value', stack_column='fuel',
                      df_2=None, title='', x_label='Years', y_label='',
                      legend_title='', y2_label='', figsize=(10, 6), selected_scenario=None,
                      annotate=None):
    """
    Generate a stacked area chart.

    Parameters
    ----------
    df : pd.DataFrame
        DataFrame containing the data.
    filename : str
        Path to save the plot.
    dict_colors : dict, optional
        Dictionary mapping fuel types to colors.
    x_column : str, default 'year'
        Column for x-axis.
    y_column : str, default 'value'
        Column for y-axis.
    stack_column : str, default 'fuel'
        Column for stacking.
    legend_title : str
        Title for the legend.
    df_2 : pd.DataFrame, optional
        DataFrame containing data for the secondary y-axis.
    title : str
        Title of the plot.
    x_label : str
        Label for the x-axis.
    y_label : str
        Label for the primary y-axis.
    y2_label : str
        Label for the secondary y-axis.
    figsize : tuple, default (10, 6)
        Size of the figure.
    selected_scenario : str, optional
        Name of the scenario.
    annotate : dict, optional
        Dictionary containing the annotations.
    """
    fig, ax1 = plt.subplots(figsize=figsize)

    if selected_scenario is not None:
        df = df[df['scenario'] == selected_scenario]

    # Plot stacked area for generation
    temp = df.groupby([x_column, stack_column])[y_column].sum().unstack(stack_column)
    temp.plot.area(ax=ax1, stacked=True, alpha=0.8, color=dict_colors)

    if annotate is not None:
        for key, value in annotate.items():
            x = key - 2
            y = temp.loc[key].sum() / 2
            ax1.annotate(value, xy=(x, y), xytext=(x, y * 1.1))

    ax1.set_xlabel(x_label)
    ax1.set_ylabel(y_label)
    ax1.set_title(title)
    format_ax(ax1)
    
    years = temp.index  # Assuming the x-axis data corresponds to years
    ticks = [year for year in years if year % 5 == 0]
    ax1.xaxis.set_major_locator(FixedLocator(ticks))

    # Secondary y-axis
    if df_2 is not None:
        # Remove legend ax1
        ax1.get_legend().remove()

        temp = df_2.groupby([x_column])[y_column].sum()
        ax2 = ax1.twinx()
        line, = ax2.plot(temp.index, temp, color='brown', label=y2_label)
        ax2.set_ylabel(y2_label, color='brown')
        format_ax(ax2, linewidth=False)

        # Combine legends for ax1 and ax2
        handles_ax1, labels_ax1 = ax1.get_legend_handles_labels()  # Collect from ax1
        handles_ax2, labels_ax2 = [line], [y2_label]  # Collect from ax2
        handles = handles_ax1 + handles_ax2  # Combine handles
        labels = labels_ax1 + labels_ax2  # Combine labels
        fig.legend(
            handles,
            labels,
            loc='center left',
            bbox_to_anchor=(1.1, 0.5),  # Right side, centered vertically
            frameon=False,
        )
    else:
        ax1.legend(
            loc='center left',
            bbox_to_anchor=(1.1, 0.5),  # Right side, centered vertically
            title=legend_title,
            frameon=False,
        )
    if filename:
        plt.savefig(filename, bbox_inches='tight')
        plt.close()
    else:
        plt.tight_layout()
        plt.show()
    plt.close(fig)


def format_dispatch_ax(ax, pd_index):

    # Adding the representative days and seasons
    n_rep_days = len(pd_index.get_level_values('day').unique())
    dispatch_seasons = pd_index.get_level_values('season').unique()
    total_days = len(dispatch_seasons) * n_rep_days
    y_max = ax.get_ylim()[1]

    for d in range(total_days):
        x_d = 24 * d

        # Add vertical lines to separate days
        is_end_of_season = d % n_rep_days == 0
        linestyle = '-' if is_end_of_season else '--'
        ax.axvline(x=x_d, color='slategrey', linestyle=linestyle, linewidth=0.8)

        # Add day labels (d1, d2, ...)
        ax.text(
            x=x_d + 12,  # Center of the day (24 hours per day)
            y=y_max * 0.99,
            s=f'd{(d % n_rep_days) + 1}',
            ha='center',
            fontsize=7
        )

    # Add season labels
    season_x_positions = [24 * n_rep_days * s + 12 * n_rep_days for s in range(len(dispatch_seasons))]
    ax.set_xticks(season_x_positions)
    ax.set_xticklabels(dispatch_seasons, fontsize=8)
    ax.set_xlim(left=0, right=24 * total_days)
    ax.set_xlabel('Time')
    # Remove grid
    ax.grid(False)
    # Remove top spine to let days appear
    ax.spines['top'].set_visible(False)


<<<<<<< HEAD
def dispatch_plot(df_area=None, filename=None, dict_colors=None, df_line=None, figsize=(10, 6), legend_loc='bottom',
                  bottom=0):
=======
def dispatch_plot(df_area=None, filename=None, dict_colors=None, df_line=None, figsize=(10, 6), legend_loc='bottom', bottom=0):
>>>>>>> 474eb45c
    """
    Generate and display or save a dispatch plot with area and line plots.
    
    
    Parameters
    ----------
    df_area : pandas.DataFrame, optional
        DataFrame containing data for the area plot. If provided, the area plot will be stacked.
    filename : str, optional
        Path to save the plot image. If not provided, the plot will be displayed.
    dict_colors : dict, optional
        Dictionary mapping column names to colors for the plot.
    df_line : pandas.DataFrame, optional
        DataFrame containing data for the line plot. If provided, the line plot will be overlaid on the area plot.
    figsize : tuple, default (10, 6)
        Size of the figure in inches.
    legend_loc : str, default 'bottom'
        Location of the legend. Options are 'bottom' or 'right'.
    ymin : int or float, default 0
        Minimum value for the y-axis.
    Raises
    ------
    ValueError
        If neither `df_area` nor `df_line` is provided.
    Notes
    -----
    The function will raise an assertion error if `df_area` and `df_line` are provided but do not share the same index.
    
    Examples
    --------
    >>> dispatch_plot(df_area=df_area, df_line=df_line, dict_colors=color_dict, filename='dispatch_plot.png')
    """    

    fig, ax = plt.subplots(figsize=figsize)

    if df_area is not None:
        df_area.plot.area(ax=ax, stacked=True, color=dict_colors, linewidth=0)
        pd_index = df_area.index
    if df_line is not None:
        if df_area is not None:
            assert df_area.index.equals(
                df_line.index), 'Dataframes used for area and line do not share the same index. Update the input dataframes.'
        df_line.plot(ax=ax, color=dict_colors)
        pd_index = df_line.index

    if (df_area is None) and (df_line is None):
        raise ValueError('No dataframes provided for the plot. Please provide at least one dataframe.')

    format_dispatch_ax(ax, pd_index)

    # Add axis labels and title
    ax.set_ylabel('Generation (MWh)', fontweight='bold')
    # ax.text(0, 1.2, f'Dispatch', fontsize=9, fontweight='bold', transform=ax.transAxes)
    # set ymin to 0
    if bottom is not None:
        ax.set_ylim(bottom=bottom)

    # Add legend bottom center
    if legend_loc == 'bottom':
        ax.legend(loc='upper center', bbox_to_anchor=(0.5, -0.1), ncol=len(df_area.columns), frameon=False)
    elif legend_loc == 'right':
        ax.legend(loc='center left', bbox_to_anchor=(1.1, 0.5), ncol=1, frameon=False)

    if filename is not None:
        fig.savefig(filename, bbox_inches='tight')
        plt.close()
    else:
        plt.show()


def select_time_period(df, select_time):
    """Select a specific time period in a dataframe.

    Parameters
    ----------
    df: pd.DataFrame
        Columns contain season and day
    select_time: dict
        For each key, specifies a subset of the dataframe
        
    Returns
    -------
    pd.DataFrame: Dataframe with the selected time period
    str: String with the selected time period
    """
    temp = ''
    if 'season' in select_time.keys():
        df = df.loc[df.season.isin(select_time['season'])]
        temp += '_'.join(select_time['season'])
    if 'day' in select_time.keys():
        df = df.loc[df.day.isin(select_time['day'])]
        temp += '_'.join(select_time['day'])
    return df, temp


def clean_dataframe(df, zone, year, scenario, column_stacked, fuel_grouping=None, select_time=None):
    """
    Transforms a dataframe from the results GDX into a dataframe with season, day, and time as the index, and format ready for plot.
    
    Parameters
    ----------
    df : pd.DataFrame
        Input dataframe containing the results.
    zone : str
        The zone to filter the data for.
    year : int
        The year to filter the data for.
    scenario : str
        The scenario to filter the data for.
    column_stacked : str
        Column to use for stacking values in the transformed dataframe.
    fuel_grouping : dict, optional
        A dictionary mapping fuels to their respective groups and to sum values over those groups.
    select_time : dict or None, optional
        Specific time filter to apply (e.g., "summer").

    Returns
    -------
    pd.DataFrame
        A transformed dataframe with multi-level index (season, day, time).

    Example
    -------
    df = epm_dict['FuelDispatch']
    column_stacked = 'fuel'
    select_time = {'season': ['m1'], 'day': ['d21', 'd22', 'd23', 'd24', 'd25', 'd26', 'd27', 'd28', 'd29', 'd30']}
    df = clean_dataframe(df, zone='Liberia', year=2025, scenario='Baseline', column_stacked='fuel', fuel_grouping=None, select_time=select_time)
    """
    if 'zone' in df.columns:
        df = df[(df['zone'] == zone) & (df['year'] == year) & (df['scenario'] == scenario)]
        df = df.drop(columns=['zone', 'year', 'scenario'])
    else:
        df = df[(df['year'] == year) & (df['scenario'] == scenario)]
        df = df.drop(columns=['year', 'scenario'])

    if column_stacked == 'fuel':
        if fuel_grouping is not None:
            df['fuel'] = df['fuel'].replace(
                fuel_grouping)  # case-specific, according to level of preciseness for dispatch plot

    df = (df.groupby(['season', 'day', 't', column_stacked], observed=False).sum().reset_index())

    if select_time is not None:
        df, temp = select_time_period(df, select_time)
    else:
        temp = None

    df = df.set_index(['season', 'day', 't', column_stacked]).unstack(column_stacked)
    return df, temp


def remove_na_values(df):
    """Removes na values from a dataframe, to avoind unnecessary labels in plots."""
    df = df.where((df > 1e-6) | (df < -1e-6),
                                    np.nan)
    df = df.dropna(axis=1, how='all')
    return df


def make_complete_fuel_dispatch_plot(dfs_area, dfs_line, dict_colors, zone, year, scenario,
                                    filename=None, fuel_grouping=None, select_time=None, reorder_dispatch=None,
                                    legend_loc='bottom', bottom=0):
    """
    Generates and saves a fuel dispatch plot, including only generation plants.

    Parameters
    ----------
    dfs_area : dict
        Dictionary containing dataframes for area plots.
    dfs_line : dict
        Dictionary containing dataframes for line plots.
    graph_folder : str
        Path to the folder where the plot will be saved.
    dict_colors : dict
        Dictionary mapping fuel types to colors.
    fuel_grouping : dict
        Mapping to create aggregate fuel categories, e.g.,
        {'Battery Storage 4h': 'Battery Storage'}.
    select_time : dict
        Time selection parameters for filtering the data.
    dfs_line_2 : dict, optional
        Optional dictionary containing dataframes for a secondary line plot.

    Returns
    -------
    None

    Example
    -------
    Generate and save a fuel dispatch plot:
    dfs_to_plot_area = {
        'pFuelDispatch': epm_dict['pFuelDispatch'],
        'pCurtailedVRET': epm_dict['pCurtailedVRET'],
        'pDispatch': subset_dispatch
    }
    subset_demand = epm_dict['pDispatch'].loc[epm_dict['pDispatch'].attribute.isin(['Demand'])]
    dfs_to_plot_line = {
        'pDispatch': subset_demand
    }
    fuel_grouping = {
        'Battery Storage 4h': 'Battery Discharge',
        'Battery Storage 8h': 'Battery Discharge',
        'Battery Storage 2h': 'Battery Discharge',
        'Battery Storage 3h': 'Battery Discharge',
    }
    make_complete_fuel_dispatch_plot(dfs_to_plot_area, dfs_to_plot_line, folder_results / Path('images'), dict_specs['colors'],
                                 zone='Liberia', year=2030, scenario=scenario, fuel_grouping=fuel_grouping,
                                 select_time=select_time, reorder_dispatch=['MtCoffee', 'Oil', 'Solar'], season=False)
    """
    # TODO: Add ax2 to show other data. For example prices would be interesting to show in the same plot.

    tmp_concat_area = []
    for key in dfs_area:
        df = dfs_area[key]
        column_stacked = NAME_COLUMNS[key]
        df, temp = clean_dataframe(df, zone, year, scenario, column_stacked, fuel_grouping=fuel_grouping, select_time=select_time)
        tmp_concat_area.append(df)

    tmp_concat_line = []
    for key in dfs_line:
        df = dfs_line[key]
        column_stacked = NAME_COLUMNS[key]
        df, temp = clean_dataframe(df, zone, year, scenario, column_stacked, fuel_grouping=fuel_grouping, select_time=select_time)
        tmp_concat_line.append(df)

    df_tot_area = pd.concat(tmp_concat_area, axis=1)
    df_tot_area = df_tot_area.droplevel(0, axis=1)
    df_tot_area = remove_na_values(df_tot_area)

    df_tot_line = pd.concat(tmp_concat_line, axis=1)
    df_tot_line = df_tot_line.droplevel(0, axis=1)
    df_tot_line = remove_na_values(df_tot_line)

    if reorder_dispatch is not None:
        new_order = [col for col in reorder_dispatch if col in df_tot_area.columns] + [col for col in df_tot_area.columns if col not in reorder_dispatch]
        df_tot_area = df_tot_area[new_order]

    if select_time is None:
        temp = 'all'
    temp = f'{year}_{temp}'
    if filename is not None:
        filename = filename.split('.')[0] + f'_{temp}.png'

<<<<<<< HEAD
    dispatch_plot(df_tot_area, filename, df_line=df_tot_line, dict_colors=dict_colors, legend_loc=legend_loc,
                  bottom=bottom)
=======
    dispatch_plot(df_tot_area, filename, df_line=df_tot_line, dict_colors=dict_colors, legend_loc=legend_loc, bottom=bottom)
>>>>>>> 474eb45c


def stacked_bar_subplot(df, column_group, filename, dict_colors=None, year_ini=None,order_scenarios=None, order_columns=None,
                        dict_scenarios=None, rotation=0, fonttick=14, legend=True, format_y=lambda y, _: '{:.0f} GW'.format(y),
                        cap=6, annotate=True, show_total=False, title=None):
    """
    Create a stacked bar subplot from a DataFrame.
    Parameters
    ----------
    df : pandas.DataFrame
        DataFrame containing the data to plot.
    column_group : str
        Column name to group by for the stacked bars.
    filename : str
        Path to save the plot image. If None, the plot is shown instead.
    dict_colors : dict, optional
        Dictionary mapping column names to colors for the bars. Default is None.
    figsize : tuple, optional
        Size of the figure (width, height). Default is (10, 6).
    year_ini : str, optional
        Initial year to highlight in the plot. Default is None.
    order_scenarios : list, optional
        List of scenario names to order the bars. Default is None.
    order_columns : list, optional
        List of column names to order the stacked bars. Default is None.
    dict_scenarios : dict, optional
        Dictionary mapping scenario names to new names for the plot. Default is None.
    rotation : int, optional
        Rotation angle for x-axis labels. Default is 0.
    fonttick : int, optional
        Font size for tick labels. Default is 14.
    legend : bool, optional
        Whether to display the legend. Default is True.
    format_y : function, optional
        Function to format y-axis labels. Default is a lambda function formatting as '{:.0f} GW'.
    cap : int, optional
        Minimum height of bars to annotate. Default is 6.
    annotate : bool, optional
        Whether to annotate each bar with its height. Default is True.
    show_total : bool, optional
        Whether to show the total value on top of each bar. Default is False.
    Returns
    -------
    None
    """
    
    list_keys = list(df.columns)
    n_scenario = df.index.get_level_values([i for i in df.index.names if i != column_group][0]).unique()
    num_subplots = int(len(list_keys))
    n_columns = min(3, num_subplots)  # Limit to 3 columns per row
    n_rows = int(np.ceil(num_subplots / n_columns))
    if year_ini is not None:
        width_ratios = [1] + [len(n_scenario)] * (n_columns - 1)
    else:
        width_ratios = [1] * n_columns
    fig, axes = plt.subplots(n_rows, n_columns, figsize=(10, 6*n_rows), sharey='all',
                             gridspec_kw={'width_ratios': width_ratios})
    axes = np.array(axes).flatten()

    handles, labels = None, None
    for k, key in enumerate(list_keys):
        ax = axes[k]

        try:
            df_temp = df[key].unstack(column_group)

            if key == year_ini:
                df_temp = df_temp.iloc[0, :]
                df_temp = df_temp.to_frame().T
                df_temp.index = ['Initial']
            else:
                if dict_scenarios is not None:  # Renaming scenarios for plots
                    df_temp.index = df_temp.index.map(lambda x: dict_scenarios.get(x, x))
                if order_scenarios is not None:  # Reordering scenarios
                    df_temp = df_temp.loc[[c for c in order_scenarios if c in df_temp.index], :]
                if order_columns is not None:
                    new_order = [c for c in order_columns if c in df_temp.columns] + [c for c in df_temp.columns if c not in order_columns]
                    df_temp = df_temp.loc[:,new_order]

            df_temp.plot(ax=ax, kind='bar', stacked=True, linewidth=0,
                         color=dict_colors if dict_colors is not None else None)

            # Annotate each bar
            if annotate:
                for container in ax.containers:
                    for bar in container:
                        height = bar.get_height()
                        if height > cap:  # Only annotate bars with a height
                            ax.text(
                                bar.get_x() + bar.get_width() / 2,  # X position: center of the bar
                                bar.get_y() + height / 2,  # Y position: middle of the bar
                                f"{height:.1f}",  # Annotation text (formatted value)
                                ha="center", va="center",  # Center align the text
                                fontsize=10, color="black"  # Font size and color
                            )

            if show_total:
                df_total = df_temp.sum(axis=1)
                for x, y in zip(df_temp.index, df_total.values):
                    # Put the total at the y-position equal to the total
                    ax.text(x, y * (1 + 0.02), f"{y:,.0f}", ha='center', va='bottom', fontsize=10,
                            color='black', fontweight='bold')
                ax.scatter(df_temp.index, df_total, color='black', s=20)

            ax.spines['left'].set_visible(False)
            ax.spines['right'].set_visible(False)
            ax.spines['top'].set_visible(False)

            plt.setp(ax.xaxis.get_majorticklabels(), rotation=rotation)
            # put tick label in bold
            ax.tick_params(axis='both', which=u'both', length=0)
            ax.set_xlabel('')

            if len(list_keys) > 1:
                title = key
                if isinstance(key, tuple):
                    title = '{}-{}'.format(key[0], key[1])
                ax.set_title(title, fontweight='bold', color='dimgrey', pad=-1.6, fontsize=fonttick)
            else:
                if title is not None:
                    if isinstance(title, tuple):
                        title = '{}-{}'.format(title[0], title[1])
                    ax.set_title(title, fontweight='bold', color='dimgrey', pad=-1.6, fontsize=fonttick)


            if k == 0:
                handles, labels = ax.get_legend_handles_labels()
                labels = [l.replace('_', ' ') for l in labels]
                ax.yaxis.set_major_formatter(plt.FuncFormatter(format_y))
            if k > 0:
                ax.set_ylabel('')
                ax.tick_params(axis='y', which='both', left=False, labelleft=False)
            ax.get_legend().remove()

            # Add a horizontal line at 0
            ax.axhline(0, color='black', linewidth=0.5)

        except IndexError:
            ax.axis('off')

        if legend:
            fig.legend(handles[::-1], labels[::-1], loc='center left', frameon=False, ncol=1,
                       bbox_to_anchor=(1, 0.5))

    # Hide unused subplots
    for j in range(k + 1, len(axes)):
        fig.delaxes(axes[j])

    if filename is not None:
        plt.savefig(filename, bbox_inches='tight')
        plt.close(fig)
    else:
        plt.show()



def make_stacked_bar_subplots(df, filename, dict_colors, selected_zone=None, selected_year=None, column_xaxis='year',
                              column_stacked='fuel', column_multiple_bars='scenario',
                              column_value='value', select_xaxis=None, dict_grouping=None, order_scenarios=None, dict_scenarios=None,
                              format_y=lambda y, _: '{:.0f} MW'.format(y), order_stacked=None, cap=2, annotate=True,
                              show_total=False, fonttick=12, rotation=0, title=None):
    """
    Subplots with stacked bars. Can be used to explore the evolution of capacity over time and across scenarios.
    
    Parameters
    ----------
    df : pd.DataFrame
        Dataframe with results.
    filename : str
        Path to save the figure.
    dict_colors : dict
        Dictionary with color arguments.
    selected_zone : str
        Zone to select.
    column_xaxis : str
        Column for choosing the subplots.
    column_stacked : str
        Column name for choosing the column to stack values.
    column_multiple_bars : str
        Column for choosing the type of bars inside a given subplot.
    column_value : str
        Column name for the values to be plotted.
    select_xaxis : list, optional
        Select a subset of subplots (e.g., a number of years).
    dict_grouping : dict, optional
        Dictionary for grouping variables and summing over a given group.
    order_scenarios : list, optional
        Order of scenarios for plotting.
    dict_scenarios : dict, optional
        Dictionary for renaming scenarios.
    format_y : function, optional
        Function for formatting y-axis labels.
    order_stacked : list, optional
        Reordering the variables that will be stacked.
    cap : int, optional
        Under this cap, no annotation will be displayed.
    annotate : bool, optional
        Whether to annotate the bars.
    show_total : bool, optional
        Whether to show the total value on top of each bar.

    Example
    -------
    Stacked bar subplots for capacity (by fuel) evolution:
    filename = Path(RESULTS_FOLDER) / Path('images') / Path('CapacityEvolution.png')
    fuel_grouping = {
        'Battery Storage 4h': 'Battery',
        'Battery Storage 8h': 'Battery',
        'Hydro RoR': 'Hydro',
        'Hydro Storage': 'Hydro'
    }
    scenario_names = {
        'baseline': 'Baseline',
        'HydroHigh': 'High Hydro',
        'DemandHigh': 'High Demand',
        'LowImport_LowThermal': 'LowImport_LowThermal'
    }
    make_stacked_bar_subplots(epm_dict['pCapacityByFuel'], filename, dict_specs['colors'], selected_zone='Liberia',
                              select_xaxis=[2025, 2028, 2030], dict_grouping=fuel_grouping, dict_scenarios=scenario_names,
                              order_scenarios=['Baseline', 'High Hydro', 'High Demand', 'LowImport_LowThermal'],
                              format_y=lambda y, _: '{:.0f} MW'.format(y))

    Stacked bar subplots for reserve evolution:
    filename = Path(RESULTS_FOLDER) / Path('images') / Path('ReserveEvolution.png')
    make_stacked_bar_subplots(epm_dict['pReserveByPlant'], filename, dict_colors=dict_specs['colors'], selected_zone='Liberia',
                              column_xaxis='year', column_stacked='fuel', column_multiple_bars='scenario',
                              select_xaxis=[2025, 2028, 2030], dict_grouping=dict_grouping, dict_scenarios=scenario_names,
                              order_scenarios=['Baseline', 'High Hydro', 'High Demand', 'LowImport_LowThermal'],
                              format_y=lambda y, _: '{:.0f} GWh'.format(y),
                              order_stacked=['Hydro', 'Oil'], cap=2)
    """
    if selected_zone is not None:
        df = df[(df['zone'] == selected_zone)]
        df = df.drop(columns=['zone'])

    if selected_year is not None:
        df = df[(df['year'] == selected_year)]
        df = df.drop(columns=['year'])

    if dict_grouping is not None:
        for key, grouping in dict_grouping.items():
            assert key in df.columns, f'Grouping parameter with key {key} is used but {key} is not in the columns.'
            df[key] = df[key].replace(grouping)  # case-specific, according to level of preciseness for dispatch plot

    if column_xaxis is not None:
        df = (df.groupby([column_xaxis, column_stacked, column_multiple_bars], observed=False)[column_value].sum().reset_index())
        df = df.set_index([column_stacked, column_multiple_bars, column_xaxis]).squeeze().unstack(column_xaxis)
    else:  # no subplots in this case
        df = (df.groupby([column_stacked, column_multiple_bars], observed=False)[column_value].sum().reset_index())
        df = df.set_index([column_stacked, column_multiple_bars])

    if select_xaxis is not None:
        df = df.loc[:, [i for i in df.columns if i in select_xaxis]]

    stacked_bar_subplot(df, column_stacked, filename, dict_colors, format_y=format_y,
                        rotation=rotation, order_scenarios=order_scenarios, dict_scenarios=dict_scenarios,
                        order_columns=order_stacked, cap=cap, annotate=annotate, show_total=show_total, fonttick=fonttick, title=title)


def scatter_plot_with_colors(df, column_xaxis, column_yaxis, column_color, color_dict, ymax=None, xmax=None, title='',
                             legend=None, filename=None, size_scale=None, annotate_thresh=None):
    """
    Creates a scatter plot with points colored based on the values in a specific column.

    Parameters
    ----------
    df : pd.DataFrame
        DataFrame containing the data.
    column_xaxis : str
        Column name for x-axis values.
    column_yaxis : str
        Column name for y-axis values.
    column_color : str
        Column name for categorical values determining color.
    color_dict : dict
        Dictionary mapping values in column_color to specific colors.
    size_proportional : bool, optional
        Whether to size points proportionally to x-axis values.
    size_scale : float, optional
        Scaling factor for point sizes if size_proportional is True.
    ymax : float, optional
        Maximum y-axis value.
    title : str, optional
        Title of the plot.
    legend_title : str, optional
        Title for the legend.
    filename : str, optional
        File name to save the plot. If None, the plot is displayed.

    Returns
    -------
    None
        Displays the scatter plot.
    """
    # Ensure all values in value_col have a defined color
    unique_values = df[column_color].unique()
    for val in unique_values:
        if val not in color_dict:
            raise ValueError(f"No color specified for value '{val}' in {column_color}")
    color_dict = {val: color_dict[val] for val in unique_values}

    # Determine sizes of points
    sizes = 50
    if size_scale is not None:
        sizes = df[column_xaxis] * size_scale

    # Create the scatter plot
    plt.figure(figsize=(8, 6))
    handles = []  # To store legend handles
    labels = []

    for value, color in color_dict.items():
        subset = df[df[column_color] == value]
        scatter = plt.scatter(
            subset[column_xaxis],
            subset[column_yaxis],
            label=value,
            color=color,
            alpha=0.7,
            s=sizes[subset.index] if size_scale else sizes)
        handles.append(plt.Line2D([0], [0], marker='o', color='w',
                                  markerfacecolor=color, markersize=8))
        labels.append(value)  # Add the label for each unique group

        # Add the name of the 'generator' for the points with a value above the threshold
        if annotate_thresh is not None:
            for i, txt in enumerate(subset['generator']):
                if subset[column_xaxis].iloc[i] > annotate_thresh:
                    plt.annotate(txt, (subset[column_xaxis].iloc[i], subset[column_yaxis].iloc[i]), color='black')

    if ymax is not None:
        plt.ylim(0, ymax)

    if xmax is not None:
        plt.xlim(0, xmax)

    # Add labels and legend
    plt.xlabel(column_xaxis)
    plt.ylabel(column_yaxis)
    plt.title(title)

    # remove legend
    plt.legend().remove()
    if legend is not None:
        plt.legend(handles=handles, labels=labels, title=legend or column_color, frameon=False)
    plt.grid(True, linestyle='--', alpha=0.5)

    if filename is not None:
        plt.savefig(filename, bbox_inches='tight')
        plt.close()
    else:
        plt.show()


def subplot_scatter(df, column_xaxis, column_yaxis, column_color, color_dict, figsize=(12,8),
                             ymax=None, xmax=None, title='', legend=None, filename=None,
                             size_scale=None, annotate_thresh=None, subplot_column=None):
    """
    Creates scatter plots with points colored based on the values in a specific column.
    Supports optional subplots based on a categorical column.

    Parameters
    ----------
    df : pd.DataFrame
        DataFrame containing the data.
    column_xaxis : str
        Column name for x-axis values.
    column_yaxis : str
        Column name for y-axis values.
    column_color : str
        Column name for categorical values determining color.
    color_dict : dict
        Dictionary mapping values in column_color to specific colors.
    ymax : float, optional
        Maximum y-axis value.
    xmax : float, optional
        Maximum x-axis value.
    title : str, optional
        Title of the plot.
    legend : str, optional
        Title for the legend.
    filename : str, optional
        File name to save the plot. If None, the plot is displayed.
    size_scale : float, optional
        Scaling factor for point sizes.
    annotate_thresh : float, optional
        Threshold for annotating points with generator names.
    subplot_column : str, optional
        Column name to split the data into subplots.

    Returns
    -------
    None
        Displays the scatter plots.
    """
    # If subplots are required
    if subplot_column is not None:
        unique_values = df[subplot_column].unique()
        n_subplots = len(unique_values)
        ncols = min(3, n_subplots)  # Limit to 3 columns per row
        nrows = int(np.ceil(n_subplots / ncols))

        fig, axes = plt.subplots(nrows=nrows, ncols=ncols, figsize=(figsize[0] * ncols, figsize[1] * nrows), sharex=True, sharey=True)
        axes = np.array(axes).flatten()  # Ensure axes is an iterable 1D array

        for i, val in enumerate(unique_values):
            ax = axes[i]
            subset_df = df[df[subplot_column] == val]

            scatter_plot_on_ax(ax, subset_df, column_xaxis, column_yaxis, column_color, color_dict,
                               ymax, xmax, title=f"{title} - {subplot_column}: {val}",
                               legend=legend, size_scale=size_scale, annotate_thresh=annotate_thresh)

        # Hide unused subplots
        for j in range(i + 1, len(axes)):
            fig.delaxes(axes[j])

        plt.tight_layout()
    else:
        # If no subplots, plot normally
        fig, ax = plt.subplots(figsize=(8, 6))
        scatter_plot_on_ax(ax, df, column_xaxis, column_yaxis, column_color, color_dict,
                           ymax, xmax, title=title, legend=legend,
                           size_scale=size_scale, annotate_thresh=annotate_thresh)

    if filename is not None:
        plt.savefig(filename, bbox_inches='tight')
        plt.close()
    else:
        plt.show()


def scatter_plot_on_ax(ax, df, column_xaxis, column_yaxis, column_color, color_dict,
                       ymax=None, xmax=None, title='', legend=None,
                       size_scale=None, annotate_thresh=None):
    """
    Helper function to create a scatter plot on a given matplotlib Axes.
    """
    unique_values = df[column_color].unique()
    for val in unique_values:
        if val not in color_dict:
            raise ValueError(f"No color specified for value '{val}' in {column_color}")

    color_dict = {val: color_dict[val] for val in unique_values}

    # Determine sizes of points
    sizes = 50
    if size_scale is not None:
        sizes = df[column_xaxis] * size_scale

    # Plot each category separately
    for value, color in color_dict.items():
        subset = df[df[column_color] == value]
        scatter = ax.scatter(subset[column_xaxis], subset[column_yaxis],
                             label=value, color=color, alpha=0.7,
                             s=sizes[subset.index] if size_scale else sizes)

        # Annotate points above a certain threshold
        if annotate_thresh is not None:
            for i, txt in enumerate(subset['generator']):
                if subset[column_xaxis].iloc[i] > annotate_thresh:
                    x_value, y_value = subset[column_xaxis].iloc[i], subset[column_yaxis].iloc[i]
                    ax.annotate(
                        txt,
                        (x_value, y_value),  # Point location
                        xytext=(5, 10),  # Offset in points (x, y)
                        textcoords='offset points',  # Use an offset from the data point
                        fontsize=9,
                        color='black',
                        ha='left'
                    )
                    # ax.annotate(txt, (subset[column_xaxis].iloc[i], subset[column_yaxis].iloc[i]), color='black')

    if ymax is not None:
        ax.set_ylim(0, ymax)

    if xmax is not None:
        ax.set_xlim(0, xmax)

    ax.set_xlabel(column_xaxis)
    ax.set_ylabel(column_yaxis)
    ax.set_title(title)

    # Remove legend from each subplot to avoid redundancy
    if legend is not None:
        ax.legend(title=legend, frameon=False)

    ax.grid(True, linestyle='--', alpha=0.5)


def heatmap_plot(data, filename=None, percentage=False, baseline='Baseline'):
    """
    Plots a heatmap showing differences from baseline with color scales defined per column.

    Parameters
    ----------
    data : pd.DataFrame
        Input data with scenarios as rows and metrics as columns.
    filename : str
        Path to save the plot.
    percentage : bool, optional
        Whether to show differences as percentages.
    """

    # Calculate differences from baseline
    baseline_values = data.loc[baseline, :]
    diff_from_baseline = data.subtract(baseline_values, axis=1)

    # Combine differences and baseline values for annotations
    annotations = data.map(lambda x: f"{x:,.0f}")  # Format baseline values
    # Format differences in percentage
    if percentage:
        baseline_values = baseline_values.replace(0, float('nan'))  # Avoid division by zero
        diff_from_baseline = diff_from_baseline / baseline_values
        diff_annotations = diff_from_baseline.map(lambda x: f" ({x:+,.0%})" if not np.isnan(x) and x < 5 else "")
    else:
        diff_annotations = diff_from_baseline.map(lambda x: f" ({x:+,.0f})")
    combined_annotations = annotations + diff_annotations  # Combine both

    # Normalize the color scale by column
    diff_normalized = diff_from_baseline.copy()
    for column in diff_from_baseline.columns:
        col_min = diff_from_baseline[column].min()
        col_max = diff_from_baseline[column].max()
        diff_normalized[column] = (diff_from_baseline[column] - col_min) / (col_max - col_min)

    # Create a figure
    fig, ax = plt.subplots(figsize=(12, 8))

    # Plot the heatmap
    sns.heatmap(
        diff_normalized,
        cmap=sns.diverging_palette(220, 20, as_cmap=True),
        annot=combined_annotations,  # Show baseline values and differences
        fmt="",  # Disable default formatting
        linewidths=0.5,
        ax=ax,
        cbar=False  # Remove color bar
    )

    # Customize the axes
    ax.xaxis.set_label_position('top')
    ax.xaxis.tick_top()
    ax.set_xticklabels(ax.get_xticklabels(), rotation=0, fontsize=9)
    ax.set_yticklabels(ax.get_yticklabels(), rotation=0)
    ax.set_xlabel("")
    ax.set_ylabel("")

    if filename:
        plt.savefig(filename, bbox_inches='tight')
        plt.close()
    else:
        plt.tight_layout()
        plt.show()


def rename_and_reoder(df, rename_index=None, rename_columns=None, order_index=None, order_columns=None):
    if rename_index is not None:
        df.index = df.index.map(lambda x: rename_index.get(x, x))
    if rename_columns is not None:
        df.columns = df.columns.map(lambda x: rename_columns.get(x, x))
    if order_index is not None:
        df = df.loc[order_index, :]
    if order_columns is not None:
        df = df.loc[:, order_columns]
    return df


def make_heatmap_regional_plot(epm_results, filename, percentage=False, scenario_order=None,
                               discount_rate=0, year=2050, required_keys=None, fuel_capa_list=None,
                               fuel_gen_list=None, summary_metrics_list=None, zone_list=None, rows_index='zone',
                               rename_columns=None):
    """
    Make a heatmap plot for the results of the EPM model.


    Parameters
    ----------
    epm_results: dict
    filename: str
    percentage: bool, optional, default is False
    scenario_order
    discount_rate
    """
    summary = []

    if required_keys is None:
        required_keys = ['pCapacityByFuel', 'pEnergyByFuel', 'pEmissions', 'pDemandSupplyCountry', 'pCostSummary']

    assert all(
        key in epm_results for key in required_keys), "Required keys for the summary are not included in epm_results"

    if fuel_capa_list is None:
        fuel_capa_list = ['Hydro', 'Solar', 'Wind']

    if fuel_gen_list is None:
        fuel_gen_list = ['Hydro', 'Oil']

    if summary_metrics_list is None:
        summary_metrics_list = ['Capex: $m']

    if 'pCapacityByFuel' in required_keys:
        temp = epm_results['pCapacityByFuel'].copy()
        temp = temp[(temp['year'] == year)]
        if zone_list is not None:
            temp = temp[temp['zone'].isin(zone_list)]
        temp = temp.pivot_table(index=[rows_index], columns=NAME_COLUMNS['pCapacityByFuel'], values='value')
        temp = temp.loc[:, [i for i in fuel_capa_list if i in temp.columns]]
        temp = rename_and_reoder(temp, rename_columns=rename_columns)
        temp.columns = [f'{col} (MW)' for col in temp.columns]
        temp = temp.round(0)
        summary.append(temp)

    if 'pEnergyByFuel' in required_keys:
        temp = epm_results['pEnergyByFuel'].copy()
        temp = temp[(temp['year'] == year)]
        if zone_list is not None:
            temp = temp[temp['zone'].isin(zone_list)]
        temp = temp.pivot_table(index=[rows_index], columns=NAME_COLUMNS['pEnergyByFuel'], values='value')
        temp = temp.loc[:, [i for i in fuel_gen_list if i in temp.columns]]
        temp.columns = [f'{col} (GWh)' for col in temp.columns]
        temp = temp.round(0)
        summary.append(temp)

    if 'pEmissions' in required_keys:
        temp = epm_results['pEmissions'].copy()
        temp = temp[(temp['year'] == year)]
        if zone_list is not None:
            temp = temp[temp['zone'].isin(zone_list)]
        temp = temp.set_index([rows_index])['value']
        temp = temp * 1e3
        temp.rename('ktCO2', inplace=True).to_frame()
        summary.append(temp)

    if 'pDemandSupplyCountry' in required_keys:
        # Unmet demand
        temp = epm_results['pDemandSupplyCountry'].copy()
        temp = temp[temp['attribute'] == 'Unmet demand: GWh']
        temp = temp.groupby([rows_index])['value'].sum()

        t = epm_results['pDemandSupplyCountry'].copy()
        t = t[t['attribute'] == 'Demand: GWh']
        t = t.groupby([rows_index])['value'].sum()
        temp = (temp / t) * 1e3

        temp.rename('Unmet (‰)', inplace=True).to_frame()
        summary.append(temp)

        # Surplus generation
        temp = epm_results['pDemandSupplyCountry'].copy()
        temp = temp[temp['attribute'] == 'Surplus generation: GWh']
        temp = temp.groupby([rows_index])['value'].sum()

        t = epm_results['pDemandSupplyCountry'].copy()
        t = t[t['attribute'] == 'Demand: GWh']
        t = t.groupby([rows_index])['value'].sum()
        temp = (temp / t) * 1000

        temp.rename('Surplus (‰)', inplace=True).to_frame()
        summary.append(temp)

    if 'pCostSummary' in required_keys:
        capex_metric = 'Capex: $m'
        temp = epm_results['pCostSummary'].copy()
        if zone_list is not None:
            temp = temp[temp['zone'].isin(zone_list)]

        duration = temp['year'].max() - temp['year'].min() + 1
        capex_tot = temp.loc[temp.attribute == capex_metric].groupby([rows_index])['value'].sum()
        capex_tot = capex_tot / duration

        temp = temp.pivot_table(index=[rows_index], columns=NAME_COLUMNS['pCostSummary'], values='value')
        filtered_metrics = [metric for metric in summary_metrics_list if metric != capex_metric]

        if len(filtered_metrics) > 0:
            temp = temp.loc[:, filtered_metrics]
            temp = pd.concat([temp,  capex_tot.to_frame().rename(columns={'value': capex_metric})], axis=1)
        else:
            temp = capex_tot.to_frame().rename(columns={'value': capex_metric})

        # temp.rename('Capex ($M/year)', inplace=True).to_frame()
        summary.append(temp)
        
    if 'pCostSummary' in required_keys:
        temp = epm_results['pCostSummary'].copy()
        temp = temp[temp['attribute'] == 'Total Annual Cost by Zone: $m']
        temp = calculate_total_system_cost(temp, discount_rate)

        t = epm_results['pDemandSupply'].copy()
        t = t[(t['zone'] == 'Guinea')]
        t = t[t['attribute'] == 'Demand: GWh']
        t = calculate_total_system_cost(t, discount_rate)

        temp = (temp * 1e6) / (t * 1e3)

        temp.rename('NPV ($/MWh)', inplace=True).to_frame()
        summary.append(temp)

    summary = pd.concat(summary, axis=1)

    if scenario_order is not None:
        scenario_order = [i for i in scenario_order if i in summary.index] + [i for i in summary.index if
                                                                              i not in scenario_order]
        summary = summary.loc[scenario_order]

    heatmap_plot(summary, filename, percentage=percentage, baseline=summary.index[0])

def create_zonemap(zone_map, selected_countries, map_epm_to_geojson):
    zone_map = zone_map[zone_map['ADMIN'].isin(selected_countries)]

    if zone_map.crs.is_geographic:
        zone_map = zone_map.to_crs(epsg=3857)

    # Get the coordinates of the centers of the zones, countries, region
    # centroids = zone_map.centroid
    centers = {row['ADMIN']: [row.geometry.centroid.x, row.geometry.centroid.y] for index, row in zone_map.iterrows()}

    latitudes = [coords[1] for coords in centers.values()]
    longitudes = [coords[0] for coords in centers.values()]
    center_latitude = sum(latitudes) / len(latitudes)
    center_longitude = sum(longitudes) / len(longitudes)
    # region_center = [center_latitude, center_longitude]

    # geojson_names = list(correspondence_Co['Geojson_Zone'])
    # model_names = list(correspondence_Co['EPM_Zone'])

    centers = {map_epm_to_geojson[c]: v for c, v in centers.items()}
    return zone_map, centers


def plot_zone_map_on_ax(ax, zone_map):
    zone_map.plot(ax=ax, color='white', edgecolor='black')

    # Adjusting the limits to better center the zone_map on the region
    ax.set_xlim(zone_map.bounds.minx.min() - 1, zone_map.bounds.maxx.max() + 1)
    ax.set_ylim(zone_map.bounds.miny.min() - 1, zone_map.bounds.maxy.max() + 1)


def make_capacity_mix_map(zone_map, pCapacityByFuel, dict_colors, centers, year, region, scenario, filename,
                          map_epm_to_geojson, index='fuel', list_reduced_size=None, figsize=(10, 6), bbox_to_anchor=(0.5, -0.1),
                          loc='center left', min_size=0.5, max_size =2.5, pie_sizing=True):
    """
    Plots a capacity mix map with pie charts overlaid on a regional map.

    Parameters:
    - zone_map: GeoDataFrame containing the map regions.
    - CapacityMix_scen: DataFrame containing the capacity mix data per zone.
    - fuels_list: List of fuels to include in the plot.
    - centers: Dictionary mapping zones to their center coordinates.
    - year: The target year for the plot.
    - region_name: Name of the region for the title.
    - scenario: Scenario name for the title.
    - graphs_folder: Path where the plot will be saved.
    - selected_scenario: The specific scenario being plotted.
    - geojson_names: List of country names in the GeoJSON file.
    - model_names: List of country names used in the model.
    - list_reduced_size: List of zones where pie size should be reduced.
    - colorf: Function mapping fuel names to colors.
    """

    # Create figure and axes
    fig, ax = plt.subplots(figsize=figsize, constrained_layout=True)

    # Plot the base zone map
    plot_zone_map_on_ax(ax, zone_map)

    # Remove axes for a clean map
    ax.set_aspect('equal')
    ax.set_axis_off()
    ax.set_title(f'Capacity mix - {region} \n {scenario} - {year}', loc='center')

    # Compute pie sizes for each zone
    region_sizes = zone_map.copy()
    region_sizes['area'] = region_sizes.geometry.area
    region_sizes['Name'] = region_sizes['ADMIN'].replace(map_epm_to_geojson)

    def calculate_pie_size(zone, CapacityByFuel):
        """Calculate pie chart size based on region area."""
        # area = region_sizes.loc[region_sizes['Name'] == zone, 'area'].values[0]
        # normalized_area = (area - region_sizes['area'].min()) / (region_sizes['area'].max() - region_sizes['area'].min())
        area = pCapacityByFuel[(pCapacityByFuel['zone'] == zone) & (pCapacityByFuel['year'] == year)].value.sum()
        normalized_area = (area - CapacityByFuel.groupby('zone').value.sum().min()) / (CapacityByFuel.groupby('zone').value.sum().max() - CapacityByFuel.groupby('zone').value.sum().min())
        return min_size + normalized_area * (max_size - min_size)

    handles, labels = [], []
    # Plot pie charts for each zone
    for zone in pCapacityByFuel['zone'].unique():
        # Extract capacity mix for the given zone and year
        CapacityMix_plot = (pCapacityByFuel[(pCapacityByFuel['zone'] == zone) & (pCapacityByFuel['year'] == year)]
                            .set_index(index)['value']
                            .fillna(0)).reset_index()

        # Skip empty plots
        if CapacityMix_plot['value'].sum() == 0:
            continue

        # Get map coordinates
        coordinates = centers.get(zone, (0, 0))
        loc = fig.transFigure.inverted().transform(ax.transData.transform(coordinates))

        # Pie chart positioning and size
        size = [0.03, 0.07]
        if pie_sizing:
            if list_reduced_size is not None:
                pie_size = 0.7 if zone in list_reduced_size else calculate_pie_size(zone, pCapacityByFuel)
            else:
                pie_size = calculate_pie_size(zone, pCapacityByFuel)
        else:
            pie_size = None

        # Create inset pie chart
        ax_pie = fig.add_axes([loc[0] - 0.45 * size[0], loc[1] - 0.5 * size[1], size[0], size[1]])
        colors = [dict_colors[f] for f in CapacityMix_plot[index]]
        h, l = plot_pie_on_ax(ax_pie, CapacityMix_plot, index, 25, colors, None, radius= pie_size)
        ax_pie.set_axis_off()

        for handle, label in zip(h, l):
            if label not in labels:  # Avoid duplicates
                handles.append(handle)
                labels.append(label)

    fig.legend(handles, labels, loc=loc, frameon=False, ncol=1,
               bbox_to_anchor=bbox_to_anchor)

    # plt.tight_layout()

    # Save and show figure
    if filename is not None:
        plt.savefig(filename, bbox_inches='tight')
        plt.close(fig)
    else:
        plt.show()


if __name__ == '__main__':
    print(0)<|MERGE_RESOLUTION|>--- conflicted
+++ resolved
@@ -600,6 +600,7 @@
         raise ValueError('Invalid plot_option argument. Choose between "line" and "bar"')
 
 
+def subplot_pie(df, index, dict_colors, subplot_column=None, title='', figsize=(16, 4),
 def subplot_pie(df, index, dict_colors, subplot_column=None, title='', figsize=(16, 4),
                 percent_cap=1, filename=None, rename=None, bbox_to_anchor=(0.5, -0.1), loc='lower center'):
     """
@@ -861,12 +862,8 @@
     ax.spines['top'].set_visible(False)
 
 
-<<<<<<< HEAD
 def dispatch_plot(df_area=None, filename=None, dict_colors=None, df_line=None, figsize=(10, 6), legend_loc='bottom',
                   bottom=0):
-=======
-def dispatch_plot(df_area=None, filename=None, dict_colors=None, df_line=None, figsize=(10, 6), legend_loc='bottom', bottom=0):
->>>>>>> 474eb45c
     """
     Generate and display or save a dispatch plot with area and line plots.
     
@@ -1110,12 +1107,8 @@
     if filename is not None:
         filename = filename.split('.')[0] + f'_{temp}.png'
 
-<<<<<<< HEAD
     dispatch_plot(df_tot_area, filename, df_line=df_tot_line, dict_colors=dict_colors, legend_loc=legend_loc,
                   bottom=bottom)
-=======
-    dispatch_plot(df_tot_area, filename, df_line=df_tot_line, dict_colors=dict_colors, legend_loc=legend_loc, bottom=bottom)
->>>>>>> 474eb45c
 
 
 def stacked_bar_subplot(df, column_group, filename, dict_colors=None, year_ini=None,order_scenarios=None, order_columns=None,
