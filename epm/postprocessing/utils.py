"""
**********************************************************************
* ELECTRICITY PLANNING MODEL (EPM)
* Developed at the World Bank
**********************************************************************
Description:
    This Python script is part of the GAMS-based Electricity Planning Model (EPM),
    designed for electricity system planning. It supports tasks such as capacity
    expansion, generation dispatch, and the enforcement of policy constraints,
    including renewable energy targets and emissions limits.

Author(s):
    ESMAP Modelling Team

Organization:
    World Bank

Version:
    (Specify version here)

License:
    Creative Commons Zero v1.0 Universal

Key Features:
    - Optimization of electricity generation and capacity planning
    - Inclusion of renewable energy integration and storage technologies
    - Multi-period, multi-region modeling framework
    - CO₂ emissions constraints and policy instruments

Notes:
    - Ensure GAMS is installed and the model has completed execution
      before running this script.
    - The model generates output files in the working directory
      which will be organized by this script.

Contact:
    Claire Nicolas — c.nicolas@worldbank.org
**********************************************************************
"""

# General packages to process and plot EPM results
# Docstring formatting should follow the NumPy/SciPy format: https://numpydoc.readthedocs.io/en/latest/format.html
# The first line should be a short and concise summary of the function's purpose.
# The second line should be blank, and any further lines should be wrapped at 72 characters.
# The docstring should describe the function's purpose, arguments, and return values, as well as any exceptions that the function may raise.
# The docstring should also provide examples of how to use the function.

# Importing necessary libraries
import argparse
import base64
import io
import os
import re
import shutil
from io import BytesIO
from pathlib import Path
from typing import Dict, Optional
import colorsys

import gams.transfer as gt
import geopandas as gpd
import matplotlib.colors as mcolors
import matplotlib.pyplot as plt
import numpy as np
import pandas as pd
import seaborn as sns
from matplotlib.patches import FancyArrowPatch, Patch
from matplotlib.ticker import FixedLocator, MaxNLocator
from PIL import Image
from shapely.geometry import LineString, Point, Polygon


_DEFAULT_LOGGER = None


def set_default_logger(logger):
    """Set shared post-processing logger for all helper modules."""
    global _DEFAULT_LOGGER
    _DEFAULT_LOGGER = logger


def get_default_logger():
    """Return the current shared logger instance."""
    return _DEFAULT_LOGGER


def set_utils_logger(logger):
    """Backwards compatible logger setter used by legacy code."""
    set_default_logger(logger)


def _get_logger(logger=None):
    return logger or get_default_logger()


def _log(level, message, logger=None):
    log = _get_logger(logger)
    if log:
        getattr(log, level)(message)
    else:
        print(message)


def log_info(message, logger=None):
    _log('info', message, logger=logger)


def log_warning(message, logger=None):
    _log('warning', message, logger=logger)


def log_error(message, logger=None):
    _log('error', message, logger=logger)


# Backwards compatibility for older imports relying on underscored helpers
_log_info = log_info
_log_warning = log_warning
_log_error = log_error


# Resources directory (relative to epm/ folder)
_EPM_DIR = os.path.dirname(os.path.dirname(os.path.abspath(__file__)))
_RESOURCES_DIR = os.path.join(_EPM_DIR, 'resources')

TECHFUEL_PROCESSING = os.path.join(_RESOURCES_DIR, 'pTechFuelProcessing.csv')
COLORS = os.path.join(_RESOURCES_DIR, 'colors.csv')
GEOJSON = os.path.join(_RESOURCES_DIR, 'zones.geojson')
GEOJSON_TO_EPM = os.path.join(_RESOURCES_DIR, 'geojson_to_epm.csv')

TOLERANCE = 1e-2

# TODO: fix that because only used in dispatch
NAME_COLUMNS = {
    'pDispatchTechFuel': 'fuel',
    'pDispatchPlant': 'fuel',
    'pDispatch': 'attribute',
    'pYearlyCostsZone': 'attribute',
    'pCapacityTechFuel': 'fuel',
    'pEnergyTechFuel': 'fuel',
    'pDispatchReserve':'attribute',
    'pNetExchange':'attribute'
}

UNIT = {
    'Capex: $m': 'M$/year',
    'Unmet demand costs: : $m': 'M$'
}

RENAME_COLUMNS = {'c': 'country', 'c_0': 'country', 'y': 'year', 'v': 'value', 's': 'scenario', 'uni': 'attribute',
                  'z': 'zone', 'z_0': 'zone', 'g': 'generator', 'gen': 'generator',
                  'f': 'fuel', 'q': 'season', 'd': 'day', 't': 't', 'sumhdr': 'attribute', 'genCostCmp': 'attribute',
                  'uni_1': 'tech', 'uni_2': 'fuel', 'y_3': 'year'}
TYPE_COLUMNS  = {'year': int, 'season': str, 'day': str, 'tech': str, 'fuel': str}


_FLOAT_PATTERN = r"[+-]?\d+(?:\.\d+)?(?:[eE][+-]?\d+)?"
_OBJECTIVE_REGEX = re.compile(rf"(?:Objective|Final\s+Solve):\s*({_FLOAT_PATTERN})")
_ELAPSED_REGEX = re.compile(r"elapsed\s+(\d+):(\d+):(\d+(?:\.\d+)?)", re.IGNORECASE)
_MEMORY_REGEX = re.compile(rf"({_FLOAT_PATTERN})\s*M[Bb]\b")


def parse_gams_solver_log(log_text: str) -> Dict[str, Optional[float]]:
    """Extract objective, elapsed time, and peak memory metrics from a GAMS log.

    Parameters
    ----------
    log_text : str
        Full text content of a GAMS solver log.

    Returns
    -------
    dict
        Dictionary with keys ``objective_billion_usd``, ``elapsed_time_seconds``
        and ``peak_memory_mb`` populated when the corresponding metric is
        present in the log; otherwise the values are ``None``.
    """

    objective_value = _extract_objective_value(log_text)
    elapsed_seconds = _extract_elapsed_time_seconds(log_text)
    peak_memory_mb = _extract_peak_memory_mb(log_text)

    objective_billion_usd = None
    if objective_value is not None:
        objective_billion_usd = objective_value / 1e9

    return {
        "Objective (Billion USD)": objective_billion_usd,
        "Time (s)": elapsed_seconds,
        "Peak Memory (Mb)": peak_memory_mb,
    }


def parse_gams_solver_log_file(log_path: Path) -> Dict[str, Optional[float]]:
    """Read a GAMS log file and parse key metrics.

    Parameters
    ----------
    log_path : pathlib.Path
        Path to the log file.

    Returns
    -------
    dict
        Parsed metrics as returned by :func:`parse_gams_solver_log`.
    """

    with open(log_path, "r", encoding="utf-8", errors="ignore") as log_file:
        content = log_file.read()
    return parse_gams_solver_log(content)


def _extract_objective_value(log_text: str) -> Optional[float]:
    matches = _OBJECTIVE_REGEX.findall(log_text)
    if not matches:
        return None
    try:
        return float(matches[-1])
    except ValueError:
        return None


def _extract_elapsed_time_seconds(log_text: str) -> Optional[float]:
    matches = _ELAPSED_REGEX.findall(log_text)
    if not matches:
        return None
    hours, minutes, seconds = matches[-1]
    try:
        total_seconds = (int(hours) * 3600) + (int(minutes) * 60) + float(seconds)
    except ValueError:
        return None
    return total_seconds


def _extract_peak_memory_mb(log_text: str) -> Optional[float]:
    peak_value: Optional[float] = None
    for match in _MEMORY_REGEX.findall(log_text):
        try:
            value = float(match)
        except ValueError:
            continue
        if peak_value is None or value > peak_value:
            peak_value = value
    return peak_value


def read_plot_specs():
    """
    Read the specifications for the plots from the resources files.

    Returns:
    -------
    dict_specs: dict
        Dictionary containing the specifications for the plots
    """

    # Read base colors (dispatch attributes, cost categories, geography, fuels)
    colors = pd.read_csv(COLORS, skiprows=1)
    colors = colors.dropna(subset=['Processing'])
    colors['Processing'] = colors['Processing'].astype(str).str.strip()
    colors = colors[~colors['Processing'].str.startswith('#')]
    colors = colors.dropna(subset=['Color'])
    colors['Color'] = colors['Color'].astype(str).str.strip()
    colors = colors[colors['Color'] != '']
    base_colors = colors.set_index('Processing')['Color'].dropna().to_dict()

    # Read pTechFuelProcessing for tech-fuel mapping and colors
    techfuel_df = pd.read_csv(TECHFUEL_PROCESSING, comment='#')
    techfuel_df['tech'] = techfuel_df['tech'].astype(str).str.strip()
    techfuel_df['fuel'] = techfuel_df['fuel'].astype(str).str.strip()
    techfuel_df['Processing'] = techfuel_df['Processing'].astype(str).str.strip()
    techfuel_df['Color'] = techfuel_df['Color'].astype(str).str.strip()

    # Create tech-fuel key for mapping (tech + "-" + fuel -> Processing)
    techfuel_df['techfuel_key'] = techfuel_df['tech'] + '-' + techfuel_df['fuel']
    techfuel_mapping = techfuel_df.set_index('techfuel_key')['Processing'].to_dict()

    # Get colors from pTechFuelProcessing (Processing -> Color)
    techfuel_colors = techfuel_df.set_index('Processing')['Color'].dropna().to_dict()

    # Get techfuel order from pTechFuelProcessing (order in file)
    techfuel_order = list(dict.fromkeys(techfuel_df['Processing']))

    # Merge colors: techfuel colors take precedence, then base colors
    all_colors = {**base_colors, **techfuel_colors}

    zones = gpd.read_file(GEOJSON)
    geojson_to_epm = pd.read_csv(GEOJSON_TO_EPM)

    dict_specs = {
        'colors': all_colors,
        'techfuel_mapping': techfuel_mapping,
        'techfuel_order': techfuel_order,
        'techfuel_df': techfuel_df,
        'map_zones': zones,
        'geojson_to_epm': geojson_to_epm
    }
    return dict_specs


def extract_gdx(file):
    """
    Extract information as pandas DataFrame from a gdx file.

    Parameters
    ----------
    file: str
        Path to the gdx file

    Returns
    -------
    epm_result: dict
        Dictionary containing the extracted information
    """
    df = {}
    container = gt.Container(file)
    for param in container.getParameters():
        if container.data[param.name].records is not None:
            df[param.name] = container.data[param.name].records.copy()

    for s in container.getSets():
        if container.data[s.name].records is not None:
            df[s.name] = container.data[s.name].records.copy()

    return df


def extract_epm_folder(results_folder, file='epmresults.gdx'):
    """
    Extract information from a folder containing multiple scenarios.
    
    Parameters
    ----------
    results_folder: str
        Path to the folder containing the scenarios
    file: str, optional, default='epmresults.gdx'
        Name of the gdx file to extract
        
    Returns
    -------
    inverted_dict: dict
        Dictionary containing the extracted information for each scenario
    """
    # Dictionary to store the extracted information for each scenario
    dict_df = {}
    for scenario in [i for i in os.listdir(results_folder) if os.path.isdir(os.path.join(results_folder, i))]:
        if file in os.listdir(os.path.join(results_folder, scenario)):
            dict_df.update({scenario: extract_gdx(os.path.join(results_folder, scenario, file))})

    inverted_dict = {
        k: {outer: inner[k] for outer, inner in dict_df.items() if k in inner}
        for k in {key for inner in dict_df.values() for key in inner}
    }

    inverted_dict = {k: pd.concat(v, names=['scenario']).reset_index('scenario') for k, v in inverted_dict.items()}
    return inverted_dict


def extract_epm_folder_by_scenario(FOLDER, file='epmresults.gdx', save_to_csv=False,
                                   folder_csv='csv'):
    """
    Extract information from a folder containing multiple scenarios,
    keeping the results separate for each scenario.

    Parameters
    ----------
    FOLDER: str
        Path to the folder containing the scenarios
    file: str, optional, default='epmresults.gdx'
        Name of the gdx file to extract

    Returns
    -------
    scenario_dict: dict
        Dictionary with scenario names as keys, each containing a dict of DataFrames
    """

    if 'postprocessing' in os.getcwd():  # code is launched from postprocessing folder
        assert 'output' not in FOLDER, 'FOLDER name is not specified correctly'
        # RESULTS_FOLDER = FOLDER
        RESULTS_FOLDER = os.path.join('..', 'output', FOLDER)
    else:  # code is launched from main root
        if 'output' not in FOLDER:
            RESULTS_FOLDER = os.path.join('output', FOLDER)
        else:
            RESULTS_FOLDER = FOLDER

    scenario_dict = {}
    for scenario in [i for i in os.listdir(RESULTS_FOLDER) if os.path.isdir(os.path.join(RESULTS_FOLDER, i))]:
        gdx_path = os.path.join(RESULTS_FOLDER, scenario, file)
        if os.path.exists(gdx_path):
            scenario_dict[scenario] = extract_gdx(gdx_path)

    if save_to_csv:
        save_csv = Path(RESULTS_FOLDER) / Path(folder_csv)
        if not os.path.exists(save_csv):
            os.mkdir(save_csv)
        for key in scenario_dict.keys():
            path_scenario = Path(save_csv) / Path(f'{key}')
            if not os.path.exists(path_scenario):
                os.mkdir(path_scenario)
            for name, dataframe in scenario_dict[key].items():
                dataframe.to_csv(path_scenario / f'{name}.csv', index=False)

    return scenario_dict


def gdx_to_csv(gdx_file, output_csv_folder):
    try:
        container = gt.Container(gdx_file)
    except Exception as e:
        log_error(f"Error while loading gdx file : {e}")
        exit()

    parameters = [p.name for p in container.getParameters()]

    if not os.path.exists(output_csv_folder):
        os.makedirs(output_csv_folder)

    for param in parameters:
        try:
            df = container.data[param].records  # Récupérer les données
            if df is not None:
                output_csv = os.path.join(output_csv_folder, f"{param}.csv")
                df.to_csv(output_csv, index=False)  # Sauvegarder en CSV
                log_info(f"Folder downloaded : {output_csv}")
            else:
                log_warning(f"No data for param : {param}")
        except Exception as e:
            log_error(f"Error with param {param}: {e}")

    log_info("Conversion over! All files saved to folder 'data/'.")


def standardize_names(dict_df, key, mapping, column='fuel'):
    """
    Standardize the names of tech-fuel combinations in the dataframes.

    Only works when dataframes have fuel and value (with numerical values) columns.

    Parameters
    ----------
    dict_df: dict
        Dictionary containing the dataframes
    key: str
        Key of the dictionary to modify
    mapping: dict
        Dictionary mapping the original tech-fuel names to the standardized names
    column: str, optional, default='fuel'
        Name of the column containing the tech-fuel combinations
    """

    if key in dict_df.keys():
        temp = dict_df[key].copy()
        temp[column] = temp[column].replace(mapping)
        temp = temp.groupby([i for i in temp.columns if i != 'value'], observed=False).sum().reset_index()

<<<<<<< HEAD
        new_fuels = [f for f in temp[column].unique() if f not in mapping.values()]
        if new_fuels:
            raise ValueError(f'New fuels found in {key}: {new_fuels}. '
                             f'Add fuels to the mapping in the epm/postprocessing/static folder and add in the colors.csv file.')
=======
        new_values = [f for f in temp[column].unique() if f not in mapping.values()]
        if new_values:
            raise ValueError(f'New tech-fuel combinations found in {key}: {new_values}. '
                             f'Add them to resources/pTechFuel.csv.')
>>>>>>> cc4d5c13

        dict_df[key] = temp.copy()
    else:
        log_warning(f'{key} not found in epm_dict')


def process_epm_inputs(epm_input, dict_specs, scenarios_rename=None):
    """
    Processing EPM inputs to use in plots.  
    
    Parameters
    ----------
    epm_input: dict
        Dictionary containing the input data
    dict_specs: dict
        Dictionary containing the specifications for the plots
    """

    keys = ['pGenDataInput', 'pTechFuel', 'pZoneIndex', 'pDemandProfile', 'pDemandForecast', 'pSettings',
            'zcmap']
    rename_keys = {}

    dimension_aliases = {'pDemandForecast': 'year', 'pDemandProfile': 't'}
    for key, new_label in dimension_aliases.items():
        if key in epm_input and 'uni' in epm_input[key].columns:
            epm_input[key] = epm_input[key].rename(columns={'uni': new_label})

    epm_dict = {k: i.rename(columns=RENAME_COLUMNS) for k, i in epm_input.items() if k in keys and k in epm_input.keys()}

    if rename_keys is not None:
        epm_dict.update({rename_keys[k]: i for k, i in epm_dict.items() if k in rename_keys.keys()})

    if scenarios_rename is not None:
        for k, i in epm_dict.items():
            if 'scenario' in i.columns:
                i['scenario'] = i['scenario'].replace(scenarios_rename)

    for column, type in TYPE_COLUMNS.items():
        for key in epm_dict.keys():
            if column in epm_dict[key].columns:
                epm_dict[key][column] = epm_dict[key][column].astype(type)

    # Modify pGenDataInput - use techfuel_mapping to convert tech-fuel combinations
    df = epm_dict['pGenDataInput'].pivot(index=['scenario', 'zone', 'generator', 'tech', 'fuel'], columns='attribute', values='value').reset_index(['tech', 'fuel'])

    # Create techfuel key and map to Processing name
    df['techfuel_key'] = df['tech'] + '-' + df['fuel']
    df['techfuel'] = df['techfuel_key'].replace(dict_specs['techfuel_mapping'])

    # Check for unmapped tech-fuel combinations
    for k in df['techfuel'].unique():
        if k not in dict_specs['techfuel_mapping'].values():
            log_warning(f'{k} not defined in pTechFuel.csv. Please add it to `resources/pTechFuel.csv`.')

    epm_dict['pGenDataInput'] = df.reset_index()

    return epm_dict


def filter_dataframe(df, conditions):
    """
    Filters a DataFrame based on a dictionary of conditions.

    Parameters:
    - df (pd.DataFrame): The DataFrame to be filtered.
    - conditions (dict): Dictionary specifying filtering conditions.
      - Keys: Column names in the DataFrame.
      - Values: Either a single value (exact match) or a list of values (keeps only matching rows).

    Returns:
    - pd.DataFrame: The filtered DataFrame.

    Example Usage:
    ```
    conditions = {'scenario': 'Baseline', 'year': 2050}
    filtered_df = filter_dataframe(df, conditions)
    ```
    """
    for col, value in conditions.items():
        if isinstance(value, list):
            df = df[df[col].isin(value)]
        else:
            df = df[df[col] == value]
    return df


def filter_dataframe_by_index(df, conditions):
    """
    Filters a DataFrame based on a dictionary of conditions applied to the index level.

    Parameters:
    - df (pd.DataFrame): The DataFrame to be filtered, where conditions apply to index levels.
    - conditions (dict): Dictionary specifying filtering conditions.
      - Keys: Index level names.
      - Values: Either a single value (exact match) or a list of values (keeps only matching rows).

    Returns:
    - pd.DataFrame: The filtered DataFrame.

    Example Usage:
    ```
    conditions = {'scenario': 'Baseline', 'year': 2050}
    filtered_df = filter_dataframe_by_index(df, conditions)
    ```
    """
    for level, value in conditions.items():
        if isinstance(value, list):
            df = df[df.index.get_level_values(level).isin(value)]
        else:
            df = df[df.index.get_level_values(level) == value]
    return df


def process_epm_results(epm_results, dict_specs, keys=None, scenarios_rename=None):
    """
    Processing EPM results to use in plots.
    
    Parameters
    ----------
    epm_results: dict
        Dictionary containing the results
    dict_specs: dict
        Dictionary containing the specifications for the plots
    scenarios_rename: dict, optional
        Dictionary mapping the original scenario names to the standardized names
    mapping_gen_fuel: pd.DataFrame, optional
        DataFrame containing the mapping between generators and fuels
        
    Returns
    -------
    epm_dict: dict
        Dictionary containing the processed results    
    """

    def remove_unused_tech(epm_dict, list_keys):
        """
        Remove rows that correspond to technologies that are never used across the whole time horizon

        Parameters
        ----------
        epm_dict: dict
            Dictionary containing the dataframes
        list_keys: list
            List of keys to remove unused technologies

        Returns
        -------
        epm_dict: dict
            Dictionary containing the dataframes with unused technologies removed
        """
        for key in list_keys:
            epm_dict[key] = epm_dict[key].where((epm_dict[key]['value'] > 2e-6) | (epm_dict[key]['value'] < -2e-6),
                                                np.nan)  # get rid of small values to avoid unneeded labels
            epm_dict[key] = epm_dict[key].dropna(subset=['value'])

        return epm_dict

    if keys is None:  # default keys to process in output
        raise ValueError('Please provide a list of keys to process in output.')

    rename_keys = {}
    
    #-----------------------------
    
    # Check if all keys are in epm_results
    for k in keys:
        if k not in epm_results.keys():
            log_warning(f'{k} not in epm_results.keys().')
        
    # Rename columns
    epm_dict = {k: i.rename(columns=RENAME_COLUMNS) for k, i in epm_results.items() if
                k in keys and k in epm_results.keys()}
    
    # Zero out near-zero values across processed outputs to avoid spurious noise.
    for key, df in epm_dict.items():
        if 'value' not in df.columns:
            continue
        numeric_values = pd.to_numeric(df['value'], errors='coerce')
        mask = numeric_values.abs() < TOLERANCE
        if mask.any():
            # rebuild dataframe instead of dropping inplace to avoid index alignment issues
            epm_dict[key] = df.loc[~mask].copy()

    # Rename variables if needed (could be used to convert legacy names)
    if rename_keys is not None:
        epm_dict.update({rename_keys[k]: i for k, i in epm_dict.items() if k in rename_keys.keys()})

    # Rename scenarios
    if scenarios_rename is not None:
        for k, i in epm_dict.items():
            if 'scenario' in i.columns:
                i['scenario'] = i['scenario'].replace(scenarios_rename)

    # Remove unused technologies/plants that are lower to simplify plots
    list_keys = ['pReserveSpinningPlantCountry', 'pPlantReserve', 'pCapacityPlant']
    list_keys = [i for i in list_keys if i in epm_dict.keys()]
    epm_dict = remove_unused_tech(epm_dict, list_keys)

    # Convert columns to the right type
    for k, i in epm_dict.items():
        if 'year' in i.columns:
            epm_dict[k] = epm_dict[k].astype({'year': 'int'})
        if 'value' in i.columns:
            epm_dict[k] = epm_dict[k].astype({'value': 'float'})
        if 'zone' in i.columns:
            epm_dict[k] = epm_dict[k].astype({'zone': 'str'})
        if 'country' in i.columns:
            epm_dict[k] = epm_dict[k].astype({'country': 'str'})
        if 'generator' in i.columns:
            epm_dict[k] = epm_dict[k].astype({'generator': 'str'})
        if 'fuel' in i.columns:
            epm_dict[k] = epm_dict[k].astype({'fuel': 'str'})
        if 'scenario' in i.columns:
            epm_dict[k] = epm_dict[k].astype({'scenario': 'str'})
        if 'attribute' in i.columns:
            epm_dict[k] = epm_dict[k].astype({'attribute': 'str'})

    # Align naming across every fuel-based output now shipped with EPM
    tech_fuel_outputs = [
        'pEnergyTechFuel',
        'pEnergyTechFuelCountry',
        'pCapacityTechFuel',
        'pCapacityTechFuelCountry',
        'pNewCapacityTechFuel',
        'pNewCapacityTechFuelCountry',
        'pUtilizationTechFuel',
        'pDispatchTechFuel',
        'pGeneratorTechFuel'
        
    ]
    # Transform tech-fuel in one column
    for key in tech_fuel_outputs:
        if key not in epm_dict:
            continue
        df = epm_dict[key]
        if 'tech' not in df.columns or 'fuel' not in df.columns:
            continue
        
        df['f'] = df['tech'].astype(str) + '-' + df['fuel'].astype(str)
        df.drop(columns=['tech', 'fuel'], inplace=True)
        df.rename({'f': 'fuel'}, inplace=True, axis=1)

    # Apply techfuel mapping to standardize names
    for key in tech_fuel_outputs:
        standardize_names(epm_dict, key, dict_specs['techfuel_mapping'])

    # Add fuel type to Plant-based results
    mapping_gen_fuel = epm_dict['pGeneratorTechFuel'].loc[:, ['scenario', 'generator', 'fuel']]
    # Plant-based results
    plant_result = ['pReserveSpinningPlantZone', 'pPlantAnnualLCOE', 'pEnergyPlant', 'pCapacityPlant',
                    'pDispatchPlant', 'pCostsPlant', 'pUtilizationPlant']
    for key in [k for k in plant_result if k in epm_dict.keys()]:
        epm_dict[key] = epm_dict[key].merge(mapping_gen_fuel, on=['scenario', 'generator'], how='left')

    # Add country to some Zone-based results
    mapping_zone_country = epm_dict['pZoneCountry'].loc[:, ['scenario', 'country', 'zone']]
    # Add country to the results
    zone_result = ['pEnergyPlant', 'pCapacityPlant', 'pDispatchPlant', 'pCostsPlant', 'pUtilizationPlant']
    for key in [k for k in zone_result if k in epm_dict.keys()]:
        epm_dict[key] = epm_dict[key].merge(mapping_zone_country, on=['scenario', 'zone'], how='left')

    return epm_dict


def path_to_extract_results(folder):
    if 'postprocessing' in os.getcwd():  # code is launched from postprocessing folder
        assert 'output' not in folder, 'folder name is not specified correctly'
        RESULTS_FOLDER = os.path.join('..', 'output', folder)
    else:  # code is launched from main root
        if 'output' not in folder:
            RESULTS_FOLDER = os.path.join('output', folder)
        else:
            RESULTS_FOLDER = folder
    return RESULTS_FOLDER


def generate_summary(epm_results, folder):
    """
    Generate a summary of the EPM results.
    
    Parameters
    ----------
    epm_results: dict
        Dictionary containing the EPM results
    folder: str
        Path to the folder where the summary will be saved
        
    Returns
    -------
    summary: pd.DataFrame
        DataFrame containing the summary of the EPM results
    """

    summary = {}
    
    # 1. Costs
        
    if 'pCostsSystem' in epm_results.keys():
        t = epm_results['pCostsSystem'].copy()
        summary.update({'pCostsSystem': t})
    else:
        log_warning('No pCostsSystem in epm_results')
        
    if 'pCostsSystemPerMWh' in epm_results.keys():
        t = epm_results['pCostsSystemPerMWh'].copy()
        t['attribute'] = t['attribute'].str.replace('$m', '$/MWh', regex=False)
        summary.update({'pCostsSystemPerMWh': t})
    else:
        log_warning('No pCostsZonePerMWh in epm_results')

    if 'pCostsZonePerMWh' in epm_results.keys():
        t = epm_results['pCostsZonePerMWh'].copy()
        t['attribute'] = t['attribute'].str.replace('$m', '$/MWh', regex=False)
        summary.update({'pCostsZonePerMWh': t})
    else:
        log_warning('No pCostsZonePerMWh in epm_results')

    if 'pCostsCountryPerMWh' in epm_results.keys():
        t = epm_results['pCostsCountryPerMWh'].copy()
        t['attribute'] = t['attribute'].str.replace('$m', '$/MWh', regex=False)
        summary.update({'pCostsCountryPerMWh': t})
    else:
        log_warning('No pCostsCountryPerMWh in epm_results')

    if 'pYearlyCostsCountry' in epm_results.keys():
        t = epm_results['pYearlyCostsCountry'].copy()
        summary.update({'pYearlyCostsCountry': t})
    else:
        log_warning('No pYearlyCostsCountry in epm_results')

    if 'pYearlyCostsZone' in epm_results.keys():
        t = epm_results['pYearlyCostsZone'].copy()
        t = t[t['value'] > 1e-2]
        summary.update({'pYearlyCostsZone': t})
    else:
        log_warning('No pYearlyCostsZone in epm_results')

    # 2. Capacity
    
    if 'pCapacityTechFuel' in epm_results.keys():
        t = epm_results['pCapacityTechFuel'].copy()
        t['attribute'] = 'Capacity: MW'
        t.rename(columns={'fuel': 'resolution'}, inplace=True)
        t = t[t['value'] > 1e-2]
        summary.update({'pCapacityTechFuel': t})
    else:
        log_warning('No pCapacityTechFuel in epm_results')

    if 'pCapacityTechFuelCountry' in epm_results.keys():
        t = epm_results['pCapacityTechFuelCountry'].copy()
        t['attribute'] = 'Capacity: MW'
        t.rename(columns={'fuel': 'resolution'}, inplace=True)
        t = t[t['value'] > 1e-2]
        summary.update({'pCapacityTechFuelCountry': t})
    else:
        log_warning('No pCapacityTechFuelCountry in epm_results')

    if 'pNewCapacityTechFuel' in epm_results.keys():
        t = epm_results['pNewCapacityTechFuel'].copy()
        t['attribute'] = 'New Capacity: MW'
        t.rename(columns={'fuel': 'resolution'}, inplace=True)
        t = t[t['value'] > 1e-2]
        summary.update({'pNewCapacityTechFuel': t})
    else:
        log_warning('No pNewCapacityTechFuel in epm_results')

    if 'pNewCapacityTechFuelCountry' in epm_results.keys():
        t = epm_results['pNewCapacityTechFuelCountry'].copy()
        t['attribute'] = 'New Capacity: MW'
        t.rename(columns={'fuel': 'resolution'}, inplace=True)
        t = t[t['value'] > 1e-2]
        summary.update({'pNewCapacityTechFuelCountry': t})
    else:
        log_warning('No pNewCapacityTechFuelCountry in epm_results')

    if 'pAnnualTransmissionCapacity' in epm_results.keys():
        t = epm_results['pAnnualTransmissionCapacity'].copy()
        t['attribute'] = 'Annual Transmission Capacity: MW'
        t.rename(columns={'z2': 'resolution'}, inplace=True)
        summary.update({'pAnnualTransmissionCapacity': t})
    else:
        log_warning('No pAnnualTransmissionCapacity in epm_results')
        
    if 'pNewTransmissionCapacity' in epm_results.keys():
        t = epm_results['pNewTransmissionCapacity'].copy()
        t['attribute'] = 'New Transmission Capacity: MW'
        t.rename(columns={'z2': 'resolution'}, inplace=True)
        t = t[t['value'] > 1e-2]
        summary.update({'pNewTransmissionCapacity': t})
    else:
        log_warning('No pNewTransmissionCapacity in epm_results')

    # 3. Energy balance

    if 'pEnergyBalance' in epm_results.keys():
        t = epm_results['pEnergyBalance'].copy()
        t = t[t['value'] > 1e-2]
        t.replace({'Total production: GWh': 'Generation: GWh'}, inplace=True)
        summary.update({'pEnergyBalance': t})
    else:
        log_warning('No pEnergyBalance in epm_results')

    if 'pEnergyTechFuel' in epm_results.keys():
        t = epm_results['pEnergyTechFuel'].copy()
        t['attribute'] = 'Energy: GWh'
        t.rename(columns={'fuel': 'resolution'}, inplace=True)
        t = t[t['value'] > 1e-2]
        summary.update({'pEnergyTechFuel': t})
    else:
        log_warning('No pEnergyTechFuel in epm_results')
    
    if 'pEnergyTechFuelCountry' in epm_results.keys():
        t = epm_results['pEnergyTechFuelCountry'].copy()
        t['attribute'] = 'Energy: GWh'
        t.rename(columns={'fuel': 'resolution'}, inplace=True)
        t = t[t['value'] > 1e-2]
        summary.update({'pEnergyTechFuelCountry': t})
    else:
        log_warning('No pEnergyTechFuelCountry in epm_results')
       
    # 5. Reserves
    
    if 'pReserveSpinningPlantZone' in epm_results.keys():
        t = epm_results['pReserveSpinningPlantZone'].copy()
        t = t.groupby(['scenario', 'zone', 'year'])['value'].sum().reset_index()
        t['attribute'] = 'Spinning Reserve: GWh'
        summary.update({'pReserveSpinningPlantZone': t})
    else:
        log_warning('No pReserveSpinningPlantZone in epm_results')

    if 'pReserveMarginCountry' in epm_results.keys():
        t = epm_results['pReserveMarginCountry'].copy()
        t.replace({'TotalFirmCapacity': 'Firm Capacity: MW', 'ReserveMargin': 'Planning Reserve: MW'}, inplace=True)
        summary.update({'pReserveMarginResCountry': t})
    else:
        log_warning('No pReserveMarginCountry in epm_results')

    # 6. Interconnections
    
    if 'pInterchange' in epm_results.keys():
        t = epm_results['pInterchange'].copy()
        t['attribute'] = 'Annual Energy Exchanges: GWh'
        t.rename(columns={'z2': 'resolution'}, inplace=True)
        summary.update({'pInterchange': t})
    else:
        log_warning('No pInterchange in epm_results')
            
    if 'pInterchangeExternalExports' in epm_results.keys():
        t = epm_results['pInterchangeExternalExports'].copy()
        t['attribute'] = 'Annual Energy Exports External: GWh'
        t.rename(columns={'zext': 'resolution'}, inplace=True)
        summary.update({'pInterchangeExternalExports': t})
    else:
        log_warning('No pInterchangeExternalExports in epm_results')
        
    if 'pInterchangeExternalImports' in epm_results.keys():
        t = epm_results['pInterchangeExternalImports'].copy()
        t['attribute'] = 'Annual Energy Imports External: GWh'
        t.rename(columns={'zext': 'resolution'}, inplace=True)
        summary.update({'pInterchangeExternalImports': t})
    else:
        log_warning('No pInterchangeExternalImports in epm_results')

    # 7. Emissions

    if 'pEmissionsZone' in epm_results.keys():
        t = epm_results['pEmissionsZone'].copy()
        t['attribute'] = 'Emissions: MtCO2'
        summary.update({'pEmissionsZone': t})
    else:
        log_warning('No pEmissionsZone in epm_results')

    if 'pEmissionsIntensityZone' in epm_results.keys():
        t = epm_results['pEmissionsIntensityZone'].copy()
        t['attribute'] = 'Emissions: tCO2/GWh'
        summary.update({'pEmissionsIntensityZone': t})
    else:
        log_warning('No pEmissionsIntensityZone in epm_results')

    # 8. Prices
    
    if 'pYearlyPrice' in epm_results.keys():
        t = epm_results['pYearlyPrice'].copy()
        t['attribute'] = 'Price: $/MWh'
        summary.update({'pYearlyPrice': t})
    else:
        log_warning('No pYearlyPrice in epm_results')


    # Concatenate all dataframes in the summary dictionary

    summary = pd.concat(summary)

    # Define the order that will appear in the summary.csv file
    if False:
        order = ['NPV of system cost: $m',
                "Investment costs: $m",
                "Fixed O&M: $m",
                "Variable O&M: $m",
                "Fuel costs: $m",
                "Transmission costs: $m",
                "Spinning reserve costs: $m",
                "Unmet demand costs: $m",
                "Unmet country spinning reserve costs: $m",
                "Unmet country planning reserve costs: $m",
                "Unmet country CO2 backstop cost: $m",
                "Unmet system planning reserve costs: $m",
                "Unmet system spinning reserve costs: $m",
                "Unmet system CO2 backstop cost: $m",
                "Excess generation: $m",
                "VRE curtailment: $m",
                "Import costs with external zones: $m",
                "Export revenues with external zones: $m",
                "Import costs with internal zones: $m",
                "Export revenues with internal zones: $m",
                "Trade shared benefits: $m",
                "Carbon costs: $m",
                'Demand: GWh', 
                'Generation: GWh', 
                'Unmet demand: GWh',
                'Surplus generation: GWh',
                'Peak demand: MW', 
                'Firm Capacity: MW', 
                'Planning Reserve: MW',
                'Spinning Reserve: GWh',
                'Average Cost: $/MWh',
                'Capex: $m'
                ]
        order = [i for i in order if i in summary['attribute'].unique()]
        order = order + [i for i in summary['attribute'].unique() if i not in order]

    summary.reset_index(drop=True, inplace=True)
    summary = summary.set_index(['scenario', 'country', 'zone', 'attribute', 'resolution', 'year']).squeeze().unstack('scenario')
    summary.reset_index(inplace=True)
    #summary = summary.sort_values()
    
    if False:
        # Create a mapping of attributes to their position in the list
        order_dict = {attr: index for index, attr in enumerate(order)}
        summary = summary.sort_values(by="attribute", key=lambda x: x.map(order_dict))

    zone_to_country = epm_results['pZoneCountry'].set_index('zone')['country'].to_dict()    
    summary['country'] = summary['country'].fillna(summary['zone'].map(zone_to_country))
    # Remove duplicates
    
    def drop_redundant_country_rows(df):
        idx_cols = ["country", "attribute", "resolution", "year"]

        # mark entries that already sit at the zone level
        zone_level = df["zone"].notna() & df["zone"].ne("")

        # countries with a single zone have redundant country-level rows
        single_zone_countries = (
            df.loc[zone_level]
              .groupby("country")["zone"]
              .nunique()
              .pipe(lambda s: set(s[s == 1].index))
        )

        # capture attribute/resolution/year combos available at zone level
        zone_keys = (
            df.loc[zone_level, idx_cols]
              .drop_duplicates()
              .apply(tuple, axis=1)
        )

        # drop country-level counterparts when they duplicate zone-level info
        mask = (
            df["country"].isin(single_zone_countries)
            & ~zone_level
            & df[idx_cols].apply(tuple, axis=1).isin(zone_keys)
        )

        return df.loc[~mask].copy()
    
    summary = drop_redundant_country_rows(summary)
    
    summary.round(1).to_csv(os.path.join(folder, 'summary.csv'), index=False)


def generate_plants_summary(epm_results, folder):
    summary_detailed = {}
    if 'pCapacityPlant' in epm_results.keys():
        temp = epm_results['pCapacityPlant'].copy()
        temp = temp.set_index(['scenario', 'country', 'zone', 'generator', 'fuel', 'year']).squeeze().unstack('scenario')
        temp.reset_index(inplace=True)
        summary_detailed.update({'Capacity: MW': temp.copy()})
    else:
        log_warning('No pCapacityPlan in epm_results')

    if 'pUtilizationPlant' in epm_results.keys():
        temp = epm_results['pUtilizationPlant'].copy()
        temp = temp.set_index(['scenario', 'country', 'zone', 'generator', 'fuel', 'year']).squeeze().unstack('scenario')
        temp.reset_index(inplace=True)
        summary_detailed.update({'Utilization: percent': temp.copy()})
    else:
        log_warning('No pUtilizationPlant in epm_results')

    if 'pEnergyPlant' in epm_results.keys():
        temp = epm_results['pEnergyPlant'].copy()
        temp = temp.set_index(['scenario', 'country', 'zone', 'generator', 'fuel', 'year']).squeeze().unstack('scenario')
        temp.reset_index(inplace=True)
        summary_detailed.update({'Energy: GWh': temp.copy()})
    else:
        log_warning('No pEnergyPlant in epm_results')

    if 'pReserveSpinningPlantZone' in epm_results.keys():
        temp = epm_results['pReserveSpinningPlantZone'].copy()
        temp = temp.set_index(['scenario', 'zone', 'generator', 'fuel', 'year']).squeeze().unstack('scenario')
        temp.reset_index(inplace=True)
        summary_detailed.update({'Spinning Reserve: GWh': temp.copy()})
    else:
        log_warning('No pReserveSpinningPlantZone in epm_results')

    if 'pCostsPlant' in epm_results.keys():
        temp = epm_results['pCostsPlant'].copy()
        temp = temp.set_index(['scenario', 'country', 'zone', 'generator', 'fuel', 'year', 'attribute']).squeeze().unstack(
            'scenario')
        temp.reset_index(inplace=True)
        temp = temp.sort_index()
        grouped_dfs = {key: group.drop(columns=['attribute']) for key, group in temp.groupby('attribute')}
        summary_detailed.update(grouped_dfs)
    else:
        log_warning('No pCostsPlant in epm_results')

    if 'pPlantAnnualLCOE' in epm_results.keys():
        temp = epm_results['pPlantAnnualLCOE'].copy()
        temp = temp.set_index(['scenario', 'zone', 'generator', 'fuel', 'year']).squeeze().unstack('scenario')
        temp.reset_index(inplace=True)
        summary_detailed.update({'LCOE: $/MWH': temp.copy()})
    else:
        log_warning('No pPlantAnnualLCOE in epm_results')

    summary_detailed = pd.concat(summary_detailed).round(2)
    summary_detailed.index.names = ['Variable', '']
    summary_detailed = summary_detailed.droplevel('', axis=0)
    summary_detailed.to_csv(os.path.join(folder, 'summary_generators.csv'), index=True)


def calculate_npv(data, discount_rate, start_year=None, end_year=None):
    """
    Calculate the net present value interpolation and discounting.

    Parameters:
    ----------
    data: pd.DataFrame
        DataFrame with columns ['scenario', 'year', 'value']
    discount_rate: float
        Discount rate (e.g., 0.05 for 5%)
    start_year: int
        Starting year for cost calculation
    end_year: int
        Ending year for cost calculation

    Returns:
    -------
        pd.Series: Total system cost for each scenario
    """
    if start_year is None:
        start_year = data['year'].min()

    if end_year is None:
        end_year = data['year'].max()

    results = []

    # Group data by scenario
    for scenario, group in data.groupby('scenario'):
        # Sort data by year
        group = group.sort_values(by='year')

        # Create a full range of years
        years = np.arange(start_year, end_year + 1)

        # Interpolate costs
        interpolated_costs = np.interp(years, group['year'], group['value'])

        # Discount costs
        discounted_costs = [
            cost / ((1 + discount_rate) ** (year - start_year))
            for year, cost in zip(years, interpolated_costs)
        ]

        # Sum up discounted costs
        total_cost = sum(discounted_costs)

        # Store result
        results.append({'scenario': scenario, 'cost': total_cost})

    return pd.DataFrame(results).set_index('scenario').squeeze()


def process_simulation_results(FOLDER, SCENARIOS_RENAME=None, keys_results=None):
    # Create the folder path
    def adjust_color(color, factor=0.1):
        """Adjusts the color slightly by modifying its HSL components."""
        rgb = mcolors.to_rgb(color)  # Convert to RGB
        h, l, s = colorsys.rgb_to_hls(*rgb)  # Convert to HLS

        # Adjust lightness slightly to differentiate (factor controls how much)
        l = min(1, max(0, l + factor * (0.5 - l)))

        # Convert back to RGB
        new_rgb = colorsys.hls_to_rgb(h, l, s)
        return mcolors.to_hex(new_rgb)

    RESULTS_FOLDER = path_to_extract_results(FOLDER)
    log_info(f"Processing simulation results from {RESULTS_FOLDER}")

    # Read the plot specifications
    dict_specs = read_plot_specs()
    try:
        from .plots import set_default_fuel_order  # Lazy import to avoid circular dependency
        set_default_fuel_order(dict_specs.get('techfuel_order'))
    except (ImportError, AttributeError):
        pass

    # Extract and process EPM inputs
    if False:
        epm_input = extract_epm_folder(RESULTS_FOLDER, file='input.gdx')
        epm_input = process_epm_inputs(epm_input, dict_specs, scenarios_rename=SCENARIOS_RENAME)

    # Extract and process EPM results
    epm_results = extract_epm_folder(RESULTS_FOLDER, file='epmresults.gdx')
    epm_results = process_epm_results(epm_results, dict_specs, scenarios_rename=SCENARIOS_RENAME, keys=keys_results)
    log_info(f"Loaded {len(epm_results)} processed result tables")

    # Update color dict with plant colors
    if True:
        if 'pCapacityPlant' in epm_results.keys():
            temp = epm_results['pCapacityPlant'].copy()
            plant_fuel_pairs = temp[['generator', 'fuel']].drop_duplicates()

            # Map base colors from fuel types
            plant_fuel_pairs['colors'] = plant_fuel_pairs['fuel'].map(dict_specs['colors'])

            # Generate slightly varied colors for each generator
            plant_fuel_pairs['colors'] = plant_fuel_pairs.apply(
                lambda row: adjust_color(row['colors'], factor=0.2 * hash(row['generator']) % 5), axis=1
            )

            # Create the mapping
            plant_to_color = dict(zip(plant_fuel_pairs['generator'], plant_fuel_pairs['colors']))

            # Update dict_specs with the new colors
            dict_specs['colors'].update(plant_to_color)

    return RESULTS_FOLDER, dict_specs, epm_results
<|MERGE_RESOLUTION|>--- conflicted
+++ resolved
@@ -455,17 +455,10 @@
         temp[column] = temp[column].replace(mapping)
         temp = temp.groupby([i for i in temp.columns if i != 'value'], observed=False).sum().reset_index()
 
-<<<<<<< HEAD
-        new_fuels = [f for f in temp[column].unique() if f not in mapping.values()]
-        if new_fuels:
-            raise ValueError(f'New fuels found in {key}: {new_fuels}. '
-                             f'Add fuels to the mapping in the epm/postprocessing/static folder and add in the colors.csv file.')
-=======
         new_values = [f for f in temp[column].unique() if f not in mapping.values()]
         if new_values:
             raise ValueError(f'New tech-fuel combinations found in {key}: {new_values}. '
                              f'Add them to resources/pTechFuel.csv.')
->>>>>>> cc4d5c13
 
         dict_df[key] = temp.copy()
     else:
